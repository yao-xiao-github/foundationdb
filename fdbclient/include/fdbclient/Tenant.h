/*
 * Tenant.h
 *
 * This source file is part of the FoundationDB open source project
 *
 * Copyright 2013-2022 Apple Inc. and the FoundationDB project authors
 *
 * Licensed under the Apache License, Version 2.0 (the "License");
 * you may not use this file except in compliance with the License.
 * You may obtain a copy of the License at
 *
 *     http://www.apache.org/licenses/LICENSE-2.0
 *
 * Unless required by applicable law or agreed to in writing, software
 * distributed under the License is distributed on an "AS IS" BASIS,
 * WITHOUT WARRANTIES OR CONDITIONS OF ANY KIND, either express or implied.
 * See the License for the specific language governing permissions and
 * limitations under the License.
 */

#ifndef FDBCLIENT_TENANT_H
#define FDBCLIENT_TENANT_H
#pragma once

#include "fdbclient/FDBTypes.h"
#include "fdbclient/VersionedMap.h"
#include "fdbclient/KeyBackedTypes.h"
#include "flow/flat_buffers.h"

typedef StringRef TenantNameRef;
typedef Standalone<TenantNameRef> TenantName;
typedef StringRef TenantGroupNameRef;
typedef Standalone<TenantGroupNameRef> TenantGroupName;

enum class TenantState { REGISTERING, READY, REMOVING, UPDATING_CONFIGURATION, ERROR };

struct TenantMapEntry {
	constexpr static FileIdentifier file_identifier = 12247338;

	static Key idToPrefix(int64_t id);
	static int64_t prefixToId(KeyRef prefix);

	static std::string tenantStateToString(TenantState tenantState);
	static TenantState stringToTenantState(std::string stateStr);

	Arena arena;
	int64_t id = -1;
	Key prefix;
	Optional<TenantGroupName> tenantGroup;
	TenantState tenantState = TenantState::READY;
	// TODO: fix this type
	Optional<Standalone<StringRef>> assignedCluster;
	int64_t configurationSequenceNum = 0;

<<<<<<< HEAD
	constexpr static int ROOT_PREFIX_SIZE = sizeof(id);

	TenantMapEntry();
	TenantMapEntry(int64_t id, KeyRef subspace, TenantState tenantState);
	TenantMapEntry(int64_t id, KeyRef subspace, Optional<TenantGroupName> tenantGroup, TenantState tenantState);

	void setSubspace(KeyRef subspace);
	bool matchesConfiguration(TenantMapEntry const& other) const;
=======
	constexpr static int PREFIX_SIZE = sizeof(id);

public:
	TenantMapEntry();
	TenantMapEntry(int64_t id);
>>>>>>> 537ceff8

	void configure(Standalone<StringRef> parameter, Optional<Value> value);

	std::string toJson(int apiVersion) const;

	Value encode() const { return ObjectWriter::toValue(*this, IncludeVersion(ProtocolVersion::withTenantGroups())); }

	static TenantMapEntry decode(ValueRef const& value) {
		TenantMapEntry entry;
		ObjectReader reader(value.begin(), IncludeVersion());
		reader.deserialize(entry);
		return entry;
	}

	template <class Ar>
	void serialize(Ar& ar) {
<<<<<<< HEAD
		KeyRef subspace;
		if (ar.isDeserializing) {
			if (ar.protocolVersion().hasTenantGroups()) {
				serializer(ar, id, subspace, tenantGroup, tenantState, assignedCluster, configurationSequenceNum);
				ASSERT(tenantState >= TenantState::REGISTERING && tenantState <= TenantState::ERROR);
			} else {
				serializer(ar, id, subspace);
			}

			if (id >= 0) {
				setSubspace(subspace);
			}
		} else {
			ASSERT(prefix.size() >= 8 || (prefix.empty() && id == -1));
			if (!prefix.empty()) {
				subspace = prefix.substr(0, prefix.size() - 8);
			}
			ASSERT(tenantState >= TenantState::REGISTERING && tenantState <= TenantState::ERROR);
			serializer(ar, id, subspace, tenantGroup, tenantState, assignedCluster, configurationSequenceNum);
=======
		serializer(ar, id);
		if (ar.isDeserializing && id >= 0) {
			prefix = idToPrefix(id);
>>>>>>> 537ceff8
		}
	}
};

struct TenantMetadataSpecification {
	static KeyRef subspace;

	// TODO: can we break compatibility and use the tuple codec?
	struct TenantIdCodec {
		static Standalone<StringRef> pack(int64_t id) { return TenantMapEntry::idToPrefix(id); }
		static int64_t unpack(Standalone<StringRef> val) { return TenantMapEntry::prefixToId(val); }
	};

	KeyBackedObjectMap<TenantName, TenantMapEntry, decltype(IncludeVersion()), NullCodec> tenantMap;
	KeyBackedProperty<int64_t, TenantIdCodec> lastTenantId;
	KeyBackedSet<Tuple> tenantGroupTenantIndex;
	KeyBackedSet<int64_t> tenantTombstones;

	// TODO: unify tenant subspace
	TenantMetadataSpecification(KeyRef subspace)
	  : tenantMap(subspace.withSuffix("tenantMap/"_sr), IncludeVersion(ProtocolVersion::withTenantGroups())),
	    lastTenantId(subspace.withSuffix("tenantLastId"_sr)),
	    tenantGroupTenantIndex(subspace.withSuffix("tenant/tenantGroup/tenantIndex/"_sr)),
	    tenantTombstones(subspace.withSuffix("/tenant/tombstones/"_sr)) {}
};

struct TenantMetadata {
private:
	static inline TenantMetadataSpecification instance = TenantMetadataSpecification("\xff/"_sr);

public:
	static inline auto& tenantMap = instance.tenantMap;
	static inline auto& lastTenantId = instance.lastTenantId;
	static inline auto& tenantGroupTenantIndex = instance.tenantGroupTenantIndex;
	static inline auto& tenantTombstones = instance.tenantTombstones;

	static inline Key tenantMapPrivatePrefix = "\xff"_sr.withSuffix(tenantMap.subspace.begin);
};

typedef VersionedMap<TenantName, TenantMapEntry> TenantMap;
typedef VersionedMap<Key, TenantName> TenantPrefixIndex;

#endif<|MERGE_RESOLUTION|>--- conflicted
+++ resolved
@@ -52,23 +52,13 @@
 	Optional<Standalone<StringRef>> assignedCluster;
 	int64_t configurationSequenceNum = 0;
 
-<<<<<<< HEAD
-	constexpr static int ROOT_PREFIX_SIZE = sizeof(id);
+	constexpr static int PREFIX_SIZE = sizeof(id);
 
 	TenantMapEntry();
-	TenantMapEntry(int64_t id, KeyRef subspace, TenantState tenantState);
-	TenantMapEntry(int64_t id, KeyRef subspace, Optional<TenantGroupName> tenantGroup, TenantState tenantState);
+	TenantMapEntry(int64_t id, TenantState tenantState);
+	TenantMapEntry(int64_t id, Optional<TenantGroupName> tenantGroup, TenantState tenantState);
 
-	void setSubspace(KeyRef subspace);
 	bool matchesConfiguration(TenantMapEntry const& other) const;
-=======
-	constexpr static int PREFIX_SIZE = sizeof(id);
-
-public:
-	TenantMapEntry();
-	TenantMapEntry(int64_t id);
->>>>>>> 537ceff8
-
 	void configure(Standalone<StringRef> parameter, Optional<Value> value);
 
 	std::string toJson(int apiVersion) const;
@@ -84,31 +74,10 @@
 
 	template <class Ar>
 	void serialize(Ar& ar) {
-<<<<<<< HEAD
-		KeyRef subspace;
+		serializer(ar, id, tenantGroup, tenantState, assignedCluster, configurationSequenceNum);
 		if (ar.isDeserializing) {
-			if (ar.protocolVersion().hasTenantGroups()) {
-				serializer(ar, id, subspace, tenantGroup, tenantState, assignedCluster, configurationSequenceNum);
-				ASSERT(tenantState >= TenantState::REGISTERING && tenantState <= TenantState::ERROR);
-			} else {
-				serializer(ar, id, subspace);
-			}
-
-			if (id >= 0) {
-				setSubspace(subspace);
-			}
-		} else {
-			ASSERT(prefix.size() >= 8 || (prefix.empty() && id == -1));
-			if (!prefix.empty()) {
-				subspace = prefix.substr(0, prefix.size() - 8);
-			}
+			prefix = idToPrefix(id);
 			ASSERT(tenantState >= TenantState::REGISTERING && tenantState <= TenantState::ERROR);
-			serializer(ar, id, subspace, tenantGroup, tenantState, assignedCluster, configurationSequenceNum);
-=======
-		serializer(ar, id);
-		if (ar.isDeserializing && id >= 0) {
-			prefix = idToPrefix(id);
->>>>>>> 537ceff8
 		}
 	}
 };
@@ -124,15 +93,14 @@
 
 	KeyBackedObjectMap<TenantName, TenantMapEntry, decltype(IncludeVersion()), NullCodec> tenantMap;
 	KeyBackedProperty<int64_t, TenantIdCodec> lastTenantId;
+	KeyBackedSet<int64_t> tenantTombstones;
 	KeyBackedSet<Tuple> tenantGroupTenantIndex;
-	KeyBackedSet<int64_t> tenantTombstones;
 
-	// TODO: unify tenant subspace
 	TenantMetadataSpecification(KeyRef subspace)
-	  : tenantMap(subspace.withSuffix("tenantMap/"_sr), IncludeVersion(ProtocolVersion::withTenantGroups())),
-	    lastTenantId(subspace.withSuffix("tenantLastId"_sr)),
-	    tenantGroupTenantIndex(subspace.withSuffix("tenant/tenantGroup/tenantIndex/"_sr)),
-	    tenantTombstones(subspace.withSuffix("/tenant/tombstones/"_sr)) {}
+	  : tenantMap(subspace.withSuffix("tenant/map/"_sr), IncludeVersion(ProtocolVersion::withTenantGroups())),
+	    lastTenantId(subspace.withSuffix("tenant/lastId"_sr)),
+	    tenantTombstones(subspace.withSuffix("tenant/tombstones/"_sr)),
+	    tenantGroupTenantIndex(subspace.withSuffix("tenant/tenantGroup/tenantIndex/"_sr)) {}
 };
 
 struct TenantMetadata {
@@ -142,8 +110,8 @@
 public:
 	static inline auto& tenantMap = instance.tenantMap;
 	static inline auto& lastTenantId = instance.lastTenantId;
+	static inline auto& tenantTombstones = instance.tenantTombstones;
 	static inline auto& tenantGroupTenantIndex = instance.tenantGroupTenantIndex;
-	static inline auto& tenantTombstones = instance.tenantTombstones;
 
 	static inline Key tenantMapPrivatePrefix = "\xff"_sr.withSuffix(tenantMap.subspace.begin);
 };

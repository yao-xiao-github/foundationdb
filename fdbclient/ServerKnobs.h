/*
 * ServerKnobs.h
 *
 * This source file is part of the FoundationDB open source project
 *
 * Copyright 2013-2018 Apple Inc. and the FoundationDB project authors
 *
 * Licensed under the Apache License, Version 2.0 (the "License");
 * you may not use this file except in compliance with the License.
 * You may obtain a copy of the License at
 *
 *     http://www.apache.org/licenses/LICENSE-2.0
 *
 * Unless required by applicable law or agreed to in writing, software
 * distributed under the License is distributed on an "AS IS" BASIS,
 * WITHOUT WARRANTIES OR CONDITIONS OF ANY KIND, either express or implied.
 * See the License for the specific language governing permissions and
 * limitations under the License.
 */

#pragma once

#include "flow/BooleanParam.h"
#include "flow/Knobs.h"
#include "fdbrpc/fdbrpc.h"
#include "fdbrpc/Locality.h"
#include "fdbclient/ClientKnobs.h"

// Disk queue
static constexpr int _PAGE_SIZE = 4096;

class ServerKnobs : public KnobsImpl<ServerKnobs> {
public:
	// Versions
	int64_t VERSIONS_PER_SECOND;
	int64_t MAX_VERSIONS_IN_FLIGHT;
	int64_t MAX_VERSIONS_IN_FLIGHT_FORCED;
	int64_t MAX_READ_TRANSACTION_LIFE_VERSIONS;
	int64_t MAX_WRITE_TRANSACTION_LIFE_VERSIONS;
	double MAX_COMMIT_BATCH_INTERVAL; // Each commit proxy generates a CommitTransactionBatchRequest at least this
	                                  // often, so that versions always advance smoothly

	// TLogs
	bool PEEK_USING_STREAMING;
	double TLOG_TIMEOUT; // tlog OR commit proxy failure - master's reaction time
	double TLOG_SLOW_REJOIN_WARN_TIMEOUT_SECS; // Warns if a tlog takes too long to rejoin
	double RECOVERY_TLOG_SMART_QUORUM_DELAY; // smaller might be better for bug amplification
	double TLOG_STORAGE_MIN_UPDATE_INTERVAL;
	double BUGGIFY_TLOG_STORAGE_MIN_UPDATE_INTERVAL;
	int DESIRED_TOTAL_BYTES;
	int DESIRED_UPDATE_BYTES;
	double UPDATE_DELAY;
	int MAXIMUM_PEEK_BYTES;
	int APPLY_MUTATION_BYTES;
	int RECOVERY_DATA_BYTE_LIMIT;
	int BUGGIFY_RECOVERY_DATA_LIMIT;
	double LONG_TLOG_COMMIT_TIME;
	int64_t LARGE_TLOG_COMMIT_BYTES;
	double BUGGIFY_RECOVER_MEMORY_LIMIT;
	double BUGGIFY_WORKER_REMOVED_MAX_LAG;
	int64_t UPDATE_STORAGE_BYTE_LIMIT;
	int64_t REFERENCE_SPILL_UPDATE_STORAGE_BYTE_LIMIT;
	double TLOG_PEEK_DELAY;
	int LEGACY_TLOG_UPGRADE_ENTRIES_PER_VERSION;
	int VERSION_MESSAGES_OVERHEAD_FACTOR_1024THS; // Multiplicative factor to bound total space used to store a version
	                                              // message (measured in 1/1024ths, e.g. a value of 2048 yields a
	                                              // factor of 2).
	int64_t VERSION_MESSAGES_ENTRY_BYTES_WITH_OVERHEAD;
	int64_t TLOG_POPPED_VER_LAG_THRESHOLD_FOR_TLOGPOP_TRACE;
	bool ENABLE_DETAILED_TLOG_POP_TRACE;
	double TLOG_MESSAGE_BLOCK_OVERHEAD_FACTOR;
	int64_t TLOG_MESSAGE_BLOCK_BYTES;
	int64_t MAX_MESSAGE_SIZE;
	int LOG_SYSTEM_PUSHED_DATA_BLOCK_SIZE;
	double PEEK_TRACKER_EXPIRATION_TIME;
	int PARALLEL_GET_MORE_REQUESTS;
	int MULTI_CURSOR_PRE_FETCH_LIMIT;
	int64_t MAX_QUEUE_COMMIT_BYTES;
	int DESIRED_OUTSTANDING_MESSAGES;
	double DESIRED_GET_MORE_DELAY;
	int CONCURRENT_LOG_ROUTER_READS;
	int LOG_ROUTER_PEEK_FROM_SATELLITES_PREFERRED; // 0==peek from primary, non-zero==peek from satellites
	double DISK_QUEUE_ADAPTER_MIN_SWITCH_TIME;
	double DISK_QUEUE_ADAPTER_MAX_SWITCH_TIME;
	int64_t TLOG_SPILL_REFERENCE_MAX_PEEK_MEMORY_BYTES;
	int64_t TLOG_SPILL_REFERENCE_MAX_BATCHES_PER_PEEK;
	int64_t TLOG_SPILL_REFERENCE_MAX_BYTES_PER_BATCH;
	int64_t DISK_QUEUE_FILE_EXTENSION_BYTES; // When we grow the disk queue, by how many bytes should it grow?
	int64_t DISK_QUEUE_FILE_SHRINK_BYTES; // When we shrink the disk queue, by how many bytes should it shrink?
	int64_t DISK_QUEUE_MAX_TRUNCATE_BYTES; // A truncate larger than this will cause the file to be replaced instead.
	double TLOG_DEGRADED_DURATION;
	int64_t MAX_CACHE_VERSIONS;
	double TXS_POPPED_MAX_DELAY;
	double TLOG_MAX_CREATE_DURATION;
	int PEEK_LOGGING_AMOUNT;
	double PEEK_LOGGING_DELAY;
	double PEEK_RESET_INTERVAL;
	double PEEK_MAX_LATENCY;
	bool PEEK_COUNT_SMALL_MESSAGES;
	double PEEK_STATS_INTERVAL;
	double PEEK_STATS_SLOW_AMOUNT;
	double PEEK_STATS_SLOW_RATIO;
	double PUSH_RESET_INTERVAL;
	double PUSH_MAX_LATENCY;
	double PUSH_STATS_INTERVAL;
	double PUSH_STATS_SLOW_AMOUNT;
	double PUSH_STATS_SLOW_RATIO;
	int TLOG_POP_BATCH_SIZE;

	// Data distribution queue
	double HEALTH_POLL_TIME;
	double BEST_TEAM_STUCK_DELAY;
	double BG_REBALANCE_POLLING_INTERVAL;
	double BG_REBALANCE_SWITCH_CHECK_INTERVAL;
	double DD_QUEUE_LOGGING_INTERVAL;
	double RELOCATION_PARALLELISM_PER_SOURCE_SERVER;
	int DD_QUEUE_MAX_KEY_SERVERS;
	int DD_REBALANCE_PARALLELISM;
	int DD_REBALANCE_RESET_AMOUNT;
	double BG_DD_MAX_WAIT;
	double BG_DD_MIN_WAIT;
	double BG_DD_INCREASE_RATE;
	double BG_DD_DECREASE_RATE;
	double BG_DD_SATURATION_DELAY;
	double INFLIGHT_PENALTY_HEALTHY;
	double INFLIGHT_PENALTY_REDUNDANT;
	double INFLIGHT_PENALTY_UNHEALTHY;
	double INFLIGHT_PENALTY_ONE_LEFT;
	bool USE_OLD_NEEDED_SERVERS;

	// Higher priorities are executed first
	// Priority/100 is the "priority group"/"superpriority".  Priority inversion
	//   is possible within but not between priority groups; fewer priority groups
	//   mean better worst case time bounds
	// Maximum allowable priority is 999.
	int PRIORITY_RECOVER_MOVE;
	int PRIORITY_REBALANCE_UNDERUTILIZED_TEAM;
	int PRIORITY_REBALANCE_OVERUTILIZED_TEAM;
	int PRIORITY_PERPETUAL_STORAGE_WIGGLE;
	int PRIORITY_TEAM_HEALTHY;
	int PRIORITY_TEAM_CONTAINS_UNDESIRED_SERVER;
	int PRIORITY_TEAM_REDUNDANT;
	int PRIORITY_MERGE_SHARD;
	int PRIORITY_POPULATE_REGION;
	int PRIORITY_TEAM_UNHEALTHY;
	int PRIORITY_TEAM_2_LEFT;
	int PRIORITY_TEAM_1_LEFT;
	int PRIORITY_TEAM_FAILED; // Priority when a server in the team is excluded as failed
	int PRIORITY_TEAM_0_LEFT;
	int PRIORITY_SPLIT_SHARD;

	// Data distribution
	double RETRY_RELOCATESHARD_DELAY;
	double DATA_DISTRIBUTION_FAILURE_REACTION_TIME;
	int MIN_SHARD_BYTES, SHARD_BYTES_RATIO, SHARD_BYTES_PER_SQRT_BYTES, MAX_SHARD_BYTES, KEY_SERVER_SHARD_BYTES;
	int64_t SHARD_MAX_BYTES_PER_KSEC, // Shards with more than this bandwidth will be split immediately
	    SHARD_MIN_BYTES_PER_KSEC, // Shards with more than this bandwidth will not be merged
	    SHARD_SPLIT_BYTES_PER_KSEC; // When splitting a shard, it is split into pieces with less than this bandwidth
	double SHARD_MAX_READ_DENSITY_RATIO;
	int64_t SHARD_READ_HOT_BANDWITH_MIN_PER_KSECONDS;
	double SHARD_MAX_BYTES_READ_PER_KSEC_JITTER;
	double STORAGE_METRIC_TIMEOUT;
	double METRIC_DELAY;
	double ALL_DATA_REMOVED_DELAY;
	double INITIAL_FAILURE_REACTION_DELAY;
	double CHECK_TEAM_DELAY;
	double PERPETUAL_WIGGLE_DELAY;
	bool PERPETUAL_WIGGLE_DISABLE_REMOVER;
	double LOG_ON_COMPLETION_DELAY;
	int BEST_TEAM_MAX_TEAM_TRIES;
	int BEST_TEAM_OPTION_COUNT;
	int BEST_OF_AMT;
	double SERVER_LIST_DELAY;
	double RECRUITMENT_IDLE_DELAY;
	double STORAGE_RECRUITMENT_DELAY;
	double BLOB_WORKER_RECRUITMENT_DELAY;
	bool TSS_HACK_IDENTITY_MAPPING;
	double TSS_RECRUITMENT_TIMEOUT;
	double TSS_DD_CHECK_INTERVAL;
	double DATA_DISTRIBUTION_LOGGING_INTERVAL;
	double DD_ENABLED_CHECK_DELAY;
	double DD_STALL_CHECK_DELAY;
	double DD_LOW_BANDWIDTH_DELAY;
	double DD_MERGE_COALESCE_DELAY;
	double STORAGE_METRICS_POLLING_DELAY;
	double STORAGE_METRICS_RANDOM_DELAY;
	double AVAILABLE_SPACE_RATIO_CUTOFF;
	int DESIRED_TEAMS_PER_SERVER;
	int MAX_TEAMS_PER_SERVER;
	int64_t DD_SHARD_SIZE_GRANULARITY;
	int64_t DD_SHARD_SIZE_GRANULARITY_SIM;
	int DD_MOVE_KEYS_PARALLELISM;
	int DD_FETCH_SOURCE_PARALLELISM;
	int DD_MERGE_LIMIT;
	double DD_SHARD_METRICS_TIMEOUT;
	int64_t DD_LOCATION_CACHE_SIZE;
	double MOVEKEYS_LOCK_POLLING_DELAY;
	double DEBOUNCE_RECRUITING_DELAY;
	int REBALANCE_MAX_RETRIES;
	int DD_OVERLAP_PENALTY;
	int DD_EXCLUDE_MIN_REPLICAS;
	bool DD_VALIDATE_LOCALITY;
	int DD_CHECK_INVALID_LOCALITY_DELAY;
	bool DD_ENABLE_VERBOSE_TRACING;
	int64_t
	    DD_SS_FAILURE_VERSIONLAG; // Allowed SS version lag from the current read version before marking it as failed.
	int64_t DD_SS_ALLOWED_VERSIONLAG; // SS will be marked as healthy if it's version lag goes below this value.
	double DD_SS_STUCK_TIME_LIMIT; // If a storage server is not getting new versions for this amount of time, then it
	                               // becomes undesired.
	int DD_TEAMS_INFO_PRINT_INTERVAL;
	int DD_TEAMS_INFO_PRINT_YIELD_COUNT;
	int DD_TEAM_ZERO_SERVER_LEFT_LOG_DELAY;
	int DD_STORAGE_WIGGLE_PAUSE_THRESHOLD; // How many unhealthy relocations are ongoing will pause storage wiggle
	int DD_STORAGE_WIGGLE_STUCK_THRESHOLD; // How many times bestTeamStuck accumulate will pause storage wiggle

	// TeamRemover to remove redundant teams
	bool TR_FLAG_DISABLE_MACHINE_TEAM_REMOVER; // disable the machineTeamRemover actor
	double TR_REMOVE_MACHINE_TEAM_DELAY; // wait for the specified time before try to remove next machine team
	bool TR_FLAG_REMOVE_MT_WITH_MOST_TEAMS; // guard to select which machineTeamRemover logic to use

	bool TR_FLAG_DISABLE_SERVER_TEAM_REMOVER; // disable the serverTeamRemover actor
	double TR_REMOVE_SERVER_TEAM_DELAY; // wait for the specified time before try to remove next server team
	double TR_REMOVE_SERVER_TEAM_EXTRA_DELAY; // serverTeamRemover waits for the delay and check DD healthyness again to
	                                          // ensure it runs after machineTeamRemover

	// Remove wrong storage engines
	double DD_REMOVE_STORE_ENGINE_DELAY; // wait for the specified time before remove the next batch

	double DD_FAILURE_TIME;
	double DD_ZERO_HEALTHY_TEAM_DELAY;

	// KeyValueStore SQLITE
	int CLEAR_BUFFER_SIZE;
	double READ_VALUE_TIME_ESTIMATE;
	double READ_RANGE_TIME_ESTIMATE;
	double SET_TIME_ESTIMATE;
	double CLEAR_TIME_ESTIMATE;
	double COMMIT_TIME_ESTIMATE;
	int CHECK_FREE_PAGE_AMOUNT;
	double DISK_METRIC_LOGGING_INTERVAL;
	int64_t SOFT_HEAP_LIMIT;

	int SQLITE_PAGE_SCAN_ERROR_LIMIT;
	int SQLITE_BTREE_PAGE_USABLE;
	int SQLITE_BTREE_CELL_MAX_LOCAL;
	int SQLITE_BTREE_CELL_MIN_LOCAL;
	int SQLITE_FRAGMENT_PRIMARY_PAGE_USABLE;
	int SQLITE_FRAGMENT_OVERFLOW_PAGE_USABLE;
	double SQLITE_FRAGMENT_MIN_SAVINGS;
	int SQLITE_CHUNK_SIZE_PAGES;
	int SQLITE_CHUNK_SIZE_PAGES_SIM;
	int SQLITE_READER_THREADS;
	int SQLITE_WRITE_WINDOW_LIMIT;
	double SQLITE_WRITE_WINDOW_SECONDS;

	// KeyValueStoreSqlite spring cleaning
	double SPRING_CLEANING_NO_ACTION_INTERVAL;
	double SPRING_CLEANING_LAZY_DELETE_INTERVAL;
	double SPRING_CLEANING_VACUUM_INTERVAL;
	double SPRING_CLEANING_LAZY_DELETE_TIME_ESTIMATE;
	double SPRING_CLEANING_VACUUM_TIME_ESTIMATE;
	double SPRING_CLEANING_VACUUMS_PER_LAZY_DELETE_PAGE;
	int SPRING_CLEANING_MIN_LAZY_DELETE_PAGES;
	int SPRING_CLEANING_MAX_LAZY_DELETE_PAGES;
	int SPRING_CLEANING_LAZY_DELETE_BATCH_SIZE;
	int SPRING_CLEANING_MIN_VACUUM_PAGES;
	int SPRING_CLEANING_MAX_VACUUM_PAGES;

	// KeyValueStoreMemory
	int64_t REPLACE_CONTENTS_BYTES;

	// KeyValueStoreRocksDB
	int ROCKSDB_BACKGROUND_PARALLELISM;
	int ROCKSDB_READ_PARALLELISM;
	int64_t ROCKSDB_MEMTABLE_BYTES;
	bool ROCKSDB_UNSAFE_AUTO_FSYNC;
	int64_t ROCKSDB_PERIODIC_COMPACTION_SECONDS;
	int ROCKSDB_PREFIX_LEN;
	int64_t ROCKSDB_BLOCK_CACHE_SIZE;
	double ROCKSDB_METRICS_DELAY;
	double ROCKSDB_READ_VALUE_TIMEOUT;
	double ROCKSDB_READ_VALUE_PREFIX_TIMEOUT;
	double ROCKSDB_READ_RANGE_TIMEOUT;
	double ROCKSDB_READ_QUEUE_WAIT;
	int ROCKSDB_READ_QUEUE_SOFT_MAX;
	int ROCKSDB_READ_QUEUE_HARD_MAX;
	int ROCKSDB_FETCH_QUEUE_SOFT_MAX;
	int ROCKSDB_FETCH_QUEUE_HARD_MAX;
<<<<<<< HEAD
	bool ROCKSDB_ENABLE_SHARDING;
=======
	// These histograms are in read and write path which can cause performance overhead.
	// Set to 0 to disable histograms.
	double ROCKSDB_HISTOGRAMS_SAMPLE_RATE;
>>>>>>> a7bfebdd

	// Leader election
	int MAX_NOTIFICATIONS;
	int MIN_NOTIFICATIONS;
	double NOTIFICATION_FULL_CLEAR_TIME;
	double CANDIDATE_MIN_DELAY;
	double CANDIDATE_MAX_DELAY;
	double CANDIDATE_GROWTH_RATE;
	double POLLING_FREQUENCY;
	double HEARTBEAT_FREQUENCY;

	// Commit CommitProxy
	double START_TRANSACTION_BATCH_INTERVAL_MIN;
	double START_TRANSACTION_BATCH_INTERVAL_MAX;
	double START_TRANSACTION_BATCH_INTERVAL_LATENCY_FRACTION;
	double START_TRANSACTION_BATCH_INTERVAL_SMOOTHER_ALPHA;
	double START_TRANSACTION_BATCH_QUEUE_CHECK_INTERVAL;
	double START_TRANSACTION_MAX_TRANSACTIONS_TO_START;
	int START_TRANSACTION_MAX_REQUESTS_TO_START;
	double START_TRANSACTION_RATE_WINDOW;
	double START_TRANSACTION_MAX_EMPTY_QUEUE_BUDGET;
	int START_TRANSACTION_MAX_QUEUE_SIZE;
	int KEY_LOCATION_MAX_QUEUE_SIZE;
	double COMMIT_PROXY_LIVENESS_TIMEOUT;

	double COMMIT_TRANSACTION_BATCH_INTERVAL_FROM_IDLE;
	double COMMIT_TRANSACTION_BATCH_INTERVAL_MIN;
	double COMMIT_TRANSACTION_BATCH_INTERVAL_MAX;
	double COMMIT_TRANSACTION_BATCH_INTERVAL_LATENCY_FRACTION;
	double COMMIT_TRANSACTION_BATCH_INTERVAL_SMOOTHER_ALPHA;
	int COMMIT_TRANSACTION_BATCH_COUNT_MAX;
	int COMMIT_TRANSACTION_BATCH_BYTES_MIN;
	int COMMIT_TRANSACTION_BATCH_BYTES_MAX;
	double COMMIT_TRANSACTION_BATCH_BYTES_SCALE_BASE;
	double COMMIT_TRANSACTION_BATCH_BYTES_SCALE_POWER;
	int64_t COMMIT_BATCHES_MEM_BYTES_HARD_LIMIT;
	double COMMIT_BATCHES_MEM_FRACTION_OF_TOTAL;
	double COMMIT_BATCHES_MEM_TO_TOTAL_MEM_SCALE_FACTOR;

	double RESOLVER_COALESCE_TIME;
	int BUGGIFIED_ROW_LIMIT;
	double PROXY_SPIN_DELAY;
	double UPDATE_REMOTE_LOG_VERSION_INTERVAL;
	int MAX_TXS_POP_VERSION_HISTORY;
	double MIN_CONFIRM_INTERVAL;
	double ENFORCED_MIN_RECOVERY_DURATION;
	double REQUIRED_MIN_RECOVERY_DURATION;
	bool ALWAYS_CAUSAL_READ_RISKY;
	int MAX_COMMIT_UPDATES;
	double MAX_PROXY_COMPUTE;
	double MAX_COMPUTE_PER_OPERATION;
	int PROXY_COMPUTE_BUCKETS;
	double PROXY_COMPUTE_GROWTH_RATE;
	int TXN_STATE_SEND_AMOUNT;
	double REPORT_TRANSACTION_COST_ESTIMATION_DELAY;
	bool PROXY_REJECT_BATCH_QUEUED_TOO_LONG;

	int RESET_MASTER_BATCHES;
	int RESET_RESOLVER_BATCHES;
	double RESET_MASTER_DELAY;
	double RESET_RESOLVER_DELAY;

	// Master Server
	double COMMIT_SLEEP_TIME;
	double MIN_BALANCE_TIME;
	int64_t MIN_BALANCE_DIFFERENCE;
	double SECONDS_BEFORE_NO_FAILURE_DELAY;
	int64_t MAX_TXS_SEND_MEMORY;
	int64_t MAX_RECOVERY_VERSIONS;
	double MAX_RECOVERY_TIME;
	double PROVISIONAL_START_DELAY;
	double PROVISIONAL_DELAY_GROWTH;
	double PROVISIONAL_MAX_DELAY;
	double SECONDS_BEFORE_RECRUIT_BACKUP_WORKER;
	double CC_INTERFACE_TIMEOUT;

	// Resolver
	int64_t KEY_BYTES_PER_SAMPLE;
	int64_t SAMPLE_OFFSET_PER_KEY;
	double SAMPLE_EXPIRATION_TIME;
	double SAMPLE_POLL_TIME;
	int64_t RESOLVER_STATE_MEMORY_LIMIT;

	// Backup Worker
	double BACKUP_TIMEOUT; // master's reaction time for backup failure
	double BACKUP_NOOP_POP_DELAY;
	int BACKUP_FILE_BLOCK_BYTES;
	int64_t BACKUP_LOCK_BYTES;
	double BACKUP_UPLOAD_DELAY;

	// Cluster Controller
	double CLUSTER_CONTROLLER_LOGGING_DELAY;
	double MASTER_FAILURE_REACTION_TIME;
	double MASTER_FAILURE_SLOPE_DURING_RECOVERY;
	int WORKER_COORDINATION_PING_DELAY;
	double SIM_SHUTDOWN_TIMEOUT;
	double SHUTDOWN_TIMEOUT;
	double MASTER_SPIN_DELAY;
	double CC_PRUNE_CLIENTS_INTERVAL;
	double CC_CHANGE_DELAY;
	double CC_CLASS_DELAY;
	double WAIT_FOR_GOOD_RECRUITMENT_DELAY;
	double WAIT_FOR_GOOD_REMOTE_RECRUITMENT_DELAY;
	double ATTEMPT_RECRUITMENT_DELAY;
	double WAIT_FOR_DISTRIBUTOR_JOIN_DELAY;
	double WAIT_FOR_RATEKEEPER_JOIN_DELAY;
	double WAIT_FOR_BLOB_MANAGER_JOIN_DELAY;
	double WORKER_FAILURE_TIME;
	double CHECK_OUTSTANDING_INTERVAL;
	double INCOMPATIBLE_PEERS_LOGGING_INTERVAL;
	double VERSION_LAG_METRIC_INTERVAL;
	int64_t MAX_VERSION_DIFFERENCE;
	double INITIAL_UPDATE_CROSS_DC_INFO_DELAY; // The intial delay in a new Cluster Controller just started to refresh
	                                           // the info of remote DC, such as remote DC health, and whether we need
	                                           // to take remote DC health info when making failover decision.
	double CHECK_REMOTE_HEALTH_INTERVAL; // Remote DC health refresh interval.
	double FORCE_RECOVERY_CHECK_DELAY;
	double RATEKEEPER_FAILURE_TIME;
	double BLOB_MANAGER_FAILURE_TIME;
	double REPLACE_INTERFACE_DELAY;
	double REPLACE_INTERFACE_CHECK_DELAY;
	double COORDINATOR_REGISTER_INTERVAL;
	double CLIENT_REGISTER_INTERVAL;
	bool CC_ENABLE_WORKER_HEALTH_MONITOR;
	double CC_WORKER_HEALTH_CHECKING_INTERVAL; // The interval of refreshing the degraded server list.
	double CC_DEGRADED_LINK_EXPIRATION_INTERVAL; // The time period from the last degradation report after which a
	                                             // degraded server is considered healthy.
	double CC_MIN_DEGRADATION_INTERVAL; // The minimum interval that a server is reported as degraded to be considered
	                                    // as degraded by Cluster Controller.
	int CC_DEGRADED_PEER_DEGREE_TO_EXCLUDE; // The maximum number of degraded peers when excluding a server. When the
	                                        // number of degraded peers is more than this value, we will not exclude
	                                        // this server since it may because of server overload.
	int CC_MAX_EXCLUSION_DUE_TO_HEALTH; // The max number of degraded servers to exclude by Cluster Controller due to
	                                    // degraded health.
	bool CC_HEALTH_TRIGGER_RECOVERY; // If true, cluster controller will kill the master to trigger recovery when
	                                 // detecting degraded servers. If false, cluster controller only prints a warning.
	double CC_TRACKING_HEALTH_RECOVERY_INTERVAL; // The number of recovery count should not exceed
	                                             // CC_MAX_HEALTH_RECOVERY_COUNT within
	                                             // CC_TRACKING_HEALTH_RECOVERY_INTERVAL.
	int CC_MAX_HEALTH_RECOVERY_COUNT; // The max number of recoveries can be triggered due to worker health within
	                                  // CC_TRACKING_HEALTH_RECOVERY_INTERVAL
	bool CC_HEALTH_TRIGGER_FAILOVER; // Whether to enable health triggered failover in CC.
	int CC_FAILOVER_DUE_TO_HEALTH_MIN_DEGRADATION; // The minimum number of degraded servers that can trigger a
	                                               // failover.
	int CC_FAILOVER_DUE_TO_HEALTH_MAX_DEGRADATION; // The maximum number of degraded servers that can trigger a
	                                               // failover.

	// Knobs used to select the best policy (via monte carlo)
	int POLICY_RATING_TESTS; // number of tests per policy (in order to compare)
	int POLICY_GENERATIONS; // number of policies to generate

	int EXPECTED_MASTER_FITNESS;
	int EXPECTED_TLOG_FITNESS;
	int EXPECTED_LOG_ROUTER_FITNESS;
	int EXPECTED_COMMIT_PROXY_FITNESS;
	int EXPECTED_GRV_PROXY_FITNESS;
	int EXPECTED_RESOLVER_FITNESS;
	double RECRUITMENT_TIMEOUT;
	int DBINFO_SEND_AMOUNT;
	double DBINFO_BATCH_DELAY;

	// Move Keys
	double SHARD_READY_DELAY;
	double SERVER_READY_QUORUM_INTERVAL;
	double SERVER_READY_QUORUM_TIMEOUT;
	double REMOVE_RETRY_DELAY;
	int MOVE_KEYS_KRM_LIMIT;
	int MOVE_KEYS_KRM_LIMIT_BYTES; // This must be sufficiently larger than CLIENT_KNOBS->KEY_SIZE_LIMIT
	                               // (fdbclient/Knobs.h) to ensure that at least two entries will be returned from an
	                               // attempt to read a key range map
	int MAX_SKIP_TAGS;
	double MAX_ADDED_SOURCES_MULTIPLIER;

	// FdbServer
	double MIN_REBOOT_TIME;
	double MAX_REBOOT_TIME;
	std::string LOG_DIRECTORY;
	int64_t SERVER_MEM_LIMIT;
	double SYSTEM_MONITOR_FREQUENCY;

	// Ratekeeper
	double SMOOTHING_AMOUNT;
	double SLOW_SMOOTHING_AMOUNT;
	double METRIC_UPDATE_RATE;
	double DETAILED_METRIC_UPDATE_RATE;
	double LAST_LIMITED_RATIO;
	double RATEKEEPER_DEFAULT_LIMIT;

	int64_t TARGET_BYTES_PER_STORAGE_SERVER;
	int64_t SPRING_BYTES_STORAGE_SERVER;
	int64_t AUTO_TAG_THROTTLE_STORAGE_QUEUE_BYTES;
	int64_t TARGET_BYTES_PER_STORAGE_SERVER_BATCH;
	int64_t SPRING_BYTES_STORAGE_SERVER_BATCH;
	int64_t STORAGE_HARD_LIMIT_BYTES;
	int64_t STORAGE_HARD_LIMIT_BYTES_OVERAGE;
	int64_t STORAGE_HARD_LIMIT_VERSION_OVERAGE;
	int64_t STORAGE_DURABILITY_LAG_HARD_MAX;
	int64_t STORAGE_DURABILITY_LAG_SOFT_MAX;

	int64_t LOW_PRIORITY_STORAGE_QUEUE_BYTES;
	int64_t LOW_PRIORITY_DURABILITY_LAG;

	int64_t TARGET_BYTES_PER_TLOG;
	int64_t SPRING_BYTES_TLOG;
	int64_t TARGET_BYTES_PER_TLOG_BATCH;
	int64_t SPRING_BYTES_TLOG_BATCH;
	int64_t TLOG_SPILL_THRESHOLD;
	int64_t TLOG_HARD_LIMIT_BYTES;
	int64_t TLOG_RECOVER_MEMORY_LIMIT;
	double TLOG_IGNORE_POP_AUTO_ENABLE_DELAY;

	int64_t MAX_MANUAL_THROTTLED_TRANSACTION_TAGS;
	int64_t MAX_AUTO_THROTTLED_TRANSACTION_TAGS;
	double MIN_TAG_COST;
	double AUTO_THROTTLE_TARGET_TAG_BUSYNESS;
	double AUTO_THROTTLE_RAMP_TAG_BUSYNESS;
	double AUTO_TAG_THROTTLE_RAMP_UP_TIME;
	double AUTO_TAG_THROTTLE_DURATION;
	double TAG_THROTTLE_PUSH_INTERVAL;
	double AUTO_TAG_THROTTLE_START_AGGREGATION_TIME;
	double AUTO_TAG_THROTTLE_UPDATE_FREQUENCY;
	double TAG_THROTTLE_EXPIRED_CLEANUP_INTERVAL;
	bool AUTO_TAG_THROTTLING_ENABLED;

	double MAX_TRANSACTIONS_PER_BYTE;

	int64_t MIN_AVAILABLE_SPACE;
	double MIN_AVAILABLE_SPACE_RATIO;
	double TARGET_AVAILABLE_SPACE_RATIO;
	double AVAILABLE_SPACE_UPDATE_DELAY;

	double MAX_TL_SS_VERSION_DIFFERENCE; // spring starts at half this value
	double MAX_TL_SS_VERSION_DIFFERENCE_BATCH;
	int MAX_MACHINES_FALLING_BEHIND;

	int MAX_TPS_HISTORY_SAMPLES;
	int NEEDED_TPS_HISTORY_SAMPLES;
	int64_t TARGET_DURABILITY_LAG_VERSIONS;
	int64_t AUTO_TAG_THROTTLE_DURABILITY_LAG_VERSIONS;
	int64_t TARGET_DURABILITY_LAG_VERSIONS_BATCH;
	int64_t DURABILITY_LAG_UNLIMITED_THRESHOLD;
	double INITIAL_DURABILITY_LAG_MULTIPLIER;
	double DURABILITY_LAG_REDUCTION_RATE;
	double DURABILITY_LAG_INCREASE_RATE;

	double STORAGE_SERVER_LIST_FETCH_TIMEOUT;

	// disk snapshot
	int64_t MAX_FORKED_PROCESS_OUTPUT;
	double SNAP_CREATE_MAX_TIMEOUT;

	// Storage Metrics
	double STORAGE_METRICS_AVERAGE_INTERVAL;
	double STORAGE_METRICS_AVERAGE_INTERVAL_PER_KSECONDS;
	double SPLIT_JITTER_AMOUNT;
	int64_t IOPS_UNITS_PER_SAMPLE;
	int64_t BANDWIDTH_UNITS_PER_SAMPLE;
	int64_t BYTES_READ_UNITS_PER_SAMPLE;
	int64_t READ_HOT_SUB_RANGE_CHUNK_SIZE;
	int64_t EMPTY_READ_PENALTY;
	bool READ_SAMPLING_ENABLED;

	// Storage Server
	double STORAGE_LOGGING_DELAY;
	double STORAGE_SERVER_POLL_METRICS_DELAY;
	double FUTURE_VERSION_DELAY;
	int STORAGE_LIMIT_BYTES;
	int BUGGIFY_LIMIT_BYTES;
	bool FETCH_USING_STREAMING;
	int FETCH_BLOCK_BYTES;
	int FETCH_KEYS_PARALLELISM_BYTES;
	int FETCH_KEYS_PARALLELISM;
	int FETCH_KEYS_LOWER_PRIORITY;
	int BUGGIFY_BLOCK_BYTES;
	double STORAGE_DURABILITY_LAG_REJECT_THRESHOLD;
	double STORAGE_DURABILITY_LAG_MIN_RATE;
	int STORAGE_COMMIT_BYTES;
	int STORAGE_FETCH_BYTES;
	double STORAGE_COMMIT_INTERVAL;
	double UPDATE_SHARD_VERSION_INTERVAL;
	int BYTE_SAMPLING_FACTOR;
	int BYTE_SAMPLING_OVERHEAD;
	int MAX_STORAGE_SERVER_WATCH_BYTES;
	int MAX_BYTE_SAMPLE_CLEAR_MAP_SIZE;
	double LONG_BYTE_SAMPLE_RECOVERY_DELAY;
	int BYTE_SAMPLE_LOAD_PARALLELISM;
	double BYTE_SAMPLE_LOAD_DELAY;
	double BYTE_SAMPLE_START_DELAY;
	double UPDATE_STORAGE_PROCESS_STATS_INTERVAL;
	double BEHIND_CHECK_DELAY;
	int BEHIND_CHECK_COUNT;
	int64_t BEHIND_CHECK_VERSIONS;
	double WAIT_METRICS_WRONG_SHARD_CHANCE;
	int64_t MIN_TAG_READ_PAGES_RATE;
	int64_t MIN_TAG_WRITE_PAGES_RATE;
	double TAG_MEASUREMENT_INTERVAL;
	int64_t READ_COST_BYTE_FACTOR;
	bool PREFIX_COMPRESS_KVS_MEM_SNAPSHOTS;
	bool REPORT_DD_METRICS;
	double DD_METRICS_REPORT_INTERVAL;
	double FETCH_KEYS_TOO_LONG_TIME_CRITERIA;
	double MAX_STORAGE_COMMIT_TIME;
	int64_t RANGESTREAM_LIMIT_BYTES;
	bool ENABLE_CLEAR_RANGE_EAGER_READS;
	bool QUICK_GET_VALUE_FALLBACK;
	bool QUICK_GET_KEY_VALUES_FALLBACK;

	// Wait Failure
	int MAX_OUTSTANDING_WAIT_FAILURE_REQUESTS;
	double WAIT_FAILURE_DELAY_LIMIT;

	// Worker
	double WORKER_LOGGING_INTERVAL;
	double HEAP_PROFILER_INTERVAL;
	double UNKNOWN_CC_TIMEOUT;
	double DEGRADED_RESET_INTERVAL;
	double DEGRADED_WARNING_LIMIT;
	double DEGRADED_WARNING_RESET_DELAY;
	int64_t TRACE_LOG_FLUSH_FAILURE_CHECK_INTERVAL_SECONDS;
	double TRACE_LOG_PING_TIMEOUT_SECONDS;
	double MIN_DELAY_CC_WORST_FIT_CANDIDACY_SECONDS; // Listen for a leader for N seconds, and if not heard, then try to
	                                                 // become the leader.
	double MAX_DELAY_CC_WORST_FIT_CANDIDACY_SECONDS;
	double DBINFO_FAILED_DELAY;
	bool ENABLE_WORKER_HEALTH_MONITOR;
	double WORKER_HEALTH_MONITOR_INTERVAL; // Interval between two health monitor health check.
	int PEER_LATENCY_CHECK_MIN_POPULATION; // The minimum number of latency samples required to check a peer.
	double PEER_LATENCY_DEGRADATION_PERCENTILE; // The percentile latency used to check peer health.
	double PEER_LATENCY_DEGRADATION_THRESHOLD; // The latency threshold to consider a peer degraded.
	double PEER_TIMEOUT_PERCENTAGE_DEGRADATION_THRESHOLD; // The percentage of timeout to consider a peer degraded.

	// Test harness
	double WORKER_POLL_DELAY;

	// Coordination
	double COORDINATED_STATE_ONCONFLICT_POLL_INTERVAL;
	bool ENABLE_CROSS_CLUSTER_SUPPORT; // Allow a coordinator to serve requests whose connection string does not match
	                                   // the local descriptor
	double FORWARD_REQUEST_TOO_OLD; // Do not forward requests older than this setting
	double COORDINATOR_LEADER_CONNECTION_TIMEOUT;

	// Dynamic Knobs (implementation)
	double GET_COMMITTED_VERSION_TIMEOUT;

	// Buggification
	double BUGGIFIED_EVENTUAL_CONSISTENCY;
	bool BUGGIFY_ALL_COORDINATION;

	// Status
	double STATUS_MIN_TIME_BETWEEN_REQUESTS;
	double MAX_STATUS_REQUESTS_PER_SECOND;
	int CONFIGURATION_ROWS_TO_FETCH;
	bool DISABLE_DUPLICATE_LOG_WARNING;
	double HISTOGRAM_REPORT_INTERVAL;

	// IPager
	int PAGER_RESERVED_PAGES;

	// IndirectShadowPager
	int FREE_PAGE_VACUUM_THRESHOLD;
	int VACUUM_QUEUE_SIZE;
	int VACUUM_BYTES_PER_SECOND;

	// Timekeeper
	int64_t TIME_KEEPER_DELAY;
	int64_t TIME_KEEPER_MAX_ENTRIES;

	// Fast Restore
	// TODO: After 6.3, review FR knobs, remove unneeded ones and change default value
	int64_t FASTRESTORE_FAILURE_TIMEOUT;
	int64_t FASTRESTORE_HEARTBEAT_INTERVAL;
	double FASTRESTORE_SAMPLING_PERCENT;
	int64_t FASTRESTORE_NUM_LOADERS;
	int64_t FASTRESTORE_NUM_APPLIERS;
	// FASTRESTORE_TXN_BATCH_MAX_BYTES is target txn size used by appliers to apply mutations
	double FASTRESTORE_TXN_BATCH_MAX_BYTES;
	// FASTRESTORE_VERSIONBATCH_MAX_BYTES is the maximum data size in each version batch
	double FASTRESTORE_VERSIONBATCH_MAX_BYTES;
	// FASTRESTORE_VB_PARALLELISM is the number of concurrently running version batches
	int64_t FASTRESTORE_VB_PARALLELISM;
	int64_t FASTRESTORE_VB_MONITOR_DELAY; // How quickly monitor finished version batch
	double FASTRESTORE_VB_LAUNCH_DELAY;
	int64_t FASTRESTORE_ROLE_LOGGING_DELAY;
	int64_t FASTRESTORE_UPDATE_PROCESS_STATS_INTERVAL; // How quickly to update process metrics for restore
	int64_t FASTRESTORE_ATOMICOP_WEIGHT; // workload amplication factor for atomic op
	int64_t FASTRESTORE_APPLYING_PARALLELISM; // number of outstanding txns writing to dest. DB
	int64_t FASTRESTORE_MONITOR_LEADER_DELAY;
	int64_t FASTRESTORE_STRAGGLER_THRESHOLD_SECONDS;
	bool FASTRESTORE_TRACK_REQUEST_LATENCY; // true to track reply latency of each request in a request batch
	bool FASTRESTORE_TRACK_LOADER_SEND_REQUESTS; // track requests of load send mutations to appliers?
	int64_t FASTRESTORE_MEMORY_THRESHOLD_MB_SOFT; // threshold when pipelined actors should be delayed
	int64_t FASTRESTORE_WAIT_FOR_MEMORY_LATENCY;
	int64_t FASTRESTORE_HEARTBEAT_DELAY; // interval for master to ping loaders and appliers
	int64_t
	    FASTRESTORE_HEARTBEAT_MAX_DELAY; // master claim a node is down if no heart beat from the node for this delay
	int64_t FASTRESTORE_APPLIER_FETCH_KEYS_SIZE; // number of keys to fetch in a txn on applier
	int64_t FASTRESTORE_LOADER_SEND_MUTATION_MSG_BYTES; // desired size of mutation message sent from loader to appliers
	bool FASTRESTORE_GET_RANGE_VERSIONS_EXPENSIVE; // parse each range file to get (range, version) it has?
	int64_t FASTRESTORE_REQBATCH_PARALLEL; // number of requests to wait on for getBatchReplies()
	bool FASTRESTORE_REQBATCH_LOG; // verbose log information for getReplyBatches
	int FASTRESTORE_TXN_CLEAR_MAX; // threshold to start tracking each clear op in a txn
	int FASTRESTORE_TXN_RETRY_MAX; // threshold to start output error on too many retries
	double FASTRESTORE_TXN_EXTRA_DELAY; // extra delay to avoid overwhelming fdb
	bool FASTRESTORE_NOT_WRITE_DB; // do not write result to DB. Only for dev testing
	bool FASTRESTORE_USE_RANGE_FILE; // use range file in backup
	bool FASTRESTORE_USE_LOG_FILE; // use log file in backup
	int64_t FASTRESTORE_SAMPLE_MSG_BYTES; // sample message desired size
	double FASTRESTORE_SCHED_UPDATE_DELAY; // delay in seconds in updating process metrics
	int FASTRESTORE_SCHED_TARGET_CPU_PERCENT; // release as many requests as possible when cpu usage is below the knob
	int FASTRESTORE_SCHED_MAX_CPU_PERCENT; // max cpu percent when scheduler shall not release non-urgent requests
	int FASTRESTORE_SCHED_INFLIGHT_LOAD_REQS; // number of inflight requests to load backup files
	int FASTRESTORE_SCHED_INFLIGHT_SEND_REQS; // number of inflight requests for loaders to  send mutations to appliers
	int FASTRESTORE_SCHED_LOAD_REQ_BATCHSIZE; // number of load request to release at once
	int FASTRESTORE_SCHED_INFLIGHT_SENDPARAM_THRESHOLD; // we can send future VB requests if it is less than this knob
	int FASTRESTORE_SCHED_SEND_FUTURE_VB_REQS_BATCH; // number of future VB sendLoadingParam requests to process at once
	int FASTRESTORE_NUM_TRACE_EVENTS;
	bool FASTRESTORE_EXPENSIVE_VALIDATION; // when set true, performance will be heavily affected
	double FASTRESTORE_WRITE_BW_MB; // target aggregated write bandwidth from all appliers
	double FASTRESTORE_RATE_UPDATE_SECONDS; // how long to update appliers target write rate
	bool FASTRESTORE_DUMP_INSERT_RANGE_VERSION; // Dump all the range version after insertion. This is for debugging
	                                            // purpose.

	int REDWOOD_DEFAULT_PAGE_SIZE; // Page size for new Redwood files
	int REDWOOD_DEFAULT_EXTENT_SIZE; // Extent size for new Redwood files
	int REDWOOD_DEFAULT_EXTENT_READ_SIZE; // Extent read size for Redwood files
	int REDWOOD_EXTENT_CONCURRENT_READS; // Max number of simultaneous extent disk reads in progress.
	int REDWOOD_KVSTORE_CONCURRENT_READS; // Max number of simultaneous point or range reads in progress.
	bool REDWOOD_KVSTORE_RANGE_PREFETCH; // Whether to use range read prefetching
	double REDWOOD_PAGE_REBUILD_MAX_SLACK; // When rebuilding pages, max slack to allow in page
	int REDWOOD_LAZY_CLEAR_BATCH_SIZE_PAGES; // Number of pages to try to pop from the lazy delete queue and process at
	                                         // once
	int REDWOOD_LAZY_CLEAR_MIN_PAGES; // Minimum number of pages to free before ending a lazy clear cycle, unless the
	                                  // queue is empty
	int REDWOOD_LAZY_CLEAR_MAX_PAGES; // Maximum number of pages to free before ending a lazy clear cycle, unless the
	                                  // queue is empty
	int64_t REDWOOD_REMAP_CLEANUP_WINDOW; // Remap remover lag interval in which to coalesce page writes
	double REDWOOD_REMAP_CLEANUP_LAG; // Maximum allowed remap remover lag behind the cleanup window as a multiple of
	                                  // the window size
	int REDWOOD_PAGEFILE_GROWTH_SIZE_PAGES; // Number of pages to grow page file by
	double REDWOOD_METRICS_INTERVAL;
	double REDWOOD_HISTOGRAM_INTERVAL;
	bool REDWOOD_EVICT_UPDATED_PAGES; // Whether to prioritize eviction of updated pages from cache.

	// Server request latency measurement
	int LATENCY_SAMPLE_SIZE;
	double LATENCY_METRICS_LOGGING_INTERVAL;

	// blob granule stuff
	// FIXME: configure url with database configuration instead of knob eventually
	std::string BG_URL;

	int BG_SNAPSHOT_FILE_TARGET_BYTES;
	int BG_DELTA_FILE_TARGET_BYTES;
	int BG_DELTA_BYTES_BEFORE_COMPACT;

	double BLOB_WORKER_TIMEOUT; // Blob Manager's reaction time to a blob worker failure

	ServerKnobs(Randomize, ClientKnobs*, IsSimulated);
	void initialize(Randomize, ClientKnobs*, IsSimulated);
};<|MERGE_RESOLUTION|>--- conflicted
+++ resolved
@@ -286,13 +286,10 @@
 	int ROCKSDB_READ_QUEUE_HARD_MAX;
 	int ROCKSDB_FETCH_QUEUE_SOFT_MAX;
 	int ROCKSDB_FETCH_QUEUE_HARD_MAX;
-<<<<<<< HEAD
 	bool ROCKSDB_ENABLE_SHARDING;
-=======
 	// These histograms are in read and write path which can cause performance overhead.
 	// Set to 0 to disable histograms.
 	double ROCKSDB_HISTOGRAMS_SAMPLE_RATE;
->>>>>>> a7bfebdd
 
 	// Leader election
 	int MAX_NOTIFICATIONS;

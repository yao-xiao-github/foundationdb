--- conflicted
+++ resolved
@@ -104,12 +104,8 @@
 	init( PUSH_STATS_SLOW_RATIO,                                 0.5 );
 	init( TLOG_POP_BATCH_SIZE,                                  1000 ); if ( randomize && BUGGIFY ) TLOG_POP_BATCH_SIZE = 10;
 	init( TLOG_POPPED_VER_LAG_THRESHOLD_FOR_TLOGPOP_TRACE,     250e6 );
-<<<<<<< HEAD
 	init( ENABLE_DETAILED_TLOG_POP_TRACE,                       true );
 	init( BLOCKING_PEEK_TIMEOUT,                                 1.0 );
-=======
-	init( ENABLE_DETAILED_TLOG_POP_TRACE,                      false ); if ( randomize && BUGGIFY ) ENABLE_DETAILED_TLOG_POP_TRACE = true;
->>>>>>> e2fa5110
 
 	// disk snapshot max timeout, to be put in TLog, storage and coordinator nodes
 	init( MAX_FORKED_PROCESS_OUTPUT,                            1024 );

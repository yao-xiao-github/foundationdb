
/*
 * MasterProxyInterface.h
 *
 * This source file is part of the FoundationDB open source project
 *
 * Copyright 2013-2018 Apple Inc. and the FoundationDB project authors
 *
 * Licensed under the Apache License, Version 2.0 (the "License");
 * you may not use this file except in compliance with the License.
 * You may obtain a copy of the License at
 *
 *     http://www.apache.org/licenses/LICENSE-2.0
 *
 * Unless required by applicable law or agreed to in writing, software
 * distributed under the License is distributed on an "AS IS" BASIS,
 * WITHOUT WARRANTIES OR CONDITIONS OF ANY KIND, either express or implied.
 * See the License for the specific language governing permissions and
 * limitations under the License.
 */

#ifndef FDBCLIENT_MASTERPROXYINTERFACE_H
#define FDBCLIENT_MASTERPROXYINTERFACE_H
#pragma once

#include <utility>
#include <vector>

#include "fdbclient/FDBTypes.h"
#include "fdbclient/StorageServerInterface.h"
#include "fdbclient/CommitTransaction.h"
#include "fdbserver/RatekeeperInterface.h"
#include "fdbclient/TagThrottle.h"

#include "fdbrpc/Stats.h"
#include "fdbrpc/TimedRequest.h"
#include "GrvProxyInterface.h"

struct MasterProxyInterface {
	constexpr static FileIdentifier file_identifier = 8954922;
	enum { LocationAwareLoadBalance = 1 };
	enum { AlwaysFresh = 1 };

	Optional<Key> processId;
	bool provisional;
	RequestStream< struct CommitTransactionRequest > commit;
	RequestStream< struct GetReadVersionRequest > getConsistentReadVersion;  // Returns a version which (1) is committed, and (2) is >= the latest version reported committed (by a commit response) when this request was sent
															     //   (at some point between when this request is sent and when its response is received, the latest version reported committed)
	RequestStream< struct GetKeyServerLocationsRequest > getKeyServersLocations;
	RequestStream< struct GetStorageServerRejoinInfoRequest > getStorageServerRejoinInfo;

	RequestStream<ReplyPromise<Void>> waitFailure;

	RequestStream< struct TxnStateRequest >  txnState;
	RequestStream< struct GetHealthMetricsRequest > getHealthMetrics;
	RequestStream< struct ProxySnapRequest > proxySnapReq;
	RequestStream< struct ExclusionSafetyCheckRequest > exclusionSafetyCheckReq;
	RequestStream< struct GetDDMetricsRequest > getDDMetrics;

	UID id() const { return commit.getEndpoint().token; }
	std::string toString() const { return id().shortString(); }
	bool operator == (MasterProxyInterface const& r) const { return id() == r.id(); }
	bool operator != (MasterProxyInterface const& r) const { return id() != r.id(); }
	NetworkAddress address() const { return commit.getEndpoint().getPrimaryAddress(); }

	template <class Archive>
	void serialize(Archive& ar) {
		serializer(ar, processId, provisional, commit);
		if( Archive::isDeserializing ) {
			getConsistentReadVersion = RequestStream< struct GetReadVersionRequest >( commit.getEndpoint().getAdjustedEndpoint(1) );
			getKeyServersLocations = RequestStream< struct GetKeyServerLocationsRequest >( commit.getEndpoint().getAdjustedEndpoint(2) );
			getStorageServerRejoinInfo = RequestStream< struct GetStorageServerRejoinInfoRequest >( commit.getEndpoint().getAdjustedEndpoint(3) );
			waitFailure = RequestStream<ReplyPromise<Void>>( commit.getEndpoint().getAdjustedEndpoint(4) );
			txnState = RequestStream< struct TxnStateRequest >( commit.getEndpoint().getAdjustedEndpoint(5) );
			getHealthMetrics = RequestStream< struct GetHealthMetricsRequest >( commit.getEndpoint().getAdjustedEndpoint(6) );
			proxySnapReq = RequestStream< struct ProxySnapRequest >( commit.getEndpoint().getAdjustedEndpoint(7) );
			exclusionSafetyCheckReq = RequestStream< struct ExclusionSafetyCheckRequest >( commit.getEndpoint().getAdjustedEndpoint(8) );
			getDDMetrics = RequestStream< struct GetDDMetricsRequest >( commit.getEndpoint().getAdjustedEndpoint(9) );
		}
	}

	void initEndpoints() {
		std::vector<std::pair<FlowReceiver*, TaskPriority>> streams;
		streams.push_back(commit.getReceiver(TaskPriority::ReadSocket));
		streams.push_back(getConsistentReadVersion.getReceiver(TaskPriority::ReadSocket));
		streams.push_back(getKeyServersLocations.getReceiver(TaskPriority::ReadSocket)); //priority lowered to TaskPriority::DefaultEndpoint on the proxy
		streams.push_back(getStorageServerRejoinInfo.getReceiver(TaskPriority::ProxyStorageRejoin));
		streams.push_back(waitFailure.getReceiver());
		streams.push_back(txnState.getReceiver());
		streams.push_back(getHealthMetrics.getReceiver());
		streams.push_back(proxySnapReq.getReceiver());
		streams.push_back(exclusionSafetyCheckReq.getReceiver());
		streams.push_back(getDDMetrics.getReceiver());
		FlowTransport::transport().addEndpoints(streams);
	}
};

// ClientDBInfo is all the information needed by a database client to access the database
// It is returned (and kept up to date) by the OpenDatabaseRequest interface of ClusterInterface
struct ClientDBInfo {
	constexpr static FileIdentifier file_identifier = 5355080;
	UID id;  // Changes each time anything else changes
	vector< GrvProxyInterface > grvProxies;
	vector< MasterProxyInterface > masterProxies;
	Optional<MasterProxyInterface> firstProxy; //not serialized, used for commitOnFirstProxy when the proxies vector has been shrunk
	double clientTxnInfoSampleRate;
	int64_t clientTxnInfoSizeLimit;
	Optional<Value> forward;
	double transactionTagSampleRate;
	double transactionTagSampleCost;

	ClientDBInfo()
	  : clientTxnInfoSampleRate(std::numeric_limits<double>::infinity()), clientTxnInfoSizeLimit(-1),
	    transactionTagSampleRate(CLIENT_KNOBS->READ_TAG_SAMPLE_RATE), transactionTagSampleCost(CLIENT_KNOBS->COMMIT_SAMPLE_COST) {}

	bool operator == (ClientDBInfo const& r) const { return id == r.id; }
	bool operator != (ClientDBInfo const& r) const { return id != r.id; }

	template <class Archive>
	void serialize(Archive& ar) {
		if constexpr (!is_fb_function<Archive>) {
			ASSERT(ar.protocolVersion().isValid());
		}
<<<<<<< HEAD
		serializer(ar, grvProxies, masterProxies, id, clientTxnInfoSampleRate, clientTxnInfoSizeLimit, forward, transactionTagSampleRate);
=======
		serializer(ar, proxies, id, clientTxnInfoSampleRate, clientTxnInfoSizeLimit, forward, transactionTagSampleRate,
		           transactionTagSampleCost);
>>>>>>> d36d61e0
	}
};

struct CommitID {
	constexpr static FileIdentifier file_identifier = 14254927;
	Version version; 			// returns invalidVersion if transaction conflicts
	uint16_t txnBatchId;
	Optional<Value> metadataVersion;
	Optional<Standalone<VectorRef<int>>> conflictingKRIndices;

	template <class Ar>
	void serialize(Ar& ar) {
		serializer(ar, version, txnBatchId, metadataVersion, conflictingKRIndices);
	}

	CommitID() : version(invalidVersion), txnBatchId(0) {}
	CommitID(Version version, uint16_t txnBatchId, const Optional<Value>& metadataVersion,
	         const Optional<Standalone<VectorRef<int>>>& conflictingKRIndices = Optional<Standalone<VectorRef<int>>>())
	  : version(version), txnBatchId(txnBatchId), metadataVersion(metadataVersion),
	    conflictingKRIndices(conflictingKRIndices) {}
};

struct CommitTransactionRequest : TimedRequest {
	constexpr static FileIdentifier file_identifier = 93948;
	enum { 
		FLAG_IS_LOCK_AWARE = 0x1,
		FLAG_FIRST_IN_BATCH = 0x2
	};

	bool isLockAware() const { return (flags & FLAG_IS_LOCK_AWARE) != 0; }
	bool firstInBatch() const { return (flags & FLAG_FIRST_IN_BATCH) != 0; }
	
	Arena arena;
	SpanID spanContext;
	CommitTransactionRef transaction;
	ReplyPromise<CommitID> reply;
	uint32_t flags;
	Optional<UID> debugID;
	Optional<ClientTrCommitCostEstimation> commitCostEstimation;
	Optional<TagSet> tagSet;

	CommitTransactionRequest() : flags(0) {}

	template <class Ar> 
	void serialize(Ar& ar) { 
		serializer(ar, transaction, reply, arena, flags, debugID, commitCostEstimation, tagSet, spanContext);
	}
};

static inline int getBytes( CommitTransactionRequest const& r ) {
	// SOMEDAY: Optimize
	//return r.arena.getSize(); // NOT correct because arena can be shared!
	int total = sizeof(r);
	for(auto m = r.transaction.mutations.begin(); m != r.transaction.mutations.end(); ++m)
		total += m->expectedSize() + CLIENT_KNOBS->PROXY_COMMIT_OVERHEAD_BYTES;
	for(auto i = r.transaction.read_conflict_ranges.begin(); i != r.transaction.read_conflict_ranges.end(); ++i)
		total += i->expectedSize();
	for(auto i = r.transaction.write_conflict_ranges.begin(); i != r.transaction.write_conflict_ranges.end(); ++i)
		total += i->expectedSize();
	return total;
}

struct GetReadVersionReply : public BasicLoadBalancedReply {
	constexpr static FileIdentifier file_identifier = 15709388;
	Version version;
	bool locked;
	Optional<Value> metadataVersion;
	int64_t midShardSize = 0;

	TransactionTagMap<ClientTagThrottleLimits> tagThrottleInfo;

	GetReadVersionReply() : version(invalidVersion), locked(false) {}

	template <class Ar>
	void serialize(Ar& ar) {
		serializer(ar, BasicLoadBalancedReply::recentRequests, version, locked, metadataVersion, tagThrottleInfo, midShardSize);
	}
};

struct GetReadVersionRequest : TimedRequest {
	constexpr static FileIdentifier file_identifier = 838566;
	enum { 
		PRIORITY_SYSTEM_IMMEDIATE = 15 << 24,  // Highest possible priority, always executed even if writes are otherwise blocked
		PRIORITY_DEFAULT = 8 << 24,
		PRIORITY_BATCH = 1 << 24
	};
	enum {
		FLAG_USE_MIN_KNOWN_COMMITTED_VERSION = 4,
		FLAG_USE_PROVISIONAL_PROXIES = 2,
		FLAG_CAUSAL_READ_RISKY = 1,
		FLAG_PRIORITY_MASK = PRIORITY_SYSTEM_IMMEDIATE,
	};

	SpanID spanContext;
	uint32_t transactionCount;
	uint32_t flags;
	TransactionPriority priority;

	TransactionTagMap<uint32_t> tags;

	Optional<UID> debugID;
	ReplyPromise<GetReadVersionReply> reply;

	GetReadVersionRequest() : transactionCount(1), flags(0) {}
	GetReadVersionRequest(SpanID spanContext, uint32_t transactionCount, TransactionPriority priority,
	                      uint32_t flags = 0, TransactionTagMap<uint32_t> tags = TransactionTagMap<uint32_t>(),
	                      Optional<UID> debugID = Optional<UID>())
	  : spanContext(spanContext), transactionCount(transactionCount), priority(priority), flags(flags), tags(tags),
	    debugID(debugID) {
		flags = flags & ~FLAG_PRIORITY_MASK;
		switch(priority) {
			case TransactionPriority::BATCH:
				flags |= PRIORITY_BATCH;
				break;
			case TransactionPriority::DEFAULT:
				flags |= PRIORITY_DEFAULT;
				break;
			case TransactionPriority::IMMEDIATE:
				flags |= PRIORITY_SYSTEM_IMMEDIATE;
				break;
			default:
				ASSERT(false);
		}
	}

	bool operator < (GetReadVersionRequest const& rhs) const { return priority < rhs.priority; }

	template <class Ar> 
	void serialize(Ar& ar) { 
		serializer(ar, transactionCount, flags, tags, debugID, reply, spanContext);

		if(ar.isDeserializing) {
			if((flags & PRIORITY_SYSTEM_IMMEDIATE) == PRIORITY_SYSTEM_IMMEDIATE) {
				priority = TransactionPriority::IMMEDIATE;
			}
			else if((flags & PRIORITY_DEFAULT) == PRIORITY_DEFAULT) {
				priority = TransactionPriority::DEFAULT;
			}
			else if((flags & PRIORITY_BATCH) == PRIORITY_BATCH) {
				priority = TransactionPriority::BATCH;
			}
			else {
				priority = TransactionPriority::DEFAULT;
			}
		}
	}
};

struct GetKeyServerLocationsReply {
	constexpr static FileIdentifier file_identifier = 10636023;
	Arena arena;
	std::vector<std::pair<KeyRangeRef, vector<StorageServerInterface>>> results;

	template <class Ar>
	void serialize(Ar& ar) {
		serializer(ar, results, arena);
	}
};

struct GetKeyServerLocationsRequest {
	constexpr static FileIdentifier file_identifier = 9144680;
	Arena arena;
	SpanID spanContext;
	KeyRef begin;
	Optional<KeyRef> end;
	int limit;
	bool reverse;
	ReplyPromise<GetKeyServerLocationsReply> reply;

	GetKeyServerLocationsRequest() : limit(0), reverse(false) {}
	GetKeyServerLocationsRequest(SpanID spanContext, KeyRef const& begin, Optional<KeyRef> const& end, int limit,
	                             bool reverse, Arena const& arena)
	  : spanContext(spanContext), begin(begin), end(end), limit(limit), reverse(reverse), arena(arena) {}

	template <class Ar>
	void serialize(Ar& ar) { 
		serializer(ar, begin, end, limit, reverse, reply, spanContext, arena);
	}
};

struct GetRawCommittedVersionReply {
	constexpr static FileIdentifier file_identifier = 1314732;
	Optional<UID> debugID;
	Version version;
	bool locked;
	Optional<Value> metadataVersion;
	Version minKnownCommittedVersion;

	GetRawCommittedVersionReply(): debugID(Optional<UID>()), version(invalidVersion), locked(false), metadataVersion(Optional<Value>()), minKnownCommittedVersion(invalidVersion) {}

	template <class Ar>
	void serialize( Ar& ar ) {
		serializer(ar, debugID, version, locked, metadataVersion, minKnownCommittedVersion);
	}
};

struct GetRawCommittedVersionRequest {
	constexpr static FileIdentifier file_identifier = 12954034;
	SpanID spanContext;
	Optional<UID> debugID;
	ReplyPromise<GetRawCommittedVersionReply> reply;

	explicit GetRawCommittedVersionRequest(SpanID spanContext, Optional<UID> const& debugID = Optional<UID>()) : spanContext(spanContext), debugID(debugID) {}
	explicit GetRawCommittedVersionRequest() : spanContext(), debugID() {}

	template <class Ar>
	void serialize( Ar& ar ) {
		serializer(ar, debugID, reply, spanContext);
	}
};

struct GetStorageServerRejoinInfoReply {
	constexpr static FileIdentifier file_identifier = 9469225;
	Version version;
	Tag tag;
	Optional<Tag> newTag;
	bool newLocality;
	std::vector<std::pair<Version, Tag>> history;

	template <class Ar>
	void serialize(Ar& ar) {
		serializer(ar, version, tag, newTag, newLocality, history);
	}
};

struct GetStorageServerRejoinInfoRequest {
	constexpr static FileIdentifier file_identifier = 994279;
	UID id;
	Optional<Value> dcId;
	ReplyPromise< GetStorageServerRejoinInfoReply > reply;

	GetStorageServerRejoinInfoRequest() {}
	explicit GetStorageServerRejoinInfoRequest( UID const& id, Optional<Value> const& dcId ) : id(id), dcId(dcId) {}

	template <class Ar>
	void serialize( Ar& ar ) {
		serializer(ar, id, dcId, reply);
	}
};

struct TxnStateRequest {
	constexpr static FileIdentifier file_identifier = 15250781;
	Arena arena;
	VectorRef<KeyValueRef> data;
	Sequence sequence;
	bool last;
	std::vector<Endpoint> broadcastInfo;
	ReplyPromise<Void> reply;

	template <class Ar> 
	void serialize(Ar& ar) { 
		serializer(ar, data, sequence, last, broadcastInfo, reply, arena);
	}
};

struct GetHealthMetricsReply
{
	constexpr static FileIdentifier file_identifier = 11544290;
	Standalone<StringRef> serialized;
	HealthMetrics healthMetrics;

	explicit GetHealthMetricsReply(const HealthMetrics& healthMetrics = HealthMetrics()) :
		healthMetrics(healthMetrics)
	{
		update(healthMetrics, true, true);
	}

	void update(const HealthMetrics& healthMetrics, bool detailedInput, bool detailedOutput)
	{
		this->healthMetrics.update(healthMetrics, detailedInput, detailedOutput);
		BinaryWriter bw(IncludeVersion());
		bw << this->healthMetrics;
		serialized = bw.toValue();
	}

	template <class Ar>
	void serialize(Ar& ar) {
		serializer(ar, serialized);
		if (ar.isDeserializing) {
			BinaryReader br(serialized, IncludeVersion());
			br >> healthMetrics;
		}
	}
};

struct GetHealthMetricsRequest
{
	constexpr static FileIdentifier file_identifier = 11403900;
	ReplyPromise<struct GetHealthMetricsReply> reply;
	bool detailed;

	explicit GetHealthMetricsRequest(bool detailed = false) : detailed(detailed) {}

	template <class Ar>
	void serialize(Ar& ar)
	{
		serializer(ar, reply, detailed);
	}
};

struct GetDDMetricsReply
{
	constexpr static FileIdentifier file_identifier = 7277713;
	Standalone<VectorRef<DDMetricsRef>> storageMetricsList;

	GetDDMetricsReply() {}

	template <class Ar>
	void serialize(Ar& ar) {
		serializer(ar, storageMetricsList);
	}
};

struct GetDDMetricsRequest {
	constexpr static FileIdentifier file_identifier = 14536812;
	KeyRange keys;
	int shardLimit;
	ReplyPromise<struct GetDDMetricsReply> reply;

	GetDDMetricsRequest() {}
	explicit GetDDMetricsRequest(KeyRange const& keys, const int shardLimit) : keys(keys), shardLimit(shardLimit) {}

	template<class Ar>
	void serialize(Ar& ar) {
		serializer(ar, keys, shardLimit, reply);
  }
};

struct ProxySnapRequest
{
	constexpr static FileIdentifier file_identifier = 5427684;
	Arena arena;
	StringRef snapPayload; // command used to snapshot the data folder
	UID snapUID;
	ReplyPromise<Void> reply;
	Optional<UID> debugID;

	explicit ProxySnapRequest(Optional<UID> const& debugID = Optional<UID>()) : debugID(debugID) {}
	explicit ProxySnapRequest(StringRef snap, UID snapUID, Optional<UID> debugID = Optional<UID>()) : snapPayload(snap), snapUID(snapUID), debugID(debugID) {}

	template <class Ar>
	void serialize(Ar& ar) {
		serializer(ar, snapPayload, snapUID, reply, arena, debugID);
	}
};

struct ExclusionSafetyCheckReply
{
	constexpr static FileIdentifier file_identifier = 11;
	bool safe;

	ExclusionSafetyCheckReply() : safe(false) {}
	explicit ExclusionSafetyCheckReply(bool safe) : safe(safe) {}

	template <class Ar>
	void serialize(Ar& ar) {
		serializer(ar, safe);
	}
};

struct ExclusionSafetyCheckRequest
{
	constexpr static FileIdentifier file_identifier = 13852702;
	vector<AddressExclusion> exclusions;
	ReplyPromise<ExclusionSafetyCheckReply> reply;

	ExclusionSafetyCheckRequest() {}
	explicit ExclusionSafetyCheckRequest(vector<AddressExclusion> exclusions) : exclusions(exclusions) {}

	template <class Ar>
	void serialize( Ar& ar ) {
		serializer(ar, exclusions, reply);
	}
};

#endif<|MERGE_RESOLUTION|>--- conflicted
+++ resolved
@@ -111,7 +111,8 @@
 
 	ClientDBInfo()
 	  : clientTxnInfoSampleRate(std::numeric_limits<double>::infinity()), clientTxnInfoSizeLimit(-1),
-	    transactionTagSampleRate(CLIENT_KNOBS->READ_TAG_SAMPLE_RATE), transactionTagSampleCost(CLIENT_KNOBS->COMMIT_SAMPLE_COST) {}
+	    transactionTagSampleRate(CLIENT_KNOBS->READ_TAG_SAMPLE_RATE),
+	    transactionTagSampleCost(CLIENT_KNOBS->COMMIT_SAMPLE_COST) {}
 
 	bool operator == (ClientDBInfo const& r) const { return id == r.id; }
 	bool operator != (ClientDBInfo const& r) const { return id != r.id; }
@@ -121,12 +122,8 @@
 		if constexpr (!is_fb_function<Archive>) {
 			ASSERT(ar.protocolVersion().isValid());
 		}
-<<<<<<< HEAD
-		serializer(ar, grvProxies, masterProxies, id, clientTxnInfoSampleRate, clientTxnInfoSizeLimit, forward, transactionTagSampleRate);
-=======
-		serializer(ar, proxies, id, clientTxnInfoSampleRate, clientTxnInfoSizeLimit, forward, transactionTagSampleRate,
-		           transactionTagSampleCost);
->>>>>>> d36d61e0
+		serializer(ar, grvProxies, masterProxies, id, clientTxnInfoSampleRate, clientTxnInfoSizeLimit, forward,
+		           transactionTagSampleRate, transactionTagSampleCost);
 	}
 };
 
@@ -202,7 +199,8 @@
 
 	template <class Ar>
 	void serialize(Ar& ar) {
-		serializer(ar, BasicLoadBalancedReply::recentRequests, version, locked, metadataVersion, tagThrottleInfo, midShardSize);
+		serializer(ar, BasicLoadBalancedReply::recentRequests, version, locked, metadataVersion, tagThrottleInfo,
+		           midShardSize);
 	}
 };
 

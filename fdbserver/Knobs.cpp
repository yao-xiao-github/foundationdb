/*
 * Knobs.cpp
 *
 * This source file is part of the FoundationDB open source project
 *
 * Copyright 2013-2018 Apple Inc. and the FoundationDB project authors
 *
 * Licensed under the Apache License, Version 2.0 (the "License");
 * you may not use this file except in compliance with the License.
 * You may obtain a copy of the License at
 *
 *     http://www.apache.org/licenses/LICENSE-2.0
 *
 * Unless required by applicable law or agreed to in writing, software
 * distributed under the License is distributed on an "AS IS" BASIS,
 * WITHOUT WARRANTIES OR CONDITIONS OF ANY KIND, either express or implied.
 * See the License for the specific language governing permissions and
 * limitations under the License.
 */

#include "fdbserver/Knobs.h"
#include "fdbrpc/Locality.h"
#include <cmath>

ServerKnobs const* SERVER_KNOBS = new ServerKnobs();

#define init( knob, value ) initKnob( knob, value, #knob )

ServerKnobs::ServerKnobs() {
	initialize();
}

void ServerKnobs::initialize(bool randomize, ClientKnobs* clientKnobs, bool isSimulated) {
	// clang-format off
	// Versions
	init( VERSIONS_PER_SECOND,                                   1e6 );
	init( MAX_VERSIONS_IN_FLIGHT,                100 * VERSIONS_PER_SECOND );
	init( MAX_VERSIONS_IN_FLIGHT_FORCED,         6e5 * VERSIONS_PER_SECOND ); //one week of versions
	init( MAX_READ_TRANSACTION_LIFE_VERSIONS,      5 * VERSIONS_PER_SECOND ); if (randomize && BUGGIFY) MAX_READ_TRANSACTION_LIFE_VERSIONS = VERSIONS_PER_SECOND; else if (randomize && BUGGIFY) MAX_READ_TRANSACTION_LIFE_VERSIONS = std::max<int>(1, 0.1 * VERSIONS_PER_SECOND); else if( randomize && BUGGIFY ) MAX_READ_TRANSACTION_LIFE_VERSIONS = 10 * VERSIONS_PER_SECOND;
	init( MAX_WRITE_TRANSACTION_LIFE_VERSIONS,     5 * VERSIONS_PER_SECOND ); if (randomize && BUGGIFY) MAX_WRITE_TRANSACTION_LIFE_VERSIONS=std::max<int>(1, 1 * VERSIONS_PER_SECOND);
	init( MAX_COMMIT_BATCH_INTERVAL,                             2.0 ); if( randomize && BUGGIFY ) MAX_COMMIT_BATCH_INTERVAL = 0.5; // Each master proxy generates a CommitTransactionBatchRequest at least this often, so that versions always advance smoothly
	MAX_COMMIT_BATCH_INTERVAL = std::min(MAX_COMMIT_BATCH_INTERVAL, MAX_READ_TRANSACTION_LIFE_VERSIONS/double(2*VERSIONS_PER_SECOND)); // Ensure that the proxy commits 2 times every MAX_READ_TRANSACTION_LIFE_VERSIONS, otherwise the master will not give out versions fast enough

	// TLogs
	init( TLOG_TIMEOUT,                                          0.4 ); //cannot buggify because of availability
	init( RECOVERY_TLOG_SMART_QUORUM_DELAY,                     0.25 ); if( randomize && BUGGIFY ) RECOVERY_TLOG_SMART_QUORUM_DELAY = 0.0; // smaller might be better for bug amplification
	init( TLOG_STORAGE_MIN_UPDATE_INTERVAL,                      0.5 );
	init( BUGGIFY_TLOG_STORAGE_MIN_UPDATE_INTERVAL,               30 );
	init( UNFLUSHED_DATA_RATIO,                                 0.05 ); if( randomize && BUGGIFY ) UNFLUSHED_DATA_RATIO = 0.0;
	init( DESIRED_TOTAL_BYTES,                                150000 ); if( randomize && BUGGIFY ) DESIRED_TOTAL_BYTES = 10000;
	init( DESIRED_UPDATE_BYTES,                2*DESIRED_TOTAL_BYTES );
	init( UPDATE_DELAY,                                        0.001 );
	init( MAXIMUM_PEEK_BYTES,                                   10e6 );
	init( APPLY_MUTATION_BYTES,                                  1e6 );
	init( RECOVERY_DATA_BYTE_LIMIT,                           100000 );
	init( BUGGIFY_RECOVERY_DATA_LIMIT,                          1000 );
	init( LONG_TLOG_COMMIT_TIME,                                0.25 ); //cannot buggify because of recovery time
	init( LARGE_TLOG_COMMIT_BYTES,                             4<<20 );
	init( BUGGIFY_RECOVER_MEMORY_LIMIT,                          1e6 );
	init( BUGGIFY_WORKER_REMOVED_MAX_LAG,                         30 );
	init( UPDATE_STORAGE_BYTE_LIMIT,                             1e6 );
	init( TLOG_PEEK_DELAY,                                   0.00005 );
	init( LEGACY_TLOG_UPGRADE_ENTRIES_PER_VERSION,               100 );
	init( VERSION_MESSAGES_OVERHEAD_FACTOR_1024THS,             1072 ); // Based on a naive interpretation of the gcc version of std::deque, we would expect this to be 16 bytes overhead per 512 bytes data. In practice, it seems to be 24 bytes overhead per 512.
	init( VERSION_MESSAGES_ENTRY_BYTES_WITH_OVERHEAD, std::ceil(16.0 * VERSION_MESSAGES_OVERHEAD_FACTOR_1024THS / 1024) );
	init( LOG_SYSTEM_PUSHED_DATA_BLOCK_SIZE,                     1e5 );
	init( MAX_MESSAGE_SIZE,            std::max<int>(LOG_SYSTEM_PUSHED_DATA_BLOCK_SIZE, 1e5 + 2e4 + 1) + 8 ); // VALUE_SIZE_LIMIT + SYSTEM_KEY_SIZE_LIMIT + 9 bytes (4 bytes for length, 4 bytes for sequence number, and 1 byte for mutation type)
	init( TLOG_MESSAGE_BLOCK_BYTES,                             10e6 );
	init( TLOG_MESSAGE_BLOCK_OVERHEAD_FACTOR,      double(TLOG_MESSAGE_BLOCK_BYTES) / (TLOG_MESSAGE_BLOCK_BYTES - MAX_MESSAGE_SIZE) ); //1.0121466709838096006362758832473
	init( PEEK_TRACKER_EXPIRATION_TIME,                          600 ); if( randomize && BUGGIFY ) PEEK_TRACKER_EXPIRATION_TIME = deterministicRandom()->coinflip() ? 0.1 : 60;
	init( PARALLEL_GET_MORE_REQUESTS,                             32 ); if( randomize && BUGGIFY ) PARALLEL_GET_MORE_REQUESTS = 2;
	init( MULTI_CURSOR_PRE_FETCH_LIMIT,                           10 );
	init( MAX_QUEUE_COMMIT_BYTES,                               15e6 ); if( randomize && BUGGIFY ) MAX_QUEUE_COMMIT_BYTES = 5000;
	init( DESIRED_OUTSTANDING_MESSAGES,                         5000 ); if( randomize && BUGGIFY ) DESIRED_OUTSTANDING_MESSAGES = deterministicRandom()->randomInt(0,100);
	init( DESIRED_GET_MORE_DELAY,                              0.005 );
	init( CONCURRENT_LOG_ROUTER_READS,                             5 ); if( randomize && BUGGIFY ) CONCURRENT_LOG_ROUTER_READS = 1;
	init( LOG_ROUTER_PEEK_FROM_SATELLITES_PREFERRED,               1 ); if( randomize && BUGGIFY ) LOG_ROUTER_PEEK_FROM_SATELLITES_PREFERRED = 0;
	init( DISK_QUEUE_ADAPTER_MIN_SWITCH_TIME,                    1.0 );
	init( DISK_QUEUE_ADAPTER_MAX_SWITCH_TIME,                    5.0 );
	init( TLOG_SPILL_REFERENCE_MAX_PEEK_MEMORY_BYTES,            2e9 ); if ( randomize && BUGGIFY ) TLOG_SPILL_REFERENCE_MAX_PEEK_MEMORY_BYTES = 2e6;
	init( TLOG_SPILL_REFERENCE_MAX_BATCHES_PER_PEEK,           100 ); if ( randomize && BUGGIFY ) TLOG_SPILL_REFERENCE_MAX_BATCHES_PER_PEEK = 1;
	init( TLOG_SPILL_REFERENCE_MAX_BYTES_PER_BATCH,           16<<10 ); if ( randomize && BUGGIFY ) TLOG_SPILL_REFERENCE_MAX_BYTES_PER_BATCH = 500;
	init( DISK_QUEUE_FILE_EXTENSION_BYTES,                    10<<20 ); // BUGGIFYd per file within the DiskQueue
	init( DISK_QUEUE_FILE_SHRINK_BYTES,                      100<<20 ); // BUGGIFYd per file within the DiskQueue
	init( DISK_QUEUE_MAX_TRUNCATE_BYTES,                       2<<30 ); if ( randomize && BUGGIFY ) DISK_QUEUE_MAX_TRUNCATE_BYTES = 0;
	init( TLOG_DEGRADED_DURATION,                                5.0 );
	init( MAX_CACHE_VERSIONS,                                   10e6 );
	init( TLOG_IGNORE_POP_AUTO_ENABLE_DELAY,                   300.0 );
	init( TXS_POPPED_MAX_DELAY,                                  1.0 ); if ( randomize && BUGGIFY ) TXS_POPPED_MAX_DELAY = deterministicRandom()->random01();
	init( TLOG_MAX_CREATE_DURATION,                             10.0 );
	init( PEEK_LOGGING_AMOUNT,                                     5 );
	init( PEEK_LOGGING_DELAY,                                    5.0 );
	init( PEEK_RESET_INTERVAL,                                 300.0 ); if ( randomize && BUGGIFY ) PEEK_RESET_INTERVAL = 20.0;
	init( PEEK_MAX_LATENCY,                                      0.5 ); if ( randomize && BUGGIFY ) PEEK_MAX_LATENCY = 0.0;
	init( PEEK_COUNT_SMALL_MESSAGES,                           false ); if ( randomize && BUGGIFY ) PEEK_COUNT_SMALL_MESSAGES = true;
	init( PEEK_STATS_INTERVAL,                                  10.0 );
	init( PEEK_STATS_SLOW_AMOUNT,                                  2 );
	init( PEEK_STATS_SLOW_RATIO,                                 0.5 );
	init( PUSH_RESET_INTERVAL,                                 300.0 ); if ( randomize && BUGGIFY ) PUSH_RESET_INTERVAL = 20.0;
	init( PUSH_MAX_LATENCY,                                      0.5 ); if ( randomize && BUGGIFY ) PUSH_MAX_LATENCY = 0.0;
	init( PUSH_STATS_INTERVAL,                                  10.0 );
	init( PUSH_STATS_SLOW_AMOUNT,                                  2 );
	init( PUSH_STATS_SLOW_RATIO,                                 0.5 );
	init( TLOG_POP_BATCH_SIZE,                                  1000 ); if ( randomize && BUGGIFY ) TLOG_POP_BATCH_SIZE = 10;

	// disk snapshot max timeout, to be put in TLog, storage and coordinator nodes
	init( SNAP_CREATE_MAX_TIMEOUT,                             300.0 );

	// Data distribution queue
	init( HEALTH_POLL_TIME,                                      1.0 );
	init( BEST_TEAM_STUCK_DELAY,                                 1.0 );
	init( BG_REBALANCE_POLLING_INTERVAL,                        10.0 );
	init( BG_REBALANCE_SWITCH_CHECK_INTERVAL,                    5.0 ); if (randomize && BUGGIFY) BG_REBALANCE_SWITCH_CHECK_INTERVAL = 1.0;
	init( DD_QUEUE_LOGGING_INTERVAL,                             5.0 );
	init( RELOCATION_PARALLELISM_PER_SOURCE_SERVER,                2 ); if( randomize && BUGGIFY ) RELOCATION_PARALLELISM_PER_SOURCE_SERVER = 1;
	init( DD_QUEUE_MAX_KEY_SERVERS,                              100 ); if( randomize && BUGGIFY ) DD_QUEUE_MAX_KEY_SERVERS = 1;
	init( DD_REBALANCE_PARALLELISM,                               50 );
	init( DD_REBALANCE_RESET_AMOUNT,                              30 );
	init( BG_DD_MAX_WAIT,                                      120.0 );
	init( BG_DD_MIN_WAIT,                                        0.1 );
	init( BG_DD_INCREASE_RATE,                                  1.10 );
	init( BG_DD_DECREASE_RATE,                                  1.02 );
	init( BG_DD_SATURATION_DELAY,                                1.0 );
	init( INFLIGHT_PENALTY_HEALTHY,                              1.0 );
	init( INFLIGHT_PENALTY_UNHEALTHY,                          500.0 );
	init( INFLIGHT_PENALTY_ONE_LEFT,                          1000.0 );
	init( USE_OLD_NEEDED_SERVERS,                              false );

	init( PRIORITY_RECOVER_MOVE,                                 110 );
	init( PRIORITY_REBALANCE_UNDERUTILIZED_TEAM,                 120 );
	init( PRIORITY_REBALANCE_OVERUTILIZED_TEAM,                  121 );
	init( PRIORITY_TEAM_HEALTHY,                                 140 );
	init( PRIORITY_TEAM_CONTAINS_UNDESIRED_SERVER,               150 );
	init( PRIORITY_TEAM_REDUNDANT,                               200 );
	init( PRIORITY_MERGE_SHARD,                                  340 );
	init( PRIORITY_POPULATE_REGION,                              600 );
	init( PRIORITY_TEAM_UNHEALTHY,                               700 );
	init( PRIORITY_TEAM_2_LEFT,                                  709 );
	init( PRIORITY_TEAM_1_LEFT,                                  800 );
	init( PRIORITY_TEAM_FAILED,                                  805 );
	init( PRIORITY_TEAM_0_LEFT,                                  809 );
	init( PRIORITY_SPLIT_SHARD,                                  950 ); if( randomize && BUGGIFY ) PRIORITY_SPLIT_SHARD = 350;

	// Data distribution
	init( RETRY_RELOCATESHARD_DELAY,                             0.1 );
	init( DATA_DISTRIBUTION_FAILURE_REACTION_TIME,              60.0 ); if( randomize && BUGGIFY ) DATA_DISTRIBUTION_FAILURE_REACTION_TIME = 1.0;
	bool buggifySmallShards = randomize && BUGGIFY;
	init( MIN_SHARD_BYTES,                                    200000 ); if( buggifySmallShards ) MIN_SHARD_BYTES = 40000; //FIXME: data distribution tracker (specifically StorageMetrics) relies on this number being larger than the maximum size of a key value pair
	init( SHARD_BYTES_RATIO,                                       4 );
	init( SHARD_BYTES_PER_SQRT_BYTES,                             45 ); if( buggifySmallShards ) SHARD_BYTES_PER_SQRT_BYTES = 0;//Approximately 10000 bytes per shard
	init( MAX_SHARD_BYTES,                                 500000000 );
	init( KEY_SERVER_SHARD_BYTES,                          500000000 );
	init( SHARD_MAX_READ_DENSITY_RATIO,                           8.0); if (randomize && BUGGIFY) SHARD_MAX_READ_DENSITY_RATIO = 2.0;
	/*
		The bytesRead/byteSize radio. Will be declared as read hot when larger than this. 8.0 was chosen to avoid reporting table scan as read hot.
	*/
	init ( SHARD_READ_HOT_BANDWITH_MIN_PER_KSECONDS,      1666667 * 1000);
	/*
		The read bandwidth of a given shard needs to be larger than this value in order to be evaluated if it's read hot. The roughly 1.67MB per second is calculated as following:
			- Heuristic data suggests that each storage process can do max 500K read operations per second
			- Each read has a minimum cost of EMPTY_READ_PENALTY, which is 20 bytes
			- Thus that gives a minimum 10MB per second
			- But to be conservative, set that number to be 1/6 of 10MB, which is roughly 1,666,667 bytes per second
		Shard with a read bandwidth smaller than this value will never be too busy to handle the reads.
	*/
	init( SHARD_MAX_BYTES_READ_PER_KSEC_JITTER,     0.1 );
	bool buggifySmallBandwidthSplit = randomize && BUGGIFY;
	init( SHARD_MAX_BYTES_PER_KSEC,                 1LL*1000000*1000 ); if( buggifySmallBandwidthSplit ) SHARD_MAX_BYTES_PER_KSEC = 10LL*1000*1000;
	/* 1*1MB/sec * 1000sec/ksec
		Shards with more than this bandwidth will be split immediately.
		For a large shard (100MB), it will be split into multiple shards with sizes < SHARD_SPLIT_BYTES_PER_KSEC;
		all but one split shard will be moved; so splitting may cost ~100MB of work or about 10MB/sec over a 10 sec sampling window.
		If the sampling window is too much longer, the MVCC window will fill up while we wait.
		If SHARD_MAX_BYTES_PER_KSEC is too much lower, we could do a lot of data movement work in response to a small impulse of bandwidth.
		If SHARD_MAX_BYTES_PER_KSEC is too high relative to the I/O bandwidth of a given server, a workload can remain concentrated on a single
		team indefinitely, limiting performance.
		*/

	init( SHARD_MIN_BYTES_PER_KSEC,                100 * 1000 * 1000 ); if( buggifySmallBandwidthSplit ) SHARD_MIN_BYTES_PER_KSEC = 200*1*1000;
	/* 100*1KB/sec * 1000sec/ksec
		Shards with more than this bandwidth will not be merged.
		Obviously this needs to be significantly less than SHARD_MAX_BYTES_PER_KSEC, else we will repeatedly merge and split.
		It should probably be significantly less than SHARD_SPLIT_BYTES_PER_KSEC, else we will merge right after splitting.

		The number of extra shards in the database because of bandwidth splitting can't be more than about W/SHARD_MIN_BYTES_PER_KSEC, where
		W is the maximum bandwidth of the entire database in bytes/ksec.  For 250MB/sec write bandwidth, (250MB/sec)/(200KB/sec) = 1250 extra
		shards.

		The bandwidth sample maintained by the storage server needs to be accurate enough to reliably measure this minimum bandwidth.  See
		BANDWIDTH_UNITS_PER_SAMPLE.  If this number is too low, the storage server needs to spend more memory and time on sampling.
		*/

	init( SHARD_SPLIT_BYTES_PER_KSEC,              250 * 1000 * 1000 ); if( buggifySmallBandwidthSplit ) SHARD_SPLIT_BYTES_PER_KSEC = 50 * 1000 * 1000;
	/* 250*1KB/sec * 1000sec/ksec
		When splitting a shard, it is split into pieces with less than this bandwidth.
		Obviously this should be less than half of SHARD_MAX_BYTES_PER_KSEC.

		Smaller values mean that high bandwidth shards are split into more pieces, more quickly utilizing large numbers of servers to handle the
		bandwidth.

		Too many pieces (too small a value) may stress data movement mechanisms (see e.g. RELOCATION_PARALLELISM_PER_SOURCE_SERVER).

		If this value is too small relative to SHARD_MIN_BYTES_PER_KSEC immediate merging work will be generated.
		*/

	init( STORAGE_METRIC_TIMEOUT,         isSimulated ? 60.0 : 600.0 ); if( randomize && BUGGIFY ) STORAGE_METRIC_TIMEOUT = deterministicRandom()->coinflip() ? 10.0 : 30.0;
	init( METRIC_DELAY,                                          0.1 ); if( randomize && BUGGIFY ) METRIC_DELAY = 1.0;
	init( ALL_DATA_REMOVED_DELAY,                                1.0 );
	init( INITIAL_FAILURE_REACTION_DELAY,                       30.0 ); if( randomize && BUGGIFY ) INITIAL_FAILURE_REACTION_DELAY = 0.0;
	init( CHECK_TEAM_DELAY,                                     30.0 );
	init( LOG_ON_COMPLETION_DELAY,         DD_QUEUE_LOGGING_INTERVAL );
	init( BEST_TEAM_MAX_TEAM_TRIES,                               10 );
	init( BEST_TEAM_OPTION_COUNT,                                  4 );
	init( BEST_OF_AMT,                                             4 );
	init( SERVER_LIST_DELAY,                                     1.0 );
	init( RECRUITMENT_IDLE_DELAY,                                1.0 );
	init( STORAGE_RECRUITMENT_DELAY,                            10.0 );
	init( DATA_DISTRIBUTION_LOGGING_INTERVAL,                    5.0 );
	init( DD_ENABLED_CHECK_DELAY,                                1.0 );
	init( DD_STALL_CHECK_DELAY,                                  0.4 ); //Must be larger than 2*MAX_BUGGIFIED_DELAY
	init( DD_LOW_BANDWIDTH_DELAY,         isSimulated ? 15.0 : 240.0 ); if( randomize && BUGGIFY ) DD_LOW_BANDWIDTH_DELAY = 0; //Because of delayJitter, this should be less than 0.9 * DD_MERGE_COALESCE_DELAY
	init( DD_MERGE_COALESCE_DELAY,       isSimulated ?  30.0 : 300.0 ); if( randomize && BUGGIFY ) DD_MERGE_COALESCE_DELAY = 0.001;
	init( STORAGE_METRICS_POLLING_DELAY,                         2.0 ); if( randomize && BUGGIFY ) STORAGE_METRICS_POLLING_DELAY = 15.0;
	init( STORAGE_METRICS_RANDOM_DELAY,                          0.2 );
	init( AVAILABLE_SPACE_RATIO_CUTOFF,                         0.05 );
	init( DESIRED_TEAMS_PER_SERVER,                                5 ); if( randomize && BUGGIFY ) DESIRED_TEAMS_PER_SERVER = deterministicRandom()->randomInt(1, 10);
	init( MAX_TEAMS_PER_SERVER,           5*DESIRED_TEAMS_PER_SERVER );
	init( DD_SHARD_SIZE_GRANULARITY,                         5000000 );
	init( DD_SHARD_SIZE_GRANULARITY_SIM,                      500000 ); if( randomize && BUGGIFY ) DD_SHARD_SIZE_GRANULARITY_SIM = 0;
	init( DD_MOVE_KEYS_PARALLELISM,                               15 ); if( randomize && BUGGIFY ) DD_MOVE_KEYS_PARALLELISM = 1;
	init( DD_FETCH_SOURCE_PARALLELISM,                          1000 ); if( randomize && BUGGIFY ) DD_FETCH_SOURCE_PARALLELISM = 1;
	init( DD_MERGE_LIMIT,                                       2000 ); if( randomize && BUGGIFY ) DD_MERGE_LIMIT = 2;
	init( DD_SHARD_METRICS_TIMEOUT,                             60.0 ); if( randomize && BUGGIFY ) DD_SHARD_METRICS_TIMEOUT = 0.1;
	init( DD_LOCATION_CACHE_SIZE,                            2000000 ); if( randomize && BUGGIFY ) DD_LOCATION_CACHE_SIZE = 3;
	init( MOVEKEYS_LOCK_POLLING_DELAY,                           5.0 );
	init( DEBOUNCE_RECRUITING_DELAY,                             5.0 );
	init( DD_FAILURE_TIME,                                       1.0 ); if( randomize && BUGGIFY ) DD_FAILURE_TIME = 10.0;
	init( DD_ZERO_HEALTHY_TEAM_DELAY,                            1.0 );
	init( REBALANCE_MAX_RETRIES,                                 100 );
	init( DD_OVERLAP_PENALTY,                                  10000 );
	init( DD_EXCLUDE_MIN_REPLICAS,                                 1 );
	init( DD_VALIDATE_LOCALITY,                                 true ); if( randomize && BUGGIFY ) DD_VALIDATE_LOCALITY = false;
	init( DD_CHECK_INVALID_LOCALITY_DELAY,                       60  ); if( randomize && BUGGIFY ) DD_CHECK_INVALID_LOCALITY_DELAY = 1 + deterministicRandom()->random01() * 600;
	init( DD_ENABLE_VERBOSE_TRACING,                           false ); if( randomize && BUGGIFY ) DD_ENABLE_VERBOSE_TRACING = true;
	init( DD_SS_FAILURE_VERSIONLAG,                        250000000 );
	init( DD_SS_ALLOWED_VERSIONLAG,                        200000000 ); if( randomize && BUGGIFY ) { DD_SS_FAILURE_VERSIONLAG = deterministicRandom()->randomInt(15000000, 500000000); DD_SS_ALLOWED_VERSIONLAG = 0.75 * DD_SS_FAILURE_VERSIONLAG; }
	init( DD_SS_STUCK_TIME_LIMIT,                              300.0 ); if( randomize && BUGGIFY ) { DD_SS_STUCK_TIME_LIMIT = 200.0 + deterministicRandom()->random01() * 100.0; }
	init( DD_TEAMS_INFO_PRINT_INTERVAL,                           60 ); if( randomize && BUGGIFY ) DD_TEAMS_INFO_PRINT_INTERVAL = 10;
	init( DD_TEAMS_INFO_PRINT_YIELD_COUNT,                       100 ); if( randomize && BUGGIFY ) DD_TEAMS_INFO_PRINT_YIELD_COUNT = deterministicRandom()->random01() * 1000 + 1;
	init( DD_TEAM_ZERO_SERVER_LEFT_LOG_DELAY,                    120 ); if( randomize && BUGGIFY ) DD_TEAM_ZERO_SERVER_LEFT_LOG_DELAY = 5;

	// TeamRemover
	init( TR_FLAG_DISABLE_MACHINE_TEAM_REMOVER,                false ); if( randomize && BUGGIFY ) TR_FLAG_DISABLE_MACHINE_TEAM_REMOVER = deterministicRandom()->random01() < 0.1 ? true : false; // false by default. disable the consistency check when it's true
	init( TR_REMOVE_MACHINE_TEAM_DELAY,                         60.0 ); if( randomize && BUGGIFY ) TR_REMOVE_MACHINE_TEAM_DELAY =  deterministicRandom()->random01() * 60.0;
	init( TR_FLAG_REMOVE_MT_WITH_MOST_TEAMS,                    true ); if( randomize && BUGGIFY ) TR_FLAG_REMOVE_MT_WITH_MOST_TEAMS = deterministicRandom()->random01() < 0.1 ? true : false;
	init( TR_FLAG_DISABLE_SERVER_TEAM_REMOVER,                 false ); if( randomize && BUGGIFY ) TR_FLAG_DISABLE_SERVER_TEAM_REMOVER = deterministicRandom()->random01() < 0.1 ? true : false; // false by default. disable the consistency check when it's true
	init( TR_REMOVE_SERVER_TEAM_DELAY,                          60.0 ); if( randomize && BUGGIFY ) TR_REMOVE_SERVER_TEAM_DELAY =  deterministicRandom()->random01() * 60.0;
	init( TR_REMOVE_SERVER_TEAM_EXTRA_DELAY,                     5.0 ); if( randomize && BUGGIFY ) TR_REMOVE_SERVER_TEAM_EXTRA_DELAY =  deterministicRandom()->random01() * 10.0;

	init( DD_REMOVE_STORE_ENGINE_DELAY,                         60.0 ); if( randomize && BUGGIFY ) DD_REMOVE_STORE_ENGINE_DELAY =  deterministicRandom()->random01() * 60.0;

	// Redwood Storage Engine
	init( PREFIX_TREE_IMMEDIATE_KEY_SIZE_LIMIT,                   30 );
	init( PREFIX_TREE_IMMEDIATE_KEY_SIZE_MIN,                      0 );

	// KeyValueStore SQLITE
	init( CLEAR_BUFFER_SIZE,                                   20000 );
	init( READ_VALUE_TIME_ESTIMATE,                           .00005 );
	init( READ_RANGE_TIME_ESTIMATE,                           .00005 );
	init( SET_TIME_ESTIMATE,                                  .00005 );
	init( CLEAR_TIME_ESTIMATE,                                .00005 );
	init( COMMIT_TIME_ESTIMATE,                                 .005 );
	init( CHECK_FREE_PAGE_AMOUNT,                                100 ); if( randomize && BUGGIFY ) CHECK_FREE_PAGE_AMOUNT = 5;
	init( DISK_METRIC_LOGGING_INTERVAL,                          5.0 );
	init( SOFT_HEAP_LIMIT,                                     300e6 );

	init( SQLITE_PAGE_SCAN_ERROR_LIMIT,                        10000 );
	init( SQLITE_BTREE_PAGE_USABLE,                          4096 - 8);  // pageSize - reserveSize for page checksum
	init( SQLITE_CHUNK_SIZE_PAGES,                             25600 );  // 100MB
	init( SQLITE_CHUNK_SIZE_PAGES_SIM,                          1024 );  // 4MB

	// Maximum and minimum cell payload bytes allowed on primary page as calculated in SQLite.
	// These formulas are copied from SQLite, using its hardcoded constants, so if you are
	// changing this you should also be changing SQLite.
	init( SQLITE_BTREE_CELL_MAX_LOCAL,  (SQLITE_BTREE_PAGE_USABLE - 12) * 64/255 - 23 );
	init( SQLITE_BTREE_CELL_MIN_LOCAL,  (SQLITE_BTREE_PAGE_USABLE - 12) * 32/255 - 23 );

	// Maximum FDB fragment key and value bytes that can fit in a primary btree page
	init( SQLITE_FRAGMENT_PRIMARY_PAGE_USABLE,
					SQLITE_BTREE_CELL_MAX_LOCAL
					 - 1 // vdbeRecord header length size
					 - 2 // max key length size
					 - 4 // max index length size
					 - 2 // max value fragment length size
	);

	// Maximum FDB fragment value bytes in an overflow page
	init( SQLITE_FRAGMENT_OVERFLOW_PAGE_USABLE,
					SQLITE_BTREE_PAGE_USABLE
					 - 4 // next pageNumber size
	);
	init( SQLITE_FRAGMENT_MIN_SAVINGS,                          0.20 );

	// KeyValueStoreSqlite spring cleaning
	init( SPRING_CLEANING_NO_ACTION_INTERVAL,                    1.0 ); if( randomize && BUGGIFY ) SPRING_CLEANING_NO_ACTION_INTERVAL = deterministicRandom()->coinflip() ? 0.1 : deterministicRandom()->random01() * 5;
	init( SPRING_CLEANING_LAZY_DELETE_INTERVAL,                  0.1 ); if( randomize && BUGGIFY ) SPRING_CLEANING_LAZY_DELETE_INTERVAL = deterministicRandom()->coinflip() ? 1.0 : deterministicRandom()->random01() * 5;
	init( SPRING_CLEANING_VACUUM_INTERVAL,                       1.0 ); if( randomize && BUGGIFY ) SPRING_CLEANING_VACUUM_INTERVAL = deterministicRandom()->coinflip() ? 0.1 : deterministicRandom()->random01() * 5;
	init( SPRING_CLEANING_LAZY_DELETE_TIME_ESTIMATE,            .010 ); if( randomize && BUGGIFY ) SPRING_CLEANING_LAZY_DELETE_TIME_ESTIMATE = deterministicRandom()->random01() * 5;
	init( SPRING_CLEANING_VACUUM_TIME_ESTIMATE,                 .010 ); if( randomize && BUGGIFY ) SPRING_CLEANING_VACUUM_TIME_ESTIMATE = deterministicRandom()->random01() * 5;
	init( SPRING_CLEANING_VACUUMS_PER_LAZY_DELETE_PAGE,          0.0 ); if( randomize && BUGGIFY ) SPRING_CLEANING_VACUUMS_PER_LAZY_DELETE_PAGE = deterministicRandom()->coinflip() ? 1e9 : deterministicRandom()->random01() * 5;
	init( SPRING_CLEANING_MIN_LAZY_DELETE_PAGES,                   0 ); if( randomize && BUGGIFY ) SPRING_CLEANING_MIN_LAZY_DELETE_PAGES = deterministicRandom()->randomInt(1, 100);
	init( SPRING_CLEANING_MAX_LAZY_DELETE_PAGES,                 1e9 ); if( randomize && BUGGIFY ) SPRING_CLEANING_MAX_LAZY_DELETE_PAGES = deterministicRandom()->coinflip() ? 0 : deterministicRandom()->randomInt(1, 1e4);
	init( SPRING_CLEANING_LAZY_DELETE_BATCH_SIZE,                100 ); if( randomize && BUGGIFY ) SPRING_CLEANING_LAZY_DELETE_BATCH_SIZE = deterministicRandom()->randomInt(1, 1000);
	init( SPRING_CLEANING_MIN_VACUUM_PAGES,                        1 ); if( randomize && BUGGIFY ) SPRING_CLEANING_MIN_VACUUM_PAGES = deterministicRandom()->randomInt(0, 100);
	init( SPRING_CLEANING_MAX_VACUUM_PAGES,                      1e9 ); if( randomize && BUGGIFY ) SPRING_CLEANING_MAX_VACUUM_PAGES = deterministicRandom()->coinflip() ? 0 : deterministicRandom()->randomInt(1, 1e4);

	// KeyValueStoreMemory
	init( REPLACE_CONTENTS_BYTES,                                1e5 );

	// KeyValueStoreRocksDB
	init( ROCKSDB_BACKGROUND_PARALLELISM,                          0 );
	init( ROCKSDB_READ_PARALLELISM,                                4 );
	init( ROCKSDB_MEMTABLE_BYTES,                  512 * 1024 * 1024 );
	init( ROCKSDB_UNSAFE_AUTO_FSYNC,                           false );
	init( ROCKSDB_PERIODIC_COMPACTION_SECONDS,                     0 );

	// Leader election
	bool longLeaderElection = randomize && BUGGIFY;
	init( MAX_NOTIFICATIONS,                                  100000 );
	init( MIN_NOTIFICATIONS,                                     100 );
	init( NOTIFICATION_FULL_CLEAR_TIME,                      10000.0 );
	init( CANDIDATE_MIN_DELAY,                                  0.05 );
	init( CANDIDATE_MAX_DELAY,                                   1.0 );
	init( CANDIDATE_GROWTH_RATE,                                 1.2 );
	init( POLLING_FREQUENCY,                                     2.0 ); if( longLeaderElection ) POLLING_FREQUENCY = 8.0;
	init( HEARTBEAT_FREQUENCY,                                   0.5 ); if( longLeaderElection ) HEARTBEAT_FREQUENCY = 1.0;

	// Master Proxy
	init( START_TRANSACTION_BATCH_INTERVAL_MIN,                 1e-6 );
	init( START_TRANSACTION_BATCH_INTERVAL_MAX,                0.010 );
	init( START_TRANSACTION_BATCH_INTERVAL_LATENCY_FRACTION,     0.5 );
	init( START_TRANSACTION_BATCH_INTERVAL_SMOOTHER_ALPHA,       0.1 );
	init( START_TRANSACTION_BATCH_QUEUE_CHECK_INTERVAL,        0.001 );
	init( START_TRANSACTION_MAX_TRANSACTIONS_TO_START,        100000 );
	init( START_TRANSACTION_MAX_REQUESTS_TO_START,             10000 );
	init( START_TRANSACTION_RATE_WINDOW,                         2.0 );
	init( START_TRANSACTION_MAX_EMPTY_QUEUE_BUDGET,             10.0 );
	init( START_TRANSACTION_MAX_QUEUE_SIZE,                      1e6 );
	init( KEY_LOCATION_MAX_QUEUE_SIZE,                           1e6 );

	init( COMMIT_TRANSACTION_BATCH_INTERVAL_FROM_IDLE,         0.0005 ); if( randomize && BUGGIFY ) COMMIT_TRANSACTION_BATCH_INTERVAL_FROM_IDLE = 0.005;
	init( COMMIT_TRANSACTION_BATCH_INTERVAL_MIN,                0.001 ); if( randomize && BUGGIFY ) COMMIT_TRANSACTION_BATCH_INTERVAL_MIN = 0.1;
	init( COMMIT_TRANSACTION_BATCH_INTERVAL_MAX,                0.020 );
	init( COMMIT_TRANSACTION_BATCH_INTERVAL_LATENCY_FRACTION,     0.1 );
	init( COMMIT_TRANSACTION_BATCH_INTERVAL_SMOOTHER_ALPHA,       0.1 );
	init( COMMIT_TRANSACTION_BATCH_COUNT_MAX,                   32768 ); if( randomize && BUGGIFY ) COMMIT_TRANSACTION_BATCH_COUNT_MAX = 1000; // Do NOT increase this number beyond 32768, as CommitIds only budget 2 bytes for storing transaction id within each batch
	init( COMMIT_BATCHES_MEM_BYTES_HARD_LIMIT,              8LL << 30 ); if (randomize && BUGGIFY) COMMIT_BATCHES_MEM_BYTES_HARD_LIMIT = deterministicRandom()->randomInt64(100LL << 20,  8LL << 30);
	init( COMMIT_BATCHES_MEM_FRACTION_OF_TOTAL,                   0.5 );
	init( COMMIT_BATCHES_MEM_TO_TOTAL_MEM_SCALE_FACTOR,           5.0 );

	// these settings disable batch bytes scaling.  Try COMMIT_TRANSACTION_BATCH_BYTES_MAX=1e6, COMMIT_TRANSACTION_BATCH_BYTES_SCALE_BASE=50000, COMMIT_TRANSACTION_BATCH_BYTES_SCALE_POWER=0.5?
	init( COMMIT_TRANSACTION_BATCH_BYTES_MIN,                  100000 );
	init( COMMIT_TRANSACTION_BATCH_BYTES_MAX,                  100000 ); if( randomize && BUGGIFY ) { COMMIT_TRANSACTION_BATCH_BYTES_MIN = COMMIT_TRANSACTION_BATCH_BYTES_MAX = 1000000; }
	init( COMMIT_TRANSACTION_BATCH_BYTES_SCALE_BASE,           100000 );
	init( COMMIT_TRANSACTION_BATCH_BYTES_SCALE_POWER,             0.0 );

	init( RESOLVER_COALESCE_TIME,                                1.0 );
	init( BUGGIFIED_ROW_LIMIT,                  APPLY_MUTATION_BYTES ); if( randomize && BUGGIFY ) BUGGIFIED_ROW_LIMIT = deterministicRandom()->randomInt(3, 30);
	init( PROXY_SPIN_DELAY,                                     0.01 );
	init( UPDATE_REMOTE_LOG_VERSION_INTERVAL,                    2.0 );
	init( MAX_TXS_POP_VERSION_HISTORY,                           1e5 );
	init( MIN_CONFIRM_INTERVAL,                                 0.05 );

	bool shortRecoveryDuration = randomize && BUGGIFY;
	init( ENFORCED_MIN_RECOVERY_DURATION,                       0.085 ); if( shortRecoveryDuration ) ENFORCED_MIN_RECOVERY_DURATION = 0.01;
	init( REQUIRED_MIN_RECOVERY_DURATION,                       0.080 ); if( shortRecoveryDuration ) REQUIRED_MIN_RECOVERY_DURATION = 0.01;
	init( ALWAYS_CAUSAL_READ_RISKY,                             false );
	init( MAX_COMMIT_UPDATES,                                    2000 ); if( randomize && BUGGIFY ) MAX_COMMIT_UPDATES = 1;
	init( MAX_PROXY_COMPUTE,                                      2.0 );
	init( MAX_COMPUTE_PER_OPERATION,                              0.1 );
	init( PROXY_COMPUTE_BUCKETS,                                20000 );
	init( PROXY_COMPUTE_GROWTH_RATE,                             0.01 );
<<<<<<< HEAD
	init( TXN_STATE_SEND_AMOUNT,                                    4 );
=======
	init( PROXY_REJECT_BATCH_QUEUED_TOO_LONG,                    true );
>>>>>>> 05b48cd4

	init( RESET_MASTER_BATCHES,                                   200 );
	init( RESET_RESOLVER_BATCHES,                                 200 );
	init( RESET_MASTER_DELAY,                                   300.0 );
	init( RESET_RESOLVER_DELAY,                                 300.0 );

	// Master Server
	// masterCommitter() in the master server will allow lower priority tasks (e.g. DataDistibution)
	//  by delay()ing for this amount of time between accepted batches of TransactionRequests.
	bool fastBalancing = randomize && BUGGIFY;
	init( COMMIT_SLEEP_TIME,								  0.0001 ); if( randomize && BUGGIFY ) COMMIT_SLEEP_TIME = 0;
	init( KEY_BYTES_PER_SAMPLE,                                  2e4 ); if( fastBalancing ) KEY_BYTES_PER_SAMPLE = 1e3;
	init( MIN_BALANCE_TIME,                                      0.2 );
	init( MIN_BALANCE_DIFFERENCE,                                1e6 ); if( fastBalancing ) MIN_BALANCE_DIFFERENCE = 1e4;
	init( SECONDS_BEFORE_NO_FAILURE_DELAY,                  8 * 3600 );
	init( MAX_TXS_SEND_MEMORY,                                   1e7 ); if( randomize && BUGGIFY ) MAX_TXS_SEND_MEMORY = 1e5;
	init( MAX_RECOVERY_VERSIONS,           200 * VERSIONS_PER_SECOND );
	init( MAX_RECOVERY_TIME,                                    20.0 ); if( randomize && BUGGIFY ) MAX_RECOVERY_TIME = 1.0;
	init( PROVISIONAL_START_DELAY,                               1.0 );
	init( PROVISIONAL_MAX_DELAY,                                60.0 );
	init( PROVISIONAL_DELAY_GROWTH,                              1.5 );
	init( SECONDS_BEFORE_RECRUIT_BACKUP_WORKER,                  4.0 ); if( randomize && BUGGIFY ) SECONDS_BEFORE_RECRUIT_BACKUP_WORKER = deterministicRandom()->random01() * 8;
	init( CC_INTERFACE_TIMEOUT,                                 10.0 ); if( randomize && BUGGIFY ) CC_INTERFACE_TIMEOUT = 0.0;

	// Resolver
	init( SAMPLE_OFFSET_PER_KEY,                                 100 );
	init( SAMPLE_EXPIRATION_TIME,                                1.0 );
	init( SAMPLE_POLL_TIME,                                      0.1 );
	init( RESOLVER_STATE_MEMORY_LIMIT,                           1e6 );
	init( LAST_LIMITED_RATIO,                                    2.0 );

	// Backup Worker
	init( BACKUP_TIMEOUT,                                        0.4 );
	init( BACKUP_NOOP_POP_DELAY,                                 5.0 );
	init( BACKUP_FILE_BLOCK_BYTES,                       1024 * 1024 );
	init( BACKUP_LOCK_BYTES,                                     3e9 ); if(randomize && BUGGIFY) BACKUP_LOCK_BYTES = deterministicRandom()->randomInt(1024, 4096) * 1024;
	init( BACKUP_UPLOAD_DELAY,                                  10.0 ); if(randomize && BUGGIFY) BACKUP_UPLOAD_DELAY = deterministicRandom()->random01() * 60;

	//Cluster Controller
	init( CLUSTER_CONTROLLER_LOGGING_DELAY,                      5.0 );
	init( MASTER_FAILURE_REACTION_TIME,                          0.4 ); if( randomize && BUGGIFY ) MASTER_FAILURE_REACTION_TIME = 10.0;
	init( MASTER_FAILURE_SLOPE_DURING_RECOVERY,                  0.1 );
	init( WORKER_COORDINATION_PING_DELAY,                         60 );
	init( SIM_SHUTDOWN_TIMEOUT,                                   10 );
	init( SHUTDOWN_TIMEOUT,                                      600 ); if( randomize && BUGGIFY ) SHUTDOWN_TIMEOUT = 60.0;
	init( MASTER_SPIN_DELAY,                                     1.0 ); if( randomize && BUGGIFY ) MASTER_SPIN_DELAY = 10.0;
	init( CC_CHANGE_DELAY,                                       0.1 );
	init( CC_CLASS_DELAY,                                       0.01 );
	init( WAIT_FOR_GOOD_RECRUITMENT_DELAY,                       1.0 );
	init( WAIT_FOR_GOOD_REMOTE_RECRUITMENT_DELAY,                5.0 );
	init( ATTEMPT_RECRUITMENT_DELAY,                           0.035 );
	init( WAIT_FOR_DISTRIBUTOR_JOIN_DELAY,                       1.0 );
	init( WAIT_FOR_RATEKEEPER_JOIN_DELAY,                        1.0 );
	init( WORKER_FAILURE_TIME,                                   1.0 ); if( randomize && BUGGIFY ) WORKER_FAILURE_TIME = 10.0;
	init( CHECK_OUTSTANDING_INTERVAL,                            0.5 ); if( randomize && BUGGIFY ) CHECK_OUTSTANDING_INTERVAL = 0.001;
	init( VERSION_LAG_METRIC_INTERVAL,                           0.5 ); if( randomize && BUGGIFY ) VERSION_LAG_METRIC_INTERVAL = 10.0;
	init( MAX_VERSION_DIFFERENCE,           20 * VERSIONS_PER_SECOND );
	init( FORCE_RECOVERY_CHECK_DELAY,                            5.0 );
	init( RATEKEEPER_FAILURE_TIME,                               1.0 );
	init( REPLACE_INTERFACE_DELAY,                              60.0 );
	init( REPLACE_INTERFACE_CHECK_DELAY,                         5.0 );
	init( COORDINATOR_REGISTER_INTERVAL,                         5.0 );
	init( CLIENT_REGISTER_INTERVAL,                            600.0 );

	init( INCOMPATIBLE_PEERS_LOGGING_INTERVAL,                   600 ); if( randomize && BUGGIFY ) INCOMPATIBLE_PEERS_LOGGING_INTERVAL = 60.0;
	init( EXPECTED_MASTER_FITNESS,            ProcessClass::UnsetFit );
	init( EXPECTED_TLOG_FITNESS,              ProcessClass::UnsetFit );
	init( EXPECTED_LOG_ROUTER_FITNESS,        ProcessClass::UnsetFit );
	init( EXPECTED_PROXY_FITNESS,             ProcessClass::UnsetFit );
	init( EXPECTED_RESOLVER_FITNESS,          ProcessClass::UnsetFit );
	init( RECRUITMENT_TIMEOUT,                                   600 ); if( randomize && BUGGIFY ) RECRUITMENT_TIMEOUT = deterministicRandom()->coinflip() ? 60.0 : 1.0;

	init( POLICY_RATING_TESTS,                                   200 ); if( randomize && BUGGIFY ) POLICY_RATING_TESTS = 20;
	init( POLICY_GENERATIONS,                                    100 ); if( randomize && BUGGIFY ) POLICY_GENERATIONS = 10;
	init( DBINFO_SEND_AMOUNT,                                      5 );
	init( DBINFO_BATCH_DELAY,                                    0.1 );

	//Move Keys
	init( SHARD_READY_DELAY,                                    0.25 );
	init( SERVER_READY_QUORUM_INTERVAL,                         std::min(1.0, std::min(MAX_READ_TRANSACTION_LIFE_VERSIONS, MAX_WRITE_TRANSACTION_LIFE_VERSIONS)/(5.0*VERSIONS_PER_SECOND)) );
	init( SERVER_READY_QUORUM_TIMEOUT,                          15.0 ); if( randomize && BUGGIFY ) SERVER_READY_QUORUM_TIMEOUT = 1.0;
	init( REMOVE_RETRY_DELAY,                                    1.0 );
	init( MOVE_KEYS_KRM_LIMIT,                                  2000 ); if( randomize && BUGGIFY ) MOVE_KEYS_KRM_LIMIT = 2;
	init( MOVE_KEYS_KRM_LIMIT_BYTES,                             1e5 ); if( randomize && BUGGIFY ) MOVE_KEYS_KRM_LIMIT_BYTES = 5e4; //This must be sufficiently larger than CLIENT_KNOBS->KEY_SIZE_LIMIT (fdbclient/Knobs.h) to ensure that at least two entries will be returned from an attempt to read a key range map
	init( MAX_SKIP_TAGS,                                           1 ); //The TLogs require tags to be densely packed to be memory efficient, so be careful increasing this knob
	init( MAX_ADDED_SOURCES_MULTIPLIER,                          2.0 );

	//FdbServer
	bool longReboots = randomize && BUGGIFY;
	init( MIN_REBOOT_TIME,                                       4.0 ); if( longReboots ) MIN_REBOOT_TIME = 10.0;
	init( MAX_REBOOT_TIME,                                       5.0 ); if( longReboots ) MAX_REBOOT_TIME = 20.0;
	init( LOG_DIRECTORY,                                          ".");  // Will be set to the command line flag.
	init( SERVER_MEM_LIMIT,                                8LL << 30 );

	//Ratekeeper
	bool slowRatekeeper = randomize && BUGGIFY;
	init( SMOOTHING_AMOUNT,                                      1.0 ); if( slowRatekeeper ) SMOOTHING_AMOUNT = 5.0;
	init( SLOW_SMOOTHING_AMOUNT,                                10.0 ); if( slowRatekeeper ) SLOW_SMOOTHING_AMOUNT = 50.0;
	init( METRIC_UPDATE_RATE,                                     .1 ); if( slowRatekeeper ) METRIC_UPDATE_RATE = 0.5;
	init( DETAILED_METRIC_UPDATE_RATE,                           5.0 );
	init (RATEKEEPER_DEFAULT_LIMIT,                              1e6 ); if( randomize && BUGGIFY ) RATEKEEPER_DEFAULT_LIMIT = 0;

	bool smallStorageTarget = randomize && BUGGIFY;
	init( TARGET_BYTES_PER_STORAGE_SERVER,                    1000e6 ); if( smallStorageTarget ) TARGET_BYTES_PER_STORAGE_SERVER = 3000e3;
	init( SPRING_BYTES_STORAGE_SERVER,                         100e6 ); if( smallStorageTarget ) SPRING_BYTES_STORAGE_SERVER = 300e3;
	init( AUTO_TAG_THROTTLE_STORAGE_QUEUE_BYTES,               800e6 ); if( smallStorageTarget ) AUTO_TAG_THROTTLE_STORAGE_QUEUE_BYTES = 2500e3;
	init( TARGET_BYTES_PER_STORAGE_SERVER_BATCH,               750e6 ); if( smallStorageTarget ) TARGET_BYTES_PER_STORAGE_SERVER_BATCH = 1500e3;
	init( SPRING_BYTES_STORAGE_SERVER_BATCH,                   100e6 ); if( smallStorageTarget ) SPRING_BYTES_STORAGE_SERVER_BATCH = 150e3;
	init( STORAGE_HARD_LIMIT_BYTES,                           1500e6 ); if( smallStorageTarget ) STORAGE_HARD_LIMIT_BYTES = 4500e3;
	init( STORAGE_DURABILITY_LAG_HARD_MAX,                    2000e6 ); if( smallStorageTarget ) STORAGE_DURABILITY_LAG_HARD_MAX = 100e6;
	init( STORAGE_DURABILITY_LAG_SOFT_MAX,                     200e6 ); if( smallStorageTarget ) STORAGE_DURABILITY_LAG_SOFT_MAX = 10e6;

	bool smallTlogTarget = randomize && BUGGIFY;
	init( TARGET_BYTES_PER_TLOG,                              2400e6 ); if( smallTlogTarget ) TARGET_BYTES_PER_TLOG = 2000e3;
	init( SPRING_BYTES_TLOG,                                   400e6 ); if( smallTlogTarget ) SPRING_BYTES_TLOG = 200e3;
	init( TARGET_BYTES_PER_TLOG_BATCH,                        1400e6 ); if( smallTlogTarget ) TARGET_BYTES_PER_TLOG_BATCH = 1400e3;
	init( SPRING_BYTES_TLOG_BATCH,                             300e6 ); if( smallTlogTarget ) SPRING_BYTES_TLOG_BATCH = 150e3;
	init( TLOG_SPILL_THRESHOLD,                               1500e6 ); if( smallTlogTarget ) TLOG_SPILL_THRESHOLD = 1500e3; if( randomize && BUGGIFY ) TLOG_SPILL_THRESHOLD = 0;
	init( REFERENCE_SPILL_UPDATE_STORAGE_BYTE_LIMIT,            20e6 ); if( (randomize && BUGGIFY) || smallTlogTarget ) REFERENCE_SPILL_UPDATE_STORAGE_BYTE_LIMIT = 1e6;
	init( TLOG_HARD_LIMIT_BYTES,                              3000e6 ); if( smallTlogTarget ) TLOG_HARD_LIMIT_BYTES = 30e6;
	init( TLOG_RECOVER_MEMORY_LIMIT, TARGET_BYTES_PER_TLOG + SPRING_BYTES_TLOG );

	init( MAX_TRANSACTIONS_PER_BYTE,                            1000 );

	init( MIN_AVAILABLE_SPACE,                                   1e8 );
	init( MIN_AVAILABLE_SPACE_RATIO,                            0.05 );
	init( TARGET_AVAILABLE_SPACE_RATIO,                         0.30 );
	init( AVAILABLE_SPACE_UPDATE_DELAY,                          5.0 );

	init( MAX_TL_SS_VERSION_DIFFERENCE,                         1e99 ); // if( randomize && BUGGIFY ) MAX_TL_SS_VERSION_DIFFERENCE = std::max(1.0, 0.25 * VERSIONS_PER_SECOND); // spring starts at half this value //FIXME: this knob causes ratekeeper to clamp on idle cluster in simulation that have a large number of logs
	init( MAX_TL_SS_VERSION_DIFFERENCE_BATCH,                   1e99 );
	init( MAX_MACHINES_FALLING_BEHIND,                             1 );

	init( MAX_TPS_HISTORY_SAMPLES,                               600 );
	init( NEEDED_TPS_HISTORY_SAMPLES,                            200 );
	init( TARGET_DURABILITY_LAG_VERSIONS,                      350e6 ); // Should be larger than STORAGE_DURABILITY_LAG_SOFT_MAX
	init( AUTO_TAG_THROTTLE_DURABILITY_LAG_VERSIONS,           250e6 );
	init( TARGET_DURABILITY_LAG_VERSIONS_BATCH,                250e6 ); // Should be larger than STORAGE_DURABILITY_LAG_SOFT_MAX
	init( DURABILITY_LAG_UNLIMITED_THRESHOLD,                   50e6 );
	init( INITIAL_DURABILITY_LAG_MULTIPLIER,                    1.02 );
	init( DURABILITY_LAG_REDUCTION_RATE,                      0.9999 );
	init( DURABILITY_LAG_INCREASE_RATE,                        1.001 );
	init( STORAGE_SERVER_LIST_FETCH_TIMEOUT,                    20.0 );

	init( MAX_AUTO_THROTTLED_TRANSACTION_TAGS,                     5 ); if(randomize && BUGGIFY) MAX_AUTO_THROTTLED_TRANSACTION_TAGS = 1;
	init( MAX_MANUAL_THROTTLED_TRANSACTION_TAGS,                  40 ); if(randomize && BUGGIFY) MAX_MANUAL_THROTTLED_TRANSACTION_TAGS = 1;
	init( MIN_TAG_COST,                                          200 ); if(randomize && BUGGIFY) MIN_TAG_COST = 0.0;
	init( AUTO_THROTTLE_TARGET_TAG_BUSYNESS,                     0.1 ); if(randomize && BUGGIFY) AUTO_THROTTLE_TARGET_TAG_BUSYNESS = 0.0;
	init( AUTO_TAG_THROTTLE_RAMP_UP_TIME,                      120.0 ); if(randomize && BUGGIFY) AUTO_TAG_THROTTLE_RAMP_UP_TIME = 5.0;
	init( AUTO_TAG_THROTTLE_DURATION,                          240.0 ); if(randomize && BUGGIFY) AUTO_TAG_THROTTLE_DURATION = 20.0;
	init( TAG_THROTTLE_PUSH_INTERVAL,                            1.0 ); if(randomize && BUGGIFY) TAG_THROTTLE_PUSH_INTERVAL = 0.0;
	init( AUTO_TAG_THROTTLE_START_AGGREGATION_TIME,              5.0 ); if(randomize && BUGGIFY) AUTO_TAG_THROTTLE_START_AGGREGATION_TIME = 0.5;
	init( AUTO_TAG_THROTTLE_UPDATE_FREQUENCY,                   10.0 ); if(randomize && BUGGIFY) AUTO_TAG_THROTTLE_UPDATE_FREQUENCY = 0.5;
	init( TAG_THROTTLE_EXPIRED_CLEANUP_INTERVAL,                30.0 ); if(randomize && BUGGIFY) TAG_THROTTLE_EXPIRED_CLEANUP_INTERVAL = 1.0;
	init( AUTO_TAG_THROTTLING_ENABLED,                          true ); if(randomize && BUGGIFY) AUTO_TAG_THROTTLING_ENABLED = false;

	//Storage Metrics
	init( STORAGE_METRICS_AVERAGE_INTERVAL,                    120.0 );
	init( STORAGE_METRICS_AVERAGE_INTERVAL_PER_KSECONDS,        1000.0 / STORAGE_METRICS_AVERAGE_INTERVAL );  // milliHz!
	init( SPLIT_JITTER_AMOUNT,                                  0.05 ); if( randomize && BUGGIFY ) SPLIT_JITTER_AMOUNT = 0.2;
	init( IOPS_UNITS_PER_SAMPLE,                                10000 * 1000 / STORAGE_METRICS_AVERAGE_INTERVAL_PER_KSECONDS / 100 );
	init( BANDWIDTH_UNITS_PER_SAMPLE,                           SHARD_MIN_BYTES_PER_KSEC / STORAGE_METRICS_AVERAGE_INTERVAL_PER_KSECONDS / 25 );
	init( BYTES_READ_UNITS_PER_SAMPLE,                          100000 ); // 100K bytes
	init( READ_HOT_SUB_RANGE_CHUNK_SIZE,                        10000000); // 10MB
	init( EMPTY_READ_PENALTY,                                   20 ); // 20 bytes
	init( READ_SAMPLING_ENABLED,                                false ); if ( randomize && BUGGIFY ) READ_SAMPLING_ENABLED = true;// enable/disable read sampling

	//Storage Server
	init( STORAGE_LOGGING_DELAY,                                 5.0 );
	init( STORAGE_SERVER_POLL_METRICS_DELAY,                     1.0 );
	init( FUTURE_VERSION_DELAY,                                  1.0 );
	init( STORAGE_LIMIT_BYTES,                                500000 );
	init( BUGGIFY_LIMIT_BYTES,                                  1000 );
	init( FETCH_BLOCK_BYTES,                                     2e6 );
	init( FETCH_KEYS_PARALLELISM_BYTES,                          4e6 ); if( randomize && BUGGIFY ) FETCH_KEYS_PARALLELISM_BYTES = 3e6;
	init( FETCH_KEYS_LOWER_PRIORITY,                               0 );
	init( BUGGIFY_BLOCK_BYTES,                                 10000 );
	init( STORAGE_COMMIT_BYTES,                             10000000 ); if( randomize && BUGGIFY ) STORAGE_COMMIT_BYTES = 2000000;
	init( STORAGE_DURABILITY_LAG_REJECT_THRESHOLD,              0.25 );
	init( STORAGE_DURABILITY_LAG_MIN_RATE,                       0.1 );
	init( STORAGE_COMMIT_INTERVAL,                               0.5 ); if( randomize && BUGGIFY ) STORAGE_COMMIT_INTERVAL = 2.0;
	init( UPDATE_SHARD_VERSION_INTERVAL,                        0.25 ); if( randomize && BUGGIFY ) UPDATE_SHARD_VERSION_INTERVAL = 1.0;
	init( BYTE_SAMPLING_FACTOR,                                  250 ); //cannot buggify because of differences in restarting tests
	init( BYTE_SAMPLING_OVERHEAD,                                100 );
	init( MAX_STORAGE_SERVER_WATCH_BYTES,                      100e6 ); if( randomize && BUGGIFY ) MAX_STORAGE_SERVER_WATCH_BYTES = 10e3;
	init( MAX_BYTE_SAMPLE_CLEAR_MAP_SIZE,                        1e9 ); if( randomize && BUGGIFY ) MAX_BYTE_SAMPLE_CLEAR_MAP_SIZE = 1e3;
	init( LONG_BYTE_SAMPLE_RECOVERY_DELAY,                      60.0 );
	init( BYTE_SAMPLE_LOAD_PARALLELISM,                            8 ); if( randomize && BUGGIFY ) BYTE_SAMPLE_LOAD_PARALLELISM = 1;
	init( BYTE_SAMPLE_LOAD_DELAY,                                0.0 ); if( randomize && BUGGIFY ) BYTE_SAMPLE_LOAD_DELAY = 0.1;
	init( BYTE_SAMPLE_START_DELAY,                               1.0 ); if( randomize && BUGGIFY ) BYTE_SAMPLE_START_DELAY = 0.0;
	init( UPDATE_STORAGE_PROCESS_STATS_INTERVAL,                 5.0 );
	init( BEHIND_CHECK_DELAY,                                    2.0 );
	init( BEHIND_CHECK_COUNT,                                      2 );
	init( BEHIND_CHECK_VERSIONS,             5 * VERSIONS_PER_SECOND );
	init( WAIT_METRICS_WRONG_SHARD_CHANCE,   isSimulated ? 1.0 : 0.1 );
	init( MIN_TAG_PAGES_READ_RATE,                             1.0e4 ); if( randomize && BUGGIFY ) MIN_TAG_PAGES_READ_RATE = 0;
	init( READ_TAG_MEASUREMENT_INTERVAL,                        30.0 ); if( randomize && BUGGIFY ) READ_TAG_MEASUREMENT_INTERVAL = 1.0;
	init( OPERATION_COST_BYTE_FACTOR,                          16384 ); if( randomize && BUGGIFY ) OPERATION_COST_BYTE_FACTOR = 4096;
	init( PREFIX_COMPRESS_KVS_MEM_SNAPSHOTS,                    true ); if( randomize && BUGGIFY ) PREFIX_COMPRESS_KVS_MEM_SNAPSHOTS = false;
	init( REPORT_DD_METRICS,                                    true );
	init( DD_METRICS_REPORT_INTERVAL,                           30.0 );
	init( FETCH_KEYS_TOO_LONG_TIME_CRITERIA,                   300.0 );

	//Wait Failure
	init( MAX_OUTSTANDING_WAIT_FAILURE_REQUESTS,                 250 ); if( randomize && BUGGIFY ) MAX_OUTSTANDING_WAIT_FAILURE_REQUESTS = 2;
	init( WAIT_FAILURE_DELAY_LIMIT,                              1.0 ); if( randomize && BUGGIFY ) WAIT_FAILURE_DELAY_LIMIT = 5.0;

	//Worker
	init( WORKER_LOGGING_INTERVAL,                               5.0 );
	init( HEAP_PROFILER_INTERVAL,                               30.0 );
	init( DEGRADED_RESET_INTERVAL,                          24*60*60 ); if ( randomize && BUGGIFY ) DEGRADED_RESET_INTERVAL = 10;
	init( DEGRADED_WARNING_LIMIT,                                  1 );
	init( DEGRADED_WARNING_RESET_DELAY,                   7*24*60*60 );
	init( TRACE_LOG_FLUSH_FAILURE_CHECK_INTERVAL_SECONDS,         10 );
	init( TRACE_LOG_PING_TIMEOUT_SECONDS,                        5.0 );
	init( MIN_DELAY_CC_WORST_FIT_CANDIDACY_SECONDS,             10.0 );
	init( MAX_DELAY_CC_WORST_FIT_CANDIDACY_SECONDS,             30.0 );
	init( DBINFO_FAILED_DELAY,                                   1.0 );

	// Test harness
	init( WORKER_POLL_DELAY,                                     1.0 );

	// Coordination
	init( COORDINATED_STATE_ONCONFLICT_POLL_INTERVAL,            1.0 ); if( randomize && BUGGIFY ) COORDINATED_STATE_ONCONFLICT_POLL_INTERVAL = 10.0;

	// Buggification
	init( BUGGIFIED_EVENTUAL_CONSISTENCY,                        1.0 );
	init( BUGGIFY_ALL_COORDINATION,                            false ); if( randomize && BUGGIFY ) BUGGIFY_ALL_COORDINATION = true;

	// Status
	init( STATUS_MIN_TIME_BETWEEN_REQUESTS,                      0.0 );
	init( MAX_STATUS_REQUESTS_PER_SECOND,                      256.0 );
	init( CONFIGURATION_ROWS_TO_FETCH,                         20000 );
	init( DISABLE_DUPLICATE_LOG_WARNING,                       false );
	init( HISTOGRAM_REPORT_INTERVAL,                           300.0 );

	// IPager
	init( PAGER_RESERVED_PAGES,                                    1 );

	// IndirectShadowPager
	init( FREE_PAGE_VACUUM_THRESHOLD,                              1 );
	init( VACUUM_QUEUE_SIZE,                                  100000 );
	init( VACUUM_BYTES_PER_SECOND,                               1e6 );

	// Timekeeper
	init( TIME_KEEPER_DELAY,                                      10 );
	init( TIME_KEEPER_MAX_ENTRIES,                3600 * 24 * 30 * 6 ); if( randomize && BUGGIFY ) { TIME_KEEPER_MAX_ENTRIES = 2; }

	// Fast Restore
	init( FASTRESTORE_FAILURE_TIMEOUT,                          3600 );
	init( FASTRESTORE_HEARTBEAT_INTERVAL,                         60 );
	init( FASTRESTORE_SAMPLING_PERCENT,                          100 ); if( randomize && BUGGIFY ) { FASTRESTORE_SAMPLING_PERCENT = deterministicRandom()->random01() * 100; }
	init( FASTRESTORE_NUM_LOADERS,                                 3 ); if( randomize && BUGGIFY ) { FASTRESTORE_NUM_LOADERS = deterministicRandom()->random01() * 10 + 1; }
	init( FASTRESTORE_NUM_APPLIERS,                                3 ); if( randomize && BUGGIFY ) { FASTRESTORE_NUM_APPLIERS = deterministicRandom()->random01() * 10 + 1; }
	init( FASTRESTORE_TXN_BATCH_MAX_BYTES,           1024.0 * 1024.0 ); if( randomize && BUGGIFY ) { FASTRESTORE_TXN_BATCH_MAX_BYTES = deterministicRandom()->random01() * 1024.0 * 1024.0 + 1.0; }
	init( FASTRESTORE_VERSIONBATCH_MAX_BYTES, 10.0 * 1024.0 * 1024.0 ); if( randomize && BUGGIFY ) { FASTRESTORE_VERSIONBATCH_MAX_BYTES = deterministicRandom()->random01() < 0.2 ? 10 * 1024 : deterministicRandom()->random01() < 0.4 ? 100 * 1024 * 1024 : deterministicRandom()->random01() * 1000.0 * 1024.0 * 1024.0; } // too small value may increase chance of TooManyFile error
	init( FASTRESTORE_VB_PARALLELISM,                              5 ); if( randomize && BUGGIFY ) { FASTRESTORE_VB_PARALLELISM = deterministicRandom()->random01() < 0.2 ? 2 : deterministicRandom()->random01() * 10 + 1; }
	init( FASTRESTORE_VB_MONITOR_DELAY,                           30 ); if( randomize && BUGGIFY ) { FASTRESTORE_VB_MONITOR_DELAY = deterministicRandom()->random01() * 20 + 1; }
	init( FASTRESTORE_VB_LAUNCH_DELAY,                           1.0 ); if( randomize && BUGGIFY ) { FASTRESTORE_VB_LAUNCH_DELAY = deterministicRandom()->random01() < 0.2 ? 0.1 : deterministicRandom()->random01() * 10.0 + 1; }
	init( FASTRESTORE_ROLE_LOGGING_DELAY,                          5 ); if( randomize && BUGGIFY ) { FASTRESTORE_ROLE_LOGGING_DELAY = deterministicRandom()->random01() * 60 + 1; }
	init( FASTRESTORE_UPDATE_PROCESS_STATS_INTERVAL,               5 ); if( randomize && BUGGIFY ) { FASTRESTORE_UPDATE_PROCESS_STATS_INTERVAL = deterministicRandom()->random01() * 60 + 1; }
	init( FASTRESTORE_ATOMICOP_WEIGHT,                             1 ); if( randomize && BUGGIFY ) { FASTRESTORE_ATOMICOP_WEIGHT = deterministicRandom()->random01() * 200 + 1; }
	init( FASTRESTORE_APPLYING_PARALLELISM,               	   10000 ); if( randomize && BUGGIFY ) { FASTRESTORE_APPLYING_PARALLELISM = deterministicRandom()->random01() * 10 + 1; }
	init( FASTRESTORE_MONITOR_LEADER_DELAY,                        5 ); if( randomize && BUGGIFY ) { FASTRESTORE_MONITOR_LEADER_DELAY = deterministicRandom()->random01() * 100; }
	init( FASTRESTORE_STRAGGLER_THRESHOLD_SECONDS,                60 ); if( randomize && BUGGIFY ) { FASTRESTORE_STRAGGLER_THRESHOLD_SECONDS = deterministicRandom()->random01() * 240 + 10; }
	init( FASTRESTORE_TRACK_REQUEST_LATENCY,              	   false ); if( randomize && BUGGIFY ) { FASTRESTORE_TRACK_REQUEST_LATENCY = false; }
	init( FASTRESTORE_TRACK_LOADER_SEND_REQUESTS,              false ); if( randomize && BUGGIFY ) { FASTRESTORE_TRACK_LOADER_SEND_REQUESTS = true; }
	init( FASTRESTORE_MEMORY_THRESHOLD_MB_SOFT,                 6144 ); if( randomize && BUGGIFY ) { FASTRESTORE_MEMORY_THRESHOLD_MB_SOFT = 1; }
	init( FASTRESTORE_WAIT_FOR_MEMORY_LATENCY,                    10 ); if( randomize && BUGGIFY ) { FASTRESTORE_WAIT_FOR_MEMORY_LATENCY = 60; }
	init( FASTRESTORE_HEARTBEAT_DELAY,                            10 ); if( randomize && BUGGIFY ) { FASTRESTORE_HEARTBEAT_DELAY = deterministicRandom()->random01() * 120 + 2; }
	init( FASTRESTORE_HEARTBEAT_MAX_DELAY,                        10 ); if( randomize && BUGGIFY ) { FASTRESTORE_HEARTBEAT_MAX_DELAY = FASTRESTORE_HEARTBEAT_DELAY * 10; }
	init( FASTRESTORE_APPLIER_FETCH_KEYS_SIZE,                   100 ); if( randomize && BUGGIFY ) { FASTRESTORE_APPLIER_FETCH_KEYS_SIZE = deterministicRandom()->random01() * 10240 + 1; }
	init( FASTRESTORE_LOADER_SEND_MUTATION_MSG_BYTES, 1.0 * 1024.0 * 1024.0 ); if( randomize && BUGGIFY ) { FASTRESTORE_LOADER_SEND_MUTATION_MSG_BYTES = deterministicRandom()->random01() < 0.2 ? 1024 : deterministicRandom()->random01() * 5.0 * 1024.0 * 1024.0 + 1; }
	init( FASTRESTORE_GET_RANGE_VERSIONS_EXPENSIVE,            false ); if( randomize && BUGGIFY ) { FASTRESTORE_GET_RANGE_VERSIONS_EXPENSIVE = deterministicRandom()->random01() < 0.5 ? true : false; }
	init( FASTRESTORE_REQBATCH_PARALLEL,                          50 ); if( randomize && BUGGIFY ) { FASTRESTORE_REQBATCH_PARALLEL = deterministicRandom()->random01() * 100 + 1; }
	init( FASTRESTORE_REQBATCH_LOG,                            false ); if( randomize && BUGGIFY ) { FASTRESTORE_REQBATCH_LOG = deterministicRandom()->random01() < 0.2 ? true : false; }
	init( FASTRESTORE_TXN_CLEAR_MAX,                             100 ); if( randomize && BUGGIFY ) { FASTRESTORE_TXN_CLEAR_MAX = deterministicRandom()->random01() * 100 + 1; }
	init( FASTRESTORE_TXN_RETRY_MAX,                              10 ); if( randomize && BUGGIFY ) { FASTRESTORE_TXN_RETRY_MAX = deterministicRandom()->random01() * 100 + 1; }
	init( FASTRESTORE_TXN_EXTRA_DELAY,                           0.0 ); if( randomize && BUGGIFY ) { FASTRESTORE_TXN_EXTRA_DELAY = deterministicRandom()->random01() * 1 + 0.001;}
	init( FASTRESTORE_NOT_WRITE_DB,                            false ); // Perf test only: set it to true will cause simulation failure
	init( FASTRESTORE_USE_RANGE_FILE,                           true ); // Perf test only: set it to false will cause simulation failure
	init( FASTRESTORE_USE_LOG_FILE,                             true ); // Perf test only: set it to false will cause simulation failure
	init( FASTRESTORE_SAMPLE_MSG_BYTES,                      1048576 ); if( randomize && BUGGIFY ) { FASTRESTORE_SAMPLE_MSG_BYTES = deterministicRandom()->random01() * 2048;}
	init( FASTRESTORE_SCHED_UPDATE_DELAY,                        0.1 ); if( randomize && BUGGIFY ) { FASTRESTORE_SCHED_UPDATE_DELAY = deterministicRandom()->random01() * 2;}
	init( FASTRESTORE_SCHED_TARGET_CPU_PERCENT,                   70 ); if( randomize && BUGGIFY ) { FASTRESTORE_SCHED_TARGET_CPU_PERCENT = deterministicRandom()->random01() * 100 + 50;} // simulate cpu usage can be larger than 100
	init( FASTRESTORE_SCHED_MAX_CPU_PERCENT,                      90 ); if( randomize && BUGGIFY ) { FASTRESTORE_SCHED_MAX_CPU_PERCENT = FASTRESTORE_SCHED_TARGET_CPU_PERCENT + deterministicRandom()->random01() * 100;}
	init( FASTRESTORE_SCHED_INFLIGHT_LOAD_REQS,                   50 ); if( randomize && BUGGIFY ) { FASTRESTORE_SCHED_INFLIGHT_LOAD_REQS = deterministicRandom()->random01() < 0.2 ? 1 : deterministicRandom()->random01() * 30 + 1;}
	init( FASTRESTORE_SCHED_INFLIGHT_SEND_REQS,                    3 ); if( randomize && BUGGIFY ) { FASTRESTORE_SCHED_INFLIGHT_SEND_REQS = deterministicRandom()->random01() < 0.2 ? 1 : deterministicRandom()->random01() * 10 + 1;}
	init( FASTRESTORE_SCHED_LOAD_REQ_BATCHSIZE,                    5 ); if( randomize && BUGGIFY ) { FASTRESTORE_SCHED_LOAD_REQ_BATCHSIZE = deterministicRandom()->random01() < 0.2 ? 1 : deterministicRandom()->random01() * 10 + 1;}
	init( FASTRESTORE_SCHED_INFLIGHT_SENDPARAM_THRESHOLD,         10 ); if( randomize && BUGGIFY ) { FASTRESTORE_SCHED_INFLIGHT_SENDPARAM_THRESHOLD = deterministicRandom()->random01() < 0.2 ? 1 : deterministicRandom()->random01() * 15 + 1;}
	init( FASTRESTORE_SCHED_SEND_FUTURE_VB_REQS_BATCH,             2 ); if( randomize && BUGGIFY ) { FASTRESTORE_SCHED_SEND_FUTURE_VB_REQS_BATCH = deterministicRandom()->random01() < 0.2 ? 1 : deterministicRandom()->random01() * 15 + 1;}
	init( FASTRESTORE_NUM_TRACE_EVENTS,                          100 ); if( randomize && BUGGIFY ) { FASTRESTORE_NUM_TRACE_EVENTS = deterministicRandom()->random01() < 0.2 ? 1 : deterministicRandom()->random01() * 500 + 1;}
	init( FASTRESTORE_EXPENSIVE_VALIDATION,                    false ); if( randomize && BUGGIFY ) { FASTRESTORE_EXPENSIVE_VALIDATION = deterministicRandom()->random01() < 0.5 ? true : false;}
	init( FASTRESTORE_WRITE_BW_MB,                                70 ); if( randomize && BUGGIFY ) { FASTRESTORE_WRITE_BW_MB = deterministicRandom()->random01() < 0.5 ? 2 : 100;}
	init( FASTRESTORE_RATE_UPDATE_SECONDS,                       1.0 ); if( randomize && BUGGIFY ) { FASTRESTORE_RATE_UPDATE_SECONDS = deterministicRandom()->random01() < 0.5 ? 0.1 : 2;}

	init( REDWOOD_DEFAULT_PAGE_SIZE,                            4096 );
	init( REDWOOD_KVSTORE_CONCURRENT_READS,                       64 );
	init( REDWOOD_COMMIT_CONCURRENT_READS,                        64 );
	init( REDWOOD_PAGE_REBUILD_FILL_FACTOR,                     0.66 );
	init( REDWOOD_LAZY_CLEAR_BATCH_SIZE_PAGES,                    10 );
	init( REDWOOD_LAZY_CLEAR_MIN_PAGES,                            0 );
	init( REDWOOD_LAZY_CLEAR_MAX_PAGES,                          1e6 );
	init( REDWOOD_REMAP_CLEANUP_WINDOW,                           50 );
	init( REDWOOD_REMAP_CLEANUP_LAG,                             0.1 );
	init( REDWOOD_LOGGING_INTERVAL,                              5.0 );

	// Server request latency measurement
	init( LATENCY_SAMPLE_SIZE,                                100000 );
	init( LATENCY_METRICS_LOGGING_INTERVAL,                     60.0 );

	// clang-format on

	if(clientKnobs)
		clientKnobs->IS_ACCEPTABLE_DELAY = clientKnobs->IS_ACCEPTABLE_DELAY*std::min(MAX_READ_TRANSACTION_LIFE_VERSIONS, MAX_WRITE_TRANSACTION_LIFE_VERSIONS)/(5.0*VERSIONS_PER_SECOND);
}<|MERGE_RESOLUTION|>--- conflicted
+++ resolved
@@ -380,11 +380,8 @@
 	init( MAX_COMPUTE_PER_OPERATION,                              0.1 );
 	init( PROXY_COMPUTE_BUCKETS,                                20000 );
 	init( PROXY_COMPUTE_GROWTH_RATE,                             0.01 );
-<<<<<<< HEAD
 	init( TXN_STATE_SEND_AMOUNT,                                    4 );
-=======
 	init( PROXY_REJECT_BATCH_QUEUED_TOO_LONG,                    true );
->>>>>>> 05b48cd4
 
 	init( RESET_MASTER_BATCHES,                                   200 );
 	init( RESET_RESOLVER_BATCHES,                                 200 );

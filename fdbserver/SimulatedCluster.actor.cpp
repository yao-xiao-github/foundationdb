--- conflicted
+++ resolved
@@ -389,26 +389,15 @@
 
 		for (int i = 0; i < ips.size(); i++) {
 			if (restarting) {
-<<<<<<< HEAD
-				myFolders.push_back( ini.GetValue(printable(localities.zoneId()).c_str(), format("%d", i*listenPerProcess).c_str(), joinPath(baseFolder, g_random->randomUniqueID().toString()).c_str()) );
-=======
-				myFolders.push_back( ini.GetValue(printable(localities.machineId()).c_str(), format("%d", i).c_str(), joinPath(baseFolder, g_random->randomUniqueID().toString()).c_str()) );
->>>>>>> 65136a2e
+				myFolders.push_back( ini.GetValue(printable(localities.machineId()).c_str(), format("%d", i*listenPerProcess).c_str(), joinPath(baseFolder, g_random->randomUniqueID().toString()).c_str()) );
 
 				if(i == 0) {
 					std::string coordinationFolder = ini.GetValue(printable(localities.machineId()).c_str(), "coordinationFolder", "");
 					if(!coordinationFolder.size())
-<<<<<<< HEAD
-						coordinationFolder = ini.GetValue(printable(localities.zoneId()).c_str(), format("c%d", i*listenPerProcess).c_str(), joinPath(baseFolder, g_random->randomUniqueID().toString()).c_str());
+						coordinationFolder = ini.GetValue(printable(localities.machineId()).c_str(), format("c%d", i*listenPerProcess).c_str(), joinPath(baseFolder, g_random->randomUniqueID().toString()).c_str());
 					coordFolders.push_back(coordinationFolder);
 				} else {
-					coordFolders.push_back( ini.GetValue(printable(localities.zoneId()).c_str(), format("c%d", i*listenPerProcess).c_str(), joinPath(baseFolder, g_random->randomUniqueID().toString()).c_str()) );
-=======
-						coordinationFolder = ini.GetValue(printable(localities.machineId()).c_str(), format("c%d", i).c_str(), joinPath(baseFolder, g_random->randomUniqueID().toString()).c_str());
-					coordFolders.push_back(coordinationFolder);
-				} else {
-					coordFolders.push_back( ini.GetValue(printable(localities.machineId()).c_str(), format("c%d", i).c_str(), joinPath(baseFolder, g_random->randomUniqueID().toString()).c_str()) );
->>>>>>> 65136a2e
+					coordFolders.push_back( ini.GetValue(printable(localities.machineId()).c_str(), format("c%d", i*listenPerProcess).c_str(), joinPath(baseFolder, g_random->randomUniqueID().toString()).c_str()) );
 				}
 			}
 			else {
@@ -646,18 +635,11 @@
 		std::vector<std::string> dcIds;
 		for( int i = 0; i < machineCount; i++) {
 			Optional<Standalone<StringRef>> dcUID;
-<<<<<<< HEAD
-			std::string zoneIdString = ini.GetValue("META", format("%d", i).c_str());
-			Standalone<StringRef> zoneId = StringRef(zoneIdString);
-			std::string	dcUIDini = ini.GetValue(zoneIdString.c_str(), "dcUID");
-
-=======
 			Optional<Standalone<StringRef>> zoneId;
 			std::string machineIdString = ini.GetValue("META", format("%d", i).c_str());
 			Standalone<StringRef> machineId = StringRef(machineIdString);
 
 			std::string	dcUIDini = ini.GetValue(machineIdString.c_str(), "dcUID");
->>>>>>> 65136a2e
 			if (!dcUIDini.empty()) {
 				dcUID = StringRef(dcUIDini);
 			}
@@ -681,11 +663,7 @@
 
 			if( ip == NULL ) {
 				for (int i = 0; i < processes; i++){
-<<<<<<< HEAD
-					ipAddrs.push_back(strtoul(ini.GetValue(zoneIdString.c_str(), format("ipAddr%d", i*listenersPerProcess).c_str()), NULL, 10));
-=======
-					ipAddrs.push_back(strtoul(ini.GetValue(machineIdString.c_str(), format("ipAddr%d", i).c_str()), NULL, 10));
->>>>>>> 65136a2e
+					ipAddrs.push_back(strtoul(ini.GetValue(machineIdString.c_str(), format("ipAddr%d", i*listenersPerProcess).c_str()), NULL, 10));
 				}
 			}
 			else {
@@ -1148,21 +1126,15 @@
 			int dcCoordinators = coordCount / dataCenters + (dc < coordCount%dataCenters);
 			int machines = machineCount / dataCenters + (dc < machineCount % dataCenters);
 			for(int m = 0; m < dcCoordinators; m++) {
-<<<<<<< HEAD
-				uint32_t ip = 2<<24 | dc<<16 | 1<<8 | m;
-				coordinatorAddresses.push_back(NetworkAddress(ip, sslEnabled && !sslOnly ? 2 : 1, true, sslEnabled && sslOnly));
-				TraceEvent("SelectedCoordinator").detail("Address", coordinatorAddresses.back());
-=======
 				if(coordinatorCount>4 && (assignedMachines==4 || (m+1==dcCoordinators && assignedMachines<4 && assignedMachines+machines-dcCoordinators>=4))) {
 					uint32_t ip = 2<<24 | dc<<16 | 1<<8 | m;
 					TraceEvent("SkippedCoordinator").detail("Address", ip).detail("M", m).detail("Machines", machines).detail("Assigned", assignedMachines).detail("DcCoord", dcCoordinators).detail("CoordinatorCount", coordinatorCount);
 				} else {
 					uint32_t ip = 2<<24 | dc<<16 | 1<<8 | m;
-					coordinatorAddresses.push_back(NetworkAddress(ip, 1, true, sslEnabled));
+					coordinatorAddresses.push_back(NetworkAddress(ip, sslEnabled && !sslOnly ? 2 : 1, true, sslEnabled && sslOnly));
 					TraceEvent("SelectedCoordinator").detail("Address", coordinatorAddresses.back()).detail("M", m).detail("Machines", machines).detail("Assigned", assignedMachines).detail("DcCoord", dcCoordinators).detail("P1", (m+1==dcCoordinators)).detail("P2", (assignedMachines<4)).detail("P3", (assignedMachines+machines-dcCoordinators>=4)).detail("CoordinatorCount", coordinatorCount);
 				}
 				assignedMachines++;
->>>>>>> 65136a2e
 			}
 			assignedMachines += machines-dcCoordinators;
 		}
@@ -1350,11 +1322,7 @@
 	checkExtraDB(testFile, extraDB, minimumReplication, minimumRegions);
 
 	wait( g_simulator.onProcess( g_simulator.newProcess(
-<<<<<<< HEAD
-		  "TestSystem", 0x01010101, 1, 1, LocalityData(Optional<Standalone<StringRef>>(), Standalone<StringRef>(g_random->randomUniqueID().toString()), Optional<Standalone<StringRef>>(), Optional<Standalone<StringRef>>()), ProcessClass(ProcessClass::TesterClass, ProcessClass::CommandLineSource), "", "" ), TaskDefaultYield ) );
-=======
-			"TestSystem", 0x01010101, 1, LocalityData(Optional<Standalone<StringRef>>(), Standalone<StringRef>(g_random->randomUniqueID().toString()), Standalone<StringRef>(g_random->randomUniqueID().toString()), Optional<Standalone<StringRef>>()), ProcessClass(ProcessClass::TesterClass, ProcessClass::CommandLineSource), "", "" ), TaskDefaultYield ) );
->>>>>>> 65136a2e
+		"TestSystem", 0x01010101, 1, 1, LocalityData(Optional<Standalone<StringRef>>(), Standalone<StringRef>(g_random->randomUniqueID().toString()), Standalone<StringRef>(g_random->randomUniqueID().toString()), Optional<Standalone<StringRef>>()), ProcessClass(ProcessClass::TesterClass, ProcessClass::CommandLineSource), "", "" ), TaskDefaultYield ) );
 	Sim2FileSystem::newFileSystem();
 	FlowTransport::createInstance(1);
 	if (tlsOptions->enabled()) {

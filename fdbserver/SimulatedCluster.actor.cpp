/*
 * SimulatedCluster.actor.cpp
 *
 * This source file is part of the FoundationDB open source project
 *
 * Copyright 2013-2022 Apple Inc. and the FoundationDB project authors
 *
 * Licensed under the Apache License, Version 2.0 (the "License");
 * you may not use this file except in compliance with the License.
 * You may obtain a copy of the License at
 *
 *     http://www.apache.org/licenses/LICENSE-2.0
 *
 * Unless required by applicable law or agreed to in writing, software
 * distributed under the License is distributed on an "AS IS" BASIS,
 * WITHOUT WARRANTIES OR CONDITIONS OF ANY KIND, either express or implied.
 * See the License for the specific language governing permissions and
 * limitations under the License.
 */

#include <cstdint>
#include <fstream>
#include <ostream>
#include <sstream>
#include <string_view>
#include <toml.hpp>
#include "fdbrpc/Locality.h"
#include "fdbrpc/simulator.h"
#include "fdbrpc/IPAllowList.h"
#include "fdbclient/ClusterConnectionFile.h"
#include "fdbclient/ClusterConnectionMemoryRecord.h"
#include "fdbclient/DatabaseContext.h"
#include "fdbserver/TesterInterface.actor.h"
#include "fdbserver/WorkerInterface.actor.h"
#include "fdbclient/ClusterInterface.h"
#include "fdbserver/Knobs.h"
#include "fdbserver/CoordinationInterface.h"
#include "fdbclient/SimpleIni.h"
#include "fdbrpc/AsyncFileNonDurable.actor.h"
#include "fdbclient/ManagementAPI.actor.h"
#include "fdbclient/NativeAPI.actor.h"
#include "fdbclient/BackupAgent.actor.h"
#include "fdbclient/versions.h"
#include "flow/MkCert.h"
#include "fdbrpc/WellKnownEndpoints.h"
#include "flow/ProtocolVersion.h"
#include "flow/network.h"
#include "flow/TypeTraits.h"
#include "flow/FaultInjection.h"
#include "flow/CodeProbeUtils.h"
#include "flow/actorcompiler.h" // This must be the last #include.
#include "fdbserver/SimulatedCluster.h"

#undef max
#undef min

extern "C" int g_expect_full_pointermap;
extern const char* getSourceVersion();

using namespace std::literals;

// TODO: Defining these here is just asking for ODR violations.
template <>
std::string describe(bool const& val) {
	return val ? "true" : "false";
}

template <>
std::string describe(int const& val) {
	return format("%d", val);
}

namespace {

const int MACHINE_REBOOT_TIME = 10;

// The max number of extra blob worker machines we might (i.e. randomly) add to the simulated cluster.
// Note that this is in addition to the two we always have.
const int NUM_EXTRA_BW_MACHINES = 5;

bool destructed = false;

// Configuration details specified in workload test files that change the simulation
// environment details
class TestConfig: public BasicTestConfig {
	class ConfigBuilder {
		using value_type = toml::basic_value<toml::discard_comments>;
		using base_variant = std::variant<int, bool, std::string, std::vector<int>, ConfigDBType>;
		using types =
		    variant_map<variant_concat<base_variant, variant_map<base_variant, Optional>>, std::add_pointer_t>;
		std::unordered_map<std::string_view, types> confMap;

		struct visitor {
			const value_type& value;
			visitor(const value_type& v) : value(v) {}
			void operator()(int* val) const { *val = value.as_integer(); }
			void operator()(Optional<int>* val) const { *val = value.as_integer(); }
			void operator()(bool* val) const { *val = value.as_boolean(); }
			void operator()(Optional<bool>* val) const { *val = value.as_boolean(); }
			void operator()(std::string* val) const { *val = value.as_string(); }
			void operator()(Optional<std::string>* val) const { *val = value.as_string(); }
			void operator()(std::vector<int>* val) const {
				auto arr = value.as_array();
				for (const auto& i : arr) {
					val->emplace_back(i.as_integer());
				}
			}
			void operator()(Optional<std::vector<int>>* val) const {
				std::vector<int> res;
				(*this)(&res);
				*val = std::move(res);
			}
			void operator()(ConfigDBType* val) const {
				if (value.as_string() == "random") {
					*val = deterministicRandom()->coinflip() ? ConfigDBType::SIMPLE : ConfigDBType::PAXOS;
				} else {
					*val = configDBTypeFromString(value.as_string());
				}
			}
			void operator()(Optional<ConfigDBType>* val) const {
				ConfigDBType res;
				(*this)(&res);
				*val = std::move(res);
			}
		};

		struct trace_visitor {
			std::string key;
			TraceEvent& evt;
			trace_visitor(std::string const& key, TraceEvent& e) : key("Key" + key), evt(e) {}
			template <class T>
			void operator()(T const* val) const {
				evt.detail(key.c_str(), *val);
			}
			void operator()(std::vector<int> const* val) const {
				if (val->empty()) {
					evt.detail(key.c_str(), "[]");
					return;
				}
				std::stringstream value;
				value << "[" << val->at(0);
				for (int i = 1; i < val->size(); ++i) {
					value << "," << val->at(i);
				}
				value << "]";
				evt.detail(key.c_str(), value.str());
			}
			void operator()(Optional<std::vector<int>> const* val) const {
				if (!val->present()) {
					evt.detail(key.c_str(), *val);
				} else {
					(*this)(&(val->get()));
				}
			}
			void operator()(ConfigDBType const* val) const { evt.detail(key.c_str(), *val); }
			void operator()(Optional<ConfigDBType> const* val) const {
				Optional<std::string> optStr;
				if (val->present()) {
					optStr = configDBTypeToString(val->get());
				}
				evt.detail(key.c_str(), optStr);
			}
		};

	public:
		~ConfigBuilder() {
			TraceEvent evt("SimulatorConfigFromToml");
			for (const auto& p : confMap) {
				std::visit(trace_visitor(std::string(p.first), evt), p.second);
			}
		}

		template <class V>
		ConfigBuilder& add(std::string_view key, V value) {
			confMap.emplace(key, value);
			return *this;
		}

		void set(std::string_view key, const value_type& value) {
			auto iter = confMap.find(key);
			if (iter == confMap.end()) {
				std::cerr << "Unknown configuration attribute " << key << std::endl;
				TraceEvent("UnknownConfigurationAttribute").detail("Name", std::string(key));
				throw unknown_error();
			}
			std::visit(visitor(value), iter->second);
		}
	};

	bool isIniFile(const char* fileName) {
		std::string name = fileName;
		auto pos = name.find_last_of('.');
		ASSERT(pos != std::string::npos && pos + 1 < name.size());
		auto extension = name.substr(pos + 1);
		return extension == "txt"sv;
	}

	void loadIniFile(const char* testFile) {
		std::ifstream ifs;
		ifs.open(testFile, std::ifstream::in);
		if (!ifs.good())
			return;

		std::string cline;

		while (ifs.good()) {
			getline(ifs, cline);
			std::string line = removeWhitespace(std::string(cline));
			if (!line.size() || line.find(';') == 0)
				continue;

			size_t found = line.find('=');
			if (found == std::string::npos)
				// hmmm, not good
				continue;
			std::string attrib = removeWhitespace(line.substr(0, found));
			std::string value = removeWhitespace(line.substr(found + 1));

			if (attrib == "extraDatabaseMode") {
				extraDatabaseMode = ISimulator::stringToExtraDatabaseMode(value);
			}

			if (attrib == "extraDatabaseCount") {
				sscanf(value.c_str(), "%d", &extraDatabaseCount);
			}

			if (attrib == "minimumReplication") {
				sscanf(value.c_str(), "%d", &minimumReplication);
			}

			if (attrib == "minimumRegions") {
				sscanf(value.c_str(), "%d", &minimumRegions);
			}

			if (attrib == "configureLocked") {
				int configureLockedInt;
				sscanf(value.c_str(), "%d", &configureLockedInt);
				configureLocked = (configureLockedInt != 0);
			}

			if (attrib == "startIncompatibleProcess") {
				startIncompatibleProcess = strcmp(value.c_str(), "true") == 0;
			}

			if (attrib == "logAntiQuorum") {
				sscanf(value.c_str(), "%d", &logAntiQuorum);
			}

			if (attrib == "storageEngineExcludeTypes") {
				std::stringstream ss(value);
				for (int i; ss >> i;) {
					storageEngineExcludeTypes.push_back(i);
					if (ss.peek() == ',') {
						ss.ignore();
					}
				}
			}
			if (attrib == "maxTLogVersion") {
				sscanf(value.c_str(), "%d", &maxTLogVersion);
			}
			if (attrib == "disableTss") {
				disableTss = strcmp(value.c_str(), "true") == 0;
			}
			if (attrib == "disableHostname") {
				disableHostname = strcmp(value.c_str(), "true") == 0;
			}
			if (attrib == "disableRemoteKVS") {
				disableRemoteKVS = strcmp(value.c_str(), "true") == 0;
			}
			if (attrib == "disableEncryption") {
				disableEncryption = strcmp(value.c_str(), "true") == 0;
			}
			if (attrib == "restartInfoLocation") {
				isFirstTestInRestart = true;
			}
			if (attrib == "configDBType") {
				if (value == "random") {
					configDBType = deterministicRandom()->coinflip() ? ConfigDBType::SIMPLE : ConfigDBType::PAXOS;
				} else {
					configDBType = configDBTypeFromString(value);
				}
			}
			if (attrib == "randomlyRenameZoneId") {
				randomlyRenameZoneId = strcmp(value.c_str(), "true") == 0;
			}
			if (attrib == "blobGranulesEnabled") {
				blobGranulesEnabled = strcmp(value.c_str(), "true") == 0;
			}
			if (attrib == "injectSSTargetedRestart") {
				injectTargetedSSRestart = strcmp(value.c_str(), "true") == 0;
			}

			if (attrib == "injectSSDelay") {
				injectSSDelay = strcmp(value.c_str(), "true") == 0;
			}
		}

		ifs.close();
	}

	ConfigDBType configDBType{ ConfigDBType::DISABLED };

public:
<<<<<<< HEAD
	int extraDB = 0;
=======
	ISimulator::ExtraDatabaseMode extraDatabaseMode = ISimulator::ExtraDatabaseMode::Disabled;
	// The number of extra database used if the database mode is MULTIPLE
	int extraDatabaseCount = 1;
	int minimumReplication = 0;
>>>>>>> 4317e528
	int minimumRegions = 0;
	bool configureLocked = false;
	bool startIncompatibleProcess = false;
	bool isFirstTestInRestart = false;
	// 7.0 cannot be downgraded to 6.3 after enabling TSS, so disable TSS for 6.3 downgrade tests
	bool disableTss = false;
	// 7.1 cannot be downgraded to 7.0 and below after enabling hostname, so disable hostname for 7.0 downgrade tests
	bool disableHostname = false;
	// remote key value store is a child process spawned by the SS process to run the storage engine
	bool disableRemoteKVS = false;
	// 7.2 cannot be downgraded to 7.1 or below after enabling encryption-at-rest.
	bool disableEncryption = false;
	// Storage Engine Types: Verify match with SimulationConfig::generateNormalConfig
	//	0 = "ssd"
	//	1 = "memory"
	//	2 = "memory-radixtree-beta"
	//	3 = "ssd-redwood-1-experimental"
	//	4 = "ssd-rocksdb-v1"
	//	5 = "ssd-sharded-rocksdb"
	// Requires a comma-separated list of numbers WITHOUT whitespaces
	std::vector<int> storageEngineExcludeTypes;
	Optional<int> datacenters, stderrSeverity, processesPerMachine;
	// Set the maximum TLog version that can be selected for a test
	// Refer to FDBTypes.h::TLogVersion. Defaults to the maximum supported version.
	int maxTLogVersion = TLogVersion::MAX_SUPPORTED;
	int extraMachineCountDC = 0;

	Optional<bool> generateFearless, buggify;
	Optional<std::string> config;
	bool blobGranulesEnabled = false;
	bool randomlyRenameZoneId = false;

	bool allowDefaultTenant = true;
	bool allowDisablingTenants = true;
	bool allowCreatingTenants = true;
	bool injectTargetedSSRestart = false;
	bool injectSSDelay = false;

	ConfigDBType getConfigDBType() const { return configDBType; }

	bool tomlKeyPresent(const toml::value& data, std::string key) {
		if (data.is_table()) {
			for (const auto& [k, v] : data.as_table()) {
				if (k == key || tomlKeyPresent(v, key)) {
					return true;
				}
			}
		} else if (data.is_array()) {
			for (const auto& v : data.as_array()) {
				if (tomlKeyPresent(v, key)) {
					return true;
				}
			}
		}
		return false;
	}

	void readFromConfig(const char* testFile) {
		if (isIniFile(testFile)) {
			loadIniFile(testFile);
			return;
		}
		std::string extraDatabaseModeStr;
		ConfigBuilder builder;
		builder.add("extraDatabaseMode", &extraDatabaseModeStr)
		    .add("extraDatabaseCount", &extraDatabaseCount)
		    .add("minimumReplication", &minimumReplication)
		    .add("minimumRegions", &minimumRegions)
		    .add("configureLocked", &configureLocked)
		    .add("startIncompatibleProcess", &startIncompatibleProcess)
		    .add("logAntiQuorum", &logAntiQuorum)
		    .add("storageEngineExcludeTypes", &storageEngineExcludeTypes)
		    .add("maxTLogVersion", &maxTLogVersion)
		    .add("disableTss", &disableTss)
		    .add("disableHostname", &disableHostname)
		    .add("disableRemoteKVS", &disableRemoteKVS)
		    .add("disableEncryption", &disableEncryption)
		    .add("simpleConfig", &simpleConfig)
		    .add("generateFearless", &generateFearless)
		    .add("datacenters", &datacenters)
		    .add("desiredTLogCount", &desiredTLogCount)
		    .add("commitProxyCount", &commitProxyCount)
		    .add("grvProxyCount", &grvProxyCount)
		    .add("resolverCount", &resolverCount)
		    .add("storageEngineType", &storageEngineType)
		    .add("config", &config)
		    .add("buggify", &buggify)
		    .add("StderrSeverity", &stderrSeverity)
		    .add("machineCount", &machineCount)
		    .add("processesPerMachine", &processesPerMachine)
		    .add("coordinators", &coordinators)
		    .add("configDB", &configDBType)
		    .add("extraMachineCountDC", &extraMachineCountDC)
		    .add("blobGranulesEnabled", &blobGranulesEnabled)
		    .add("allowDefaultTenant", &allowDefaultTenant)
		    .add("allowDisablingTenants", &allowDisablingTenants)
		    .add("allowCreatingTenants", &allowCreatingTenants)
		    .add("randomlyRenameZoneId", &randomlyRenameZoneId)
		    .add("randomlyRenameZoneId", &randomlyRenameZoneId)
		    .add("injectTargetedSSRestart", &injectTargetedSSRestart)
		    .add("injectSSDelay", &injectSSDelay);
		try {
			auto file = toml::parse(testFile);
			if (file.contains("configuration") && toml::find(file, "configuration").is_table()) {
				auto conf = toml::find(file, "configuration").as_table();
				for (const auto& [key, value] : conf) {
					if (key == "ClientInfoLogging") {
						setNetworkOption(FDBNetworkOptions::DISABLE_CLIENT_STATISTICS_LOGGING);
					} else if (key == "restartInfoLocation") {
						isFirstTestInRestart = true;
					} else {
						builder.set(key, value);
					}
				}
				if (stderrSeverity.present()) {
					TraceEvent("StderrSeverity").detail("NewSeverity", stderrSeverity.get());
				}
			}
			// look for restartInfoLocation to mark isFirstTestInRestart
			if (!isFirstTestInRestart) {
				isFirstTestInRestart = tomlKeyPresent(file, "restartInfoLocation");
			}
			if (!extraDatabaseModeStr.empty()) {
				extraDatabaseMode = ISimulator::stringToExtraDatabaseMode(extraDatabaseModeStr);
			}
		} catch (std::exception& e) {
			std::cerr << e.what() << std::endl;
			TraceEvent("TOMLParseError").detail("Error", printable(e.what()));
			throw unknown_error();
		}
		// Verify that we can use the passed config
		if (simpleConfig) {
			if (minimumRegions > 1) {
				TraceEvent("ElapsedTime").detail("SimTime", now()).detail("RealTime", 0).detail("RandomUnseed", 0);
				flushAndExit(0);
			}
		}
	}
};

template <class T>
T simulate(const T& in) {
	BinaryWriter writer(AssumeVersion(g_network->protocolVersion()));
	writer << in;
	BinaryReader reader(writer.getData(), writer.getLength(), AssumeVersion(g_network->protocolVersion()));
	T out;
	reader >> out;
	return out;
}

ACTOR Future<Void> runBackup(Reference<IClusterConnectionRecord> connRecord) {
	state std::vector<Future<Void>> agentFutures;

	while (g_simulator.backupAgents == ISimulator::BackupAgentType::WaitForType) {
		wait(delay(1.0));
	}

	if (g_simulator.backupAgents == ISimulator::BackupAgentType::BackupToFile) {
		Database cx = Database::createDatabase(connRecord, -1);

		state FileBackupAgent fileAgent;
		agentFutures.push_back(fileAgent.run(
		    cx, 1.0 / CLIENT_KNOBS->BACKUP_AGGREGATE_POLL_RATE, CLIENT_KNOBS->SIM_BACKUP_TASKS_PER_AGENT));

		while (g_simulator.backupAgents == ISimulator::BackupAgentType::BackupToFile) {
			wait(delay(1.0));
		}

		for (auto it : agentFutures) {
			it.cancel();
		}
	}

	wait(Future<Void>(Never()));
	throw internal_error();
}

ACTOR Future<Void> runDr(Reference<IClusterConnectionRecord> connRecord) {
	state std::vector<Future<Void>> agentFutures;

	while (g_simulator.drAgents == ISimulator::BackupAgentType::WaitForType) {
		wait(delay(1.0));
	}

	if (g_simulator.drAgents == ISimulator::BackupAgentType::BackupToDB) {
		ASSERT(g_simulator.extraDatabases.size() == 1);
		Database cx = Database::createDatabase(connRecord, -1);

		auto extraFile =
		    makeReference<ClusterConnectionMemoryRecord>(ClusterConnectionString(g_simulator.extraDatabases[0]));
		state Database drDatabase = Database::createDatabase(extraFile, -1);

		TraceEvent("StartingDrAgents")
		    .detail("ConnectionString", connRecord->getConnectionString().toString())
		    .detail("ExtraString", extraFile->getConnectionString().toString());

		state DatabaseBackupAgent dbAgent = DatabaseBackupAgent(cx);
		state DatabaseBackupAgent extraAgent = DatabaseBackupAgent(drDatabase);

		auto drPollDelay = 1.0 / CLIENT_KNOBS->BACKUP_AGGREGATE_POLL_RATE;

		agentFutures.push_back(extraAgent.run(cx, drPollDelay, CLIENT_KNOBS->SIM_BACKUP_TASKS_PER_AGENT));
		agentFutures.push_back(dbAgent.run(drDatabase, drPollDelay, CLIENT_KNOBS->SIM_BACKUP_TASKS_PER_AGENT));

		while (g_simulator.drAgents == ISimulator::BackupAgentType::BackupToDB) {
			wait(delay(1.0));
		}

		TraceEvent("StoppingDrAgents").log();

		for (auto it : agentFutures) {
			it.cancel();
		}
	}

	wait(Future<Void>(Never()));
	throw internal_error();
}

enum AgentMode { AgentNone = 0, AgentOnly = 1, AgentAddition = 2 };

// SOMEDAY: when a process can be rebooted in isolation from the other on that machine,
//  a loop{} will be needed around the waiting on simulatedFDBD(). For now this simply
//  takes care of house-keeping such as context switching and file closing.
ACTOR Future<ISimulator::KillType> simulatedFDBDRebooter(Reference<IClusterConnectionRecord> connRecord,
                                                         IPAddress ip,
                                                         bool sslEnabled,
                                                         uint16_t port,
                                                         uint16_t listenPerProcess,
                                                         LocalityData localities,
                                                         ProcessClass processClass,
                                                         std::string* dataFolder,
                                                         std::string* coordFolder,
                                                         std::string baseFolder,
                                                         ClusterConnectionString connStr,
                                                         bool useSeedFile,
                                                         AgentMode runBackupAgents,
                                                         std::string whitelistBinPaths,
                                                         ProtocolVersion protocolVersion,
                                                         ConfigDBType configDBType) {
	state ISimulator::ProcessInfo* simProcess = g_simulator.getCurrentProcess();
	state UID randomId = nondeterministicRandom()->randomUniqueID();
	state int cycles = 0;
	state IPAllowList allowList;

	allowList.addTrustedSubnet("0.0.0.0/2"sv);
	allowList.addTrustedSubnet("abcd::/16"sv);

	loop {
		auto waitTime =
		    SERVER_KNOBS->MIN_REBOOT_TIME +
		    (SERVER_KNOBS->MAX_REBOOT_TIME - SERVER_KNOBS->MIN_REBOOT_TIME) * deterministicRandom()->random01();
		cycles++;
		TraceEvent("SimulatedFDBDPreWait")
		    .detail("Cycles", cycles)
		    .detail("RandomId", randomId)
		    .detail("Address", NetworkAddress(ip, port, true, false))
		    .detail("ZoneId", localities.zoneId())
		    .detail("WaitTime", waitTime)
		    .detail("Port", port);

		wait(delay(waitTime));

		state ISimulator::ProcessInfo* process = g_simulator.newProcess("Server",
		                                                                ip,
		                                                                port,
		                                                                sslEnabled,
		                                                                listenPerProcess,
		                                                                localities,
		                                                                processClass,
		                                                                dataFolder->c_str(),
		                                                                coordFolder->c_str(),
		                                                                protocolVersion);
		wait(g_simulator.onProcess(
		    process,
		    TaskPriority::DefaultYield)); // Now switch execution to the process on which we will run
		state Future<ISimulator::KillType> onShutdown = process->onShutdown();

		try {
			TraceEvent("SimulatedRebooterStarting")
			    .detail("Cycles", cycles)
			    .detail("RandomId", randomId)
			    .detail("ZoneId", localities.zoneId())
			    .detail("DataHall", localities.dataHallId())
			    .detail("Address", process->address.toString())
			    .detail("Excluded", process->excluded)
			    .detail("UsingSSL", sslEnabled);
			TraceEvent("ProgramStart")
			    .detail("Cycles", cycles)
			    .detail("RandomId", randomId)
			    .detail("SourceVersion", getSourceVersion())
			    .detail("Version", FDB_VT_VERSION)
			    .detail("PackageName", FDB_VT_PACKAGE_NAME)
			    .detail("DataFolder", *dataFolder)
			    .detail("ConnectionString", connRecord ? connRecord->getConnectionString().toString() : "")
			    .detailf("ActualTime", "%lld", DEBUG_DETERMINISM ? 0 : time(nullptr))
			    .detail("CommandLine", "fdbserver -r simulation")
			    .detail("BuggifyEnabled", isBuggifyEnabled(BuggifyType::General))
			    .detail("Simulated", true)
			    .trackLatest("ProgramStart");

			try {
				// SOMEDAY: test lower memory limits, without making them too small and causing the database to stop
				// making progress
				FlowTransport::createInstance(processClass == ProcessClass::TesterClass || runBackupAgents == AgentOnly,
				                              1,
				                              WLTOKEN_RESERVED_COUNT,
				                              &allowList);
				for (const auto& p : g_simulator.authKeys) {
					FlowTransport::transport().addPublicKey(p.first, p.second.toPublic());
				}
				Sim2FileSystem::newFileSystem();

				std::vector<Future<Void>> futures;
				for (int listenPort = port; listenPort < port + listenPerProcess; ++listenPort) {
					NetworkAddress n(ip, listenPort, true, sslEnabled && listenPort == port);
					futures.push_back(FlowTransport::transport().bind(n, n));
				}
				if (runBackupAgents != AgentOnly) {
					futures.push_back(fdbd(connRecord,
					                       localities,
					                       processClass,
					                       *dataFolder,
					                       *coordFolder,
					                       500e6,
					                       "",
					                       "",
					                       -1,
					                       whitelistBinPaths,
					                       "",
					                       {},
					                       configDBType));
				}
				if (runBackupAgents != AgentNone) {
					futures.push_back(runBackup(connRecord));
					futures.push_back(runDr(connRecord));
				}

				futures.push_back(success(onShutdown));
				wait(waitForAny(futures));
			} catch (Error& e) {
				// If in simulation, if we make it here with an error other than io_timeout but enASIOTimedOut is set
				// then somewhere an io_timeout was converted to a different error.
				if (g_network->isSimulated() && e.code() != error_code_io_timeout &&
				    (bool)g_network->global(INetwork::enASIOTimedOut))
					TraceEvent(SevError, "IOTimeoutErrorSuppressed")
					    .detail("ErrorCode", e.code())
					    .detail("RandomId", randomId)
					    .backtrace();

				if (e.code() == error_code_io_timeout && !onShutdown.isReady()) {
					onShutdown = ISimulator::RebootProcess;
				}

				if (onShutdown.isReady() && onShutdown.isError())
					throw onShutdown.getError();
				if (e.code() != error_code_actor_cancelled)
					printf("SimulatedFDBDTerminated: %s\n", e.what());
				ASSERT(destructed ||
				       g_simulator.getCurrentProcess() == process); // simulatedFDBD catch called on different process
				TraceEvent(e.code() == error_code_actor_cancelled || e.code() == error_code_file_not_found ||
				                   e.code() == error_code_incompatible_software_version || destructed
				               ? SevInfo
				               : SevError,
				           "SimulatedFDBDTerminated")
				    .errorUnsuppressed(e)
				    .detail("ZoneId", localities.zoneId());
			}

			TraceEvent("SimulatedFDBDDone")
			    .detail("Cycles", cycles)
			    .detail("RandomId", randomId)
			    .detail("Address", process->address)
			    .detail("Excluded", process->excluded)
			    .detail("ZoneId", localities.zoneId())
			    .detail("KillType", onShutdown.isReady() ? onShutdown.get() : ISimulator::None);

			if (!onShutdown.isReady())
				onShutdown = ISimulator::InjectFaults;
		} catch (Error& e) {
			TraceEvent(destructed ? SevInfo : SevError, "SimulatedFDBDRebooterError")
			    .errorUnsuppressed(e)
			    .detail("ZoneId", localities.zoneId())
			    .detail("RandomId", randomId);
			onShutdown = e;
		}

		ASSERT(destructed || g_simulator.getCurrentProcess() == process);

		if (!process->shutdownSignal.isSet() && !destructed) {
			process->rebooting = true;
			process->shutdownSignal.send(ISimulator::None);
		}
		TraceEvent("SimulatedFDBDWait")
		    .detail("Cycles", cycles)
		    .detail("RandomId", randomId)
		    .detail("Address", process->address)
		    .detail("Excluded", process->excluded)
		    .detail("Rebooting", process->rebooting)
		    .detail("ZoneId", localities.zoneId());
		wait(g_simulator.onProcess(simProcess));

		wait(delay(0.00001 + FLOW_KNOBS->MAX_BUGGIFIED_DELAY)); // One last chance for the process to clean up?

		g_simulator.destroyProcess(
		    process); // Leak memory here; the process may be used in other parts of the simulation

		auto shutdownResult = onShutdown.get();
		TraceEvent("SimulatedFDBDShutdown")
		    .detail("Cycles", cycles)
		    .detail("RandomId", randomId)
		    .detail("Address", process->address)
		    .detail("Excluded", process->excluded)
		    .detail("ZoneId", localities.zoneId())
		    .detail("KillType", shutdownResult);

		if (shutdownResult < ISimulator::RebootProcessAndDelete) {
			TraceEvent("SimulatedFDBDLowerReboot")
			    .detail("Cycles", cycles)
			    .detail("RandomId", randomId)
			    .detail("Address", process->address)
			    .detail("Excluded", process->excluded)
			    .detail("ZoneId", localities.zoneId())
			    .detail("KillType", shutdownResult);
			return onShutdown.get();
		}

		if (onShutdown.get() == ISimulator::RebootProcessAndDelete) {
			TraceEvent("SimulatedFDBDRebootAndDelete")
			    .detail("Cycles", cycles)
			    .detail("RandomId", randomId)
			    .detail("Address", process->address)
			    .detail("ZoneId", localities.zoneId())
			    .detail("KillType", shutdownResult);
			*coordFolder = joinPath(baseFolder, deterministicRandom()->randomUniqueID().toString());
			*dataFolder = joinPath(baseFolder, deterministicRandom()->randomUniqueID().toString());
			platform::createDirectory(*dataFolder);

			if (!useSeedFile) {
				writeFile(joinPath(*dataFolder, "fdb.cluster"), connStr.toString());
				connRecord = makeReference<ClusterConnectionFile>(joinPath(*dataFolder, "fdb.cluster"));
			} else {
				connRecord =
				    makeReference<ClusterConnectionFile>(joinPath(*dataFolder, "fdb.cluster"), connStr.toString());
			}
		} else {
			TraceEvent("SimulatedFDBDJustRepeat")
			    .detail("Cycles", cycles)
			    .detail("RandomId", randomId)
			    .detail("Address", process->address)
			    .detail("ZoneId", localities.zoneId())
			    .detail("KillType", shutdownResult);
		}
	}
}

// Since a datacenter kill is considered to be the same as killing a machine, files cannot be swapped across datacenters
std::map<Optional<Standalone<StringRef>>, std::vector<std::vector<std::string>>> availableFolders;
// process count is no longer needed because it is now the length of the vector of ip's, because it was one ip per
// process
ACTOR Future<Void> simulatedMachine(ClusterConnectionString connStr,
                                    std::vector<IPAddress> ips,
                                    bool sslEnabled,
                                    LocalityData localities,
                                    ProcessClass processClass,
                                    std::string baseFolder,
                                    bool restarting,
                                    bool useSeedFile,
                                    AgentMode runBackupAgents,
                                    bool sslOnly,
                                    std::string whitelistBinPaths,
                                    ProtocolVersion protocolVersion,
                                    ConfigDBType configDBType) {
	state int bootCount = 0;
	state std::vector<std::string> myFolders;
	state std::vector<std::string> coordFolders;
	state UID randomId = nondeterministicRandom()->randomUniqueID();
	state int listenPerProcess = (sslEnabled && !sslOnly) ? 2 : 1;

	try {
		CSimpleIni ini;
		ini.SetUnicode();
		ini.LoadFile(joinPath(baseFolder, "restartInfo.ini").c_str());

		for (int i = 0; i < ips.size(); i++) {
			if (restarting) {
				myFolders.push_back(
				    ini.GetValue(printable(localities.machineId()).c_str(),
				                 format("%d", i * listenPerProcess).c_str(),
				                 joinPath(baseFolder, deterministicRandom()->randomUniqueID().toString()).c_str()));

				if (i == 0) {
					std::string coordinationFolder =
					    ini.GetValue(printable(localities.machineId()).c_str(), "coordinationFolder", "");
					if (!coordinationFolder.size())
						coordinationFolder = ini.GetValue(
						    printable(localities.machineId()).c_str(),
						    format("c%d", i * listenPerProcess).c_str(),
						    joinPath(baseFolder, deterministicRandom()->randomUniqueID().toString()).c_str());
					coordFolders.push_back(coordinationFolder);
				} else {
					coordFolders.push_back(
					    ini.GetValue(printable(localities.machineId()).c_str(),
					                 format("c%d", i * listenPerProcess).c_str(),
					                 joinPath(baseFolder, deterministicRandom()->randomUniqueID().toString()).c_str()));
				}
			} else {
				coordFolders.push_back(joinPath(baseFolder, deterministicRandom()->randomUniqueID().toString()));
				std::string thisFolder = deterministicRandom()->randomUniqueID().toString();
				myFolders.push_back(joinPath(baseFolder, thisFolder));
				platform::createDirectory(myFolders[i]);

				if (!useSeedFile)
					writeFile(joinPath(myFolders[i], "fdb.cluster"), connStr.toString());
			}
		}

		loop {
			state std::vector<Future<ISimulator::KillType>> processes;
			for (int i = 0; i < ips.size(); i++) {
				std::string path = joinPath(myFolders[i], "fdb.cluster");
				Reference<IClusterConnectionRecord> clusterFile(
				    useSeedFile ? new ClusterConnectionFile(path, connStr.toString())
				                : new ClusterConnectionFile(path));
				const int listenPort = i * listenPerProcess + 1;
				AgentMode agentMode =
				    runBackupAgents == AgentOnly ? (i == ips.size() - 1 ? AgentOnly : AgentNone) : runBackupAgents;
				if (g_simulator.hasDiffProtocolProcess && !g_simulator.setDiffProtocol && agentMode == AgentNone) {
					processes.push_back(simulatedFDBDRebooter(clusterFile,
					                                          ips[i],
					                                          sslEnabled,
					                                          listenPort,
					                                          listenPerProcess,
					                                          localities,
					                                          processClass,
					                                          &myFolders[i],
					                                          &coordFolders[i],
					                                          baseFolder,
					                                          connStr,
					                                          useSeedFile,
					                                          agentMode,
					                                          whitelistBinPaths,
					                                          protocolVersion,
					                                          configDBType));
					g_simulator.setDiffProtocol = true;
				} else {
					processes.push_back(simulatedFDBDRebooter(clusterFile,
					                                          ips[i],
					                                          sslEnabled,
					                                          listenPort,
					                                          listenPerProcess,
					                                          localities,
					                                          processClass,
					                                          &myFolders[i],
					                                          &coordFolders[i],
					                                          baseFolder,
					                                          connStr,
					                                          useSeedFile,
					                                          agentMode,
					                                          whitelistBinPaths,
					                                          g_network->protocolVersion(),
					                                          configDBType));
				}
				TraceEvent("SimulatedMachineProcess", randomId)
				    .detail("Address", NetworkAddress(ips[i], listenPort, true, false))
				    .detail("ZoneId", localities.zoneId())
				    .detail("DataHall", localities.dataHallId())
				    .detail("Folder", myFolders[i]);
			}

			CODE_PROBE(bootCount >= 1, "Simulated machine rebooted");
			CODE_PROBE(bootCount >= 2, "Simulated machine rebooted twice");
			CODE_PROBE(bootCount >= 3, "Simulated machine rebooted three times");
			++bootCount;

			TraceEvent("SimulatedMachineStart", randomId)
			    .detail("Folder0", myFolders[0])
			    .detail("CFolder0", coordFolders[0])
			    .detail("MachineIPs", toIPVectorString(ips))
			    .detail("SSL", sslEnabled)
			    .detail("Processes", processes.size())
			    .detail("BootCount", bootCount)
			    .detail("ProcessClass", processClass.toString())
			    .detail("Restarting", restarting)
			    .detail("UseSeedFile", useSeedFile)
			    .detail("ZoneId", localities.zoneId())
			    .detail("DataHall", localities.dataHallId())
			    .detail("Locality", localities.toString());

			wait(waitForAll(processes));

			TraceEvent("SimulatedMachineRebootStart", randomId)
			    .detail("Folder0", myFolders[0])
			    .detail("CFolder0", coordFolders[0])
			    .detail("MachineIPs", toIPVectorString(ips))
			    .detail("ZoneId", localities.zoneId())
			    .detail("DataHall", localities.dataHallId());

			{
				// Kill all open files, which may cause them to write invalid data.
				auto& machineCache = g_simulator.getMachineById(localities.machineId())->openFiles;

				// Copy the file pointers to a vector because the map may be modified while we are killing files
				std::vector<AsyncFileNonDurable*> files;
				for (auto fileItr = machineCache.begin(); fileItr != machineCache.end(); ++fileItr) {
					ASSERT(fileItr->second.get().isReady());
					files.push_back((AsyncFileNonDurable*)fileItr->second.get().get().getPtr());
				}

				std::vector<Future<Void>> killFutures;
				for (auto fileItr = files.begin(); fileItr != files.end(); ++fileItr)
					killFutures.push_back((*fileItr)->kill());

				wait(waitForAll(killFutures));
			}

			state std::set<std::string> filenames;
			state std::string closingStr;
			auto& machineCache = g_simulator.getMachineById(localities.machineId())->openFiles;
			for (auto it : machineCache) {
				filenames.insert(it.first);
				closingStr += it.first + ", ";
				ASSERT(it.second.get().canGet());
			}

			for (auto it : g_simulator.getMachineById(localities.machineId())->deletingOrClosingFiles) {
				filenames.insert(it);
				closingStr += it + ", ";
			}

			TraceEvent("SimulatedMachineRebootAfterKills", randomId)
			    .detail("Folder0", myFolders[0])
			    .detail("CFolder0", coordFolders[0])
			    .detail("MachineIPs", toIPVectorString(ips))
			    .detail("Closing", closingStr)
			    .detail("ZoneId", localities.zoneId())
			    .detail("DataHall", localities.dataHallId());

			ISimulator::MachineInfo* machine = g_simulator.getMachineById(localities.machineId());
			machine->closingFiles = filenames;
			g_simulator.getMachineById(localities.machineId())->openFiles.clear();

			// During a reboot:
			//   The process is expected to close all files and be inactive in zero time, but not necessarily
			//   without delay(0)-equivalents, so delay(0) a few times waiting for it to achieve that goal.
			// After an injected fault:
			//   The process is expected to shut down eventually, but not necessarily instantly.  Wait up to 60 seconds.
			state int shutdownDelayCount = 0;
			state double backoff = 0;
			loop {
				auto& machineCache = g_simulator.getMachineById(localities.machineId())->closingFiles;

				if (!machineCache.empty()) {
					std::string openFiles;
					int i = 0;
					for (auto it = machineCache.begin(); it != machineCache.end() && i < 5; ++it) {
						openFiles += *it + ", ";
						i++;
					}
					TraceEvent("MachineFilesOpen", randomId)
					    .detail("PAddr", toIPVectorString(ips))
					    .detail("OpenFiles", openFiles);
				} else
					break;

				if (shutdownDelayCount++ >= 50) { // Worker doesn't shut down instantly on reboot
					TraceEvent(SevError, "SimulatedFDBDFilesCheck", randomId)
					    .detail("PAddrs", toIPVectorString(ips))
					    .detail("ZoneId", localities.zoneId())
					    .detail("DataHall", localities.dataHallId());
					ASSERT(false);
				}

				wait(delay(backoff));
				backoff = std::min(backoff + 1.0, 6.0);
			}

			TraceEvent("SimulatedFDBDFilesClosed", randomId)
			    .detail("Address", toIPVectorString(ips))
			    .detail("ZoneId", localities.zoneId())
			    .detail("DataHall", localities.dataHallId());

			g_simulator.destroyMachine(localities.machineId());

			// SOMEDAY: when processes can be rebooted, this check will be needed
			// ASSERT( this machine is rebooting );

			// Since processes can end with different codes, take the highest (least severe) to detmine what to do
			state ISimulator::KillType killType = processes[0].get();
			for (int i = 1; i < ips.size(); i++)
				killType = std::max(processes[i].get(), killType);

			CODE_PROBE(true, "Simulated machine has been rebooted");

			state bool swap = killType == ISimulator::Reboot && BUGGIFY_WITH_PROB(0.75) &&
			                  g_simulator.canSwapToMachine(localities.zoneId());
			if (swap)
				availableFolders[localities.dcId()].push_back(myFolders);

			auto rebootTime = deterministicRandom()->random01() * MACHINE_REBOOT_TIME;

			TraceEvent("SimulatedMachineShutdown", randomId)
			    .detail("Swap", swap)
			    .detail("KillType", killType)
			    .detail("RebootTime", rebootTime)
			    .detail("ZoneId", localities.zoneId())
			    .detail("DataHall", localities.dataHallId())
			    .detail("MachineIPs", toIPVectorString(ips));

			wait(delay(rebootTime));

			if (swap) {
				auto& avail = availableFolders[localities.dcId()];
				int i = deterministicRandom()->randomInt(0, avail.size());
				if (i != avail.size() - 1)
					std::swap(avail[i], avail.back());
				auto toRebootFrom = avail.back();
				avail.pop_back();

				if (myFolders != toRebootFrom) {
					CODE_PROBE(true, "Simulated machine swapped data folders");
					TraceEvent("SimulatedMachineFolderSwap", randomId)
					    .detail("OldFolder0", myFolders[0])
					    .detail("NewFolder0", toRebootFrom[0])
					    .detail("MachineIPs", toIPVectorString(ips));
				}
				myFolders = toRebootFrom;
				if (!useSeedFile) {
					for (auto f : toRebootFrom) {
						if (!fileExists(joinPath(f, "fdb.cluster"))) {
							writeFile(joinPath(f, "fdb.cluster"), connStr.toString());
						}
					}
				}
			} else if (killType == ISimulator::RebootAndDelete) {
				for (int i = 0; i < ips.size(); i++) {
					coordFolders[i] = joinPath(baseFolder, deterministicRandom()->randomUniqueID().toString());
					myFolders[i] = joinPath(baseFolder, deterministicRandom()->randomUniqueID().toString());
					platform::createDirectory(myFolders[i]);

					if (!useSeedFile) {
						writeFile(joinPath(myFolders[i], "fdb.cluster"), connStr.toString());
					}
				}

				CODE_PROBE(true, "Simulated machine rebooted with data loss");
			}

			// this machine is rebooting = false;
		}
	} catch (Error& e) {
		g_simulator.getMachineById(localities.machineId())->openFiles.clear();
		throw;
	}
}

IPAddress makeIPAddressForSim(bool isIPv6, std::array<int, 4> parts) {
	if (isIPv6) {
		IPAddress::IPAddressStore addrStore{ 0xAB, 0xCD };
		uint16_t* ptr = (uint16_t*)addrStore.data();
		ptr[4] = (uint16_t)(parts[0] << 8);
		ptr[5] = (uint16_t)(parts[1] << 8);
		ptr[6] = (uint16_t)(parts[2] << 8);
		ptr[7] = (uint16_t)(parts[3] << 8);
		return IPAddress(addrStore);
	} else {
		return IPAddress(parts[0] << 24 | parts[1] << 16 | parts[2] << 8 | parts[3]);
	}
}

#include "fdbclient/MonitorLeader.h"

// Configures the system according to the given specifications in order to run
// simulation, but with the additional consideration that it is meant to act
// like a "rebooted" machine, mostly used for restarting tests.
ACTOR Future<Void> restartSimulatedSystem(std::vector<Future<Void>>* systemActors,
                                          std::string baseFolder,
                                          int* pTesterCount,
                                          Optional<ClusterConnectionString>* pConnString,
                                          Standalone<StringRef>* pStartingConfiguration,
                                          TestConfig testConfig,
                                          std::string whitelistBinPaths,
                                          ProtocolVersion protocolVersion) {
	CSimpleIni ini;
	ini.SetUnicode();
	ini.LoadFile(joinPath(baseFolder, "restartInfo.ini").c_str());

	auto configDBType = testConfig.getConfigDBType();

	// Randomly change data center id names to test that localities
	// can be modified on cluster restart
	bool renameZoneIds = testConfig.randomlyRenameZoneId ? deterministicRandom()->random01() < 0.1 : false;
	CODE_PROBE(renameZoneIds, "Zone ID names altered in restart test");

	// allows multiple ipAddr entries
	ini.SetMultiKey();

	try {
		int machineCount = atoi(ini.GetValue("META", "machineCount"));
		int processesPerMachine = atoi(ini.GetValue("META", "processesPerMachine"));
		int listenersPerProcess = 1;
		auto listenersPerProcessStr = ini.GetValue("META", "listenersPerProcess");
		if (listenersPerProcessStr != nullptr) {
			listenersPerProcess = atoi(listenersPerProcessStr);
		}
		int desiredCoordinators = atoi(ini.GetValue("META", "desiredCoordinators"));
		int testerCount = atoi(ini.GetValue("META", "testerCount"));
		auto tssModeStr = ini.GetValue("META", "tssMode");
		if (tssModeStr != nullptr) {
			g_simulator.tssMode = (ISimulator::TSSMode)atoi(tssModeStr);
		}
		ClusterConnectionString conn(ini.GetValue("META", "connectionString"));
		if (testConfig.extraDatabaseMode == ISimulator::ExtraDatabaseMode::Local) {
			g_simulator.extraDatabases.clear();
			g_simulator.extraDatabases.push_back(conn.toString());
		}
		if (!testConfig.disableHostname) {
			auto mockDNSStr = ini.GetValue("META", "mockDNS");
			if (mockDNSStr != nullptr) {
				INetworkConnections::net()->parseMockDNSFromString(mockDNSStr);
			}
		}
		auto& g_knobs = IKnobCollection::getMutableGlobalKnobCollection();
		if (testConfig.disableRemoteKVS) {
			g_knobs.setKnob("remote_kv_store", KnobValueRef::create(bool{ false }));
			TraceEvent(SevDebug, "DisableRemoteKVS");
		}
		if (testConfig.disableEncryption) {
			g_knobs.setKnob("enable_encryption", KnobValueRef::create(bool{ false }));
			g_knobs.setKnob("enable_tlog_encryption", KnobValueRef::create(bool{ false }));
			TraceEvent(SevDebug, "DisableEncryption");
		}
		*pConnString = conn;
		*pTesterCount = testerCount;
		bool usingSSL = conn.toString().find(":tls") != std::string::npos || listenersPerProcess > 1;
		int useSeedForMachine = deterministicRandom()->randomInt(0, machineCount);
		std::vector<std::string> dcIds;
		for (int i = 0; i < machineCount; i++) {
			Optional<Standalone<StringRef>> dcUID;
			Optional<Standalone<StringRef>> zoneId;
			std::string machineIdString = ini.GetValue("META", format("%d", i).c_str());
			Standalone<StringRef> machineId = StringRef(machineIdString);

			std::string dcUIDini = ini.GetValue(machineIdString.c_str(), "dcUID");
			if (!dcUIDini.empty()) {
				dcUID = StringRef(dcUIDini);
			}

			auto zoneIDini = ini.GetValue(machineIdString.c_str(), "zoneId");
			if (zoneIDini == nullptr) {
				zoneId = machineId;
			} else {
				auto zoneIdStr = std::string(zoneIDini);
				if (renameZoneIds) {
					zoneIdStr = "modified/" + zoneIdStr;
				}
				zoneId = Standalone<StringRef>(zoneIdStr);
			}

			ProcessClass::ClassType cType =
			    (ProcessClass::ClassType)(atoi(ini.GetValue(machineIdString.c_str(), "mClass")));
			// using specialized class types can lead to nondeterministic recruitment
			if (cType == ProcessClass::MasterClass || cType == ProcessClass::ResolutionClass) {
				cType = ProcessClass::StatelessClass;
			}
			ProcessClass processClass = ProcessClass(cType, ProcessClass::CommandLineSource);

			if (processClass != ProcessClass::TesterClass) {
				dcIds.push_back(dcUIDini);
			}

			std::vector<IPAddress> ipAddrs;
			int processes = atoi(ini.GetValue(machineIdString.c_str(), "processes"));

			auto ip = ini.GetValue(machineIdString.c_str(), "ipAddr");

			// Helper to translate the IP address stored in INI file to out IPAddress representation.
			// After IPv6 work, we store the actual string representation of IP address, however earlier, it was
			// instead the 32 bit integer value.
			auto parseIp = [](const char* ipStr) -> IPAddress {
				Optional<IPAddress> parsedIp = IPAddress::parse(ipStr);
				if (parsedIp.present()) {
					return parsedIp.get();
				} else {
					return IPAddress(strtoul(ipStr, nullptr, 10));
				}
			};

			if (ip == nullptr) {
				for (int i = 0; i < processes; i++) {
					const char* val =
					    ini.GetValue(machineIdString.c_str(), format("ipAddr%d", i * listenersPerProcess).c_str());
					ipAddrs.push_back(parseIp(val));
				}
			} else {
				// old way
				ipAddrs.push_back(parseIp(ip));

				for (int i = 1; i < processes; i++) {
					if (ipAddrs.back().isV6()) {
						IPAddress::IPAddressStore store = ipAddrs.back().toV6();
						uint16_t* ptr = (uint16_t*)store.data();
						ptr[7] += 1;
						ipAddrs.push_back(IPAddress(store));
					} else {
						ipAddrs.push_back(IPAddress(ipAddrs.back().toV4() + 1));
					}
				}
			}

			LocalityData localities(Optional<Standalone<StringRef>>(), zoneId, machineId, dcUID);
			localities.set("data_hall"_sr, dcUID);

			// SOMEDAY: parse backup agent from test file
			systemActors->push_back(reportErrors(
			    simulatedMachine(conn,
			                     ipAddrs,
			                     usingSSL,
			                     localities,
			                     processClass,
			                     baseFolder,
			                     true,
			                     i == useSeedForMachine,
			                     AgentAddition,
			                     usingSSL && (listenersPerProcess == 1 || processClass == ProcessClass::TesterClass),
			                     whitelistBinPaths,
			                     protocolVersion,
			                     configDBType),
			    processClass == ProcessClass::TesterClass ? "SimulatedTesterMachine" : "SimulatedMachine"));
		}

		g_simulator.desiredCoordinators = desiredCoordinators;
		g_simulator.processesPerMachine = processesPerMachine;

		uniquify(dcIds);
		if (!BUGGIFY && dcIds.size() == 2 && dcIds[0] != "" && dcIds[1] != "") {
			StatusObject primaryObj;
			StatusObject primaryDcObj;
			primaryDcObj["id"] = dcIds[0];
			primaryDcObj["priority"] = 2;
			StatusArray primaryDcArr;
			primaryDcArr.push_back(primaryDcObj);

			StatusObject remoteObj;
			StatusObject remoteDcObj;
			remoteDcObj["id"] = dcIds[1];
			remoteDcObj["priority"] = 1;
			StatusArray remoteDcArr;
			remoteDcArr.push_back(remoteDcObj);

			primaryObj["datacenters"] = primaryDcArr;
			remoteObj["datacenters"] = remoteDcArr;

			StatusArray regionArr;
			regionArr.push_back(primaryObj);
			regionArr.push_back(remoteObj);

			*pStartingConfiguration =
			    "single usable_regions=2 regions=" +
			    json_spirit::write_string(json_spirit::mValue(regionArr), json_spirit::Output_options::none);
		}

		g_simulator.restarted = true;

		TraceEvent("RestartSimulatorSettings")
		    .detail("DesiredCoordinators", g_simulator.desiredCoordinators)
		    .detail("ProcessesPerMachine", g_simulator.processesPerMachine)
		    .detail("ListenersPerProcess", listenersPerProcess);
	} catch (Error& e) {
		TraceEvent(SevError, "RestartSimulationError").error(e);
	}

	wait(delay(1.0));

	return Void();
}

// Configuration details compiled in a structure used when setting up a simulated cluster
struct SimulationConfig {
	explicit SimulationConfig(const TestConfig& testConfig);
	ISimulator::ExtraDatabaseMode extraDatabaseMode;
	int extraDatabaseCount;
	bool generateFearless;

	DatabaseConfiguration db;

	void set_config(std::string config);

	// Simulation layout
	int datacenters;
	int replication_type;
	int machine_count; // Total, not per DC.
	int processes_per_machine;
	int coordinators;

private:
	void setRandomConfig();
	void setSimpleConfig();
	void setSpecificConfig(const TestConfig& testConfig);
	void setDatacenters(const TestConfig& testConfig);
	void setStorageEngine(const TestConfig& testConfig);
	void setRegions(const TestConfig& testConfig);
	void setReplicationType(const TestConfig& testConfig);
	void setMachineCount(const TestConfig& testConfig);
	void setCoordinators(const TestConfig& testConfig);
	void setProcessesPerMachine(const TestConfig& testConfig);
	void setTss(const TestConfig& testConfig);
	void generateNormalConfig(const TestConfig& testConfig);
};

SimulationConfig::SimulationConfig(const TestConfig& testConfig)
  : extraDatabaseMode(testConfig.extraDatabaseMode), extraDatabaseCount(testConfig.extraDatabaseCount) {
	generateNormalConfig(testConfig);
}

void SimulationConfig::set_config(std::string config) {
	// The only mechanism we have for turning "single" into what single means
	// is buildConfiguration()... :/
	std::map<std::string, std::string> hack_map;
	ASSERT(buildConfiguration(config, hack_map) != ConfigurationResult::NO_OPTIONS_PROVIDED);
	for (auto kv : hack_map)
		db.set(kv.first, kv.second);
}

[[maybe_unused]] StringRef StringRefOf(const char* s) {
	return StringRef((uint8_t*)s, strlen(s));
}

// Set the randomly generated options of the config. Compiled here to easily observe and trace random options
void SimulationConfig::setRandomConfig() {
	if (deterministicRandom()->random01() < 0.25) {
		db.desiredTLogCount = deterministicRandom()->randomInt(1, 7);
	}
	if (deterministicRandom()->random01() < 0.25) {
		db.commitProxyCount = deterministicRandom()->randomInt(1, 7);
	}
	if (deterministicRandom()->random01() < 0.25) {
		db.grvProxyCount = deterministicRandom()->randomInt(1, 4);
	}
	if (deterministicRandom()->random01() < 0.25) {
		db.resolverCount = deterministicRandom()->randomInt(1, 7);
	}
	// TraceEvent("SimulatedConfigRandom")
	// 	.detail("DesiredTLogCount", db.desiredTLogCount)
	// 	.detail("CommitProxyCount", db.commitProxyCount)
	// 	.detail("GRVProxyCount", db.grvProxyCount)
	// 	.detail("ResolverCount", db.resolverCount);

	if (deterministicRandom()->random01() < 0.5) {
		// TraceEvent("SimulatedConfigRandom").detail("PerpetualWiggle", 0);
		set_config("perpetual_storage_wiggle=0");
	} else {
		// TraceEvent("SimulatedConfigRandom").detail("PerpetualWiggle", 1);
		set_config("perpetual_storage_wiggle=1");
	}

	if (deterministicRandom()->random01() < 0.5) {
		set_config("backup_worker_enabled:=1");
	}
}

// Overwrite DB with simple options, used when simpleConfig is true in the TestConfig
void SimulationConfig::setSimpleConfig() {
	db.desiredTLogCount = 1;
	db.commitProxyCount = 1;
	db.grvProxyCount = 1;
	db.resolverCount = 1;
}

// Overwrite previous options with ones specified by TestConfig
void SimulationConfig::setSpecificConfig(const TestConfig& testConfig) {
	if (testConfig.desiredTLogCount.present()) {
		db.desiredTLogCount = testConfig.desiredTLogCount.get();
	}
	if (testConfig.commitProxyCount.present()) {
		db.commitProxyCount = testConfig.commitProxyCount.get();
	}
	if (testConfig.grvProxyCount.present()) {
		db.grvProxyCount = testConfig.grvProxyCount.get();
	}
	if (testConfig.resolverCount.present()) {
		db.resolverCount = testConfig.resolverCount.get();
	}
}

// Sets generateFearless and number of dataCenters based on testConfig details
// The number of datacenters may be overwritten in setRegions
void SimulationConfig::setDatacenters(const TestConfig& testConfig) {
	generateFearless =
	    testConfig.simpleConfig ? false : (testConfig.minimumRegions > 1 || deterministicRandom()->random01() < 0.5);
	if (testConfig.generateFearless.present()) {
		// overwrite whatever decision we made before
		generateFearless = testConfig.generateFearless.get();
	}
	datacenters =
	    testConfig.simpleConfig
	        ? 1
	        : (generateFearless ? (testConfig.minimumReplication > 0 || deterministicRandom()->random01() < 0.5 ? 4 : 6)
	                            : deterministicRandom()->randomInt(1, 4));

	// Overwrite with specific option if present
	if (testConfig.datacenters.present()) {
		datacenters = testConfig.datacenters.get();
	}
}

// Sets storage engine based on testConfig details
void SimulationConfig::setStorageEngine(const TestConfig& testConfig) {
	// Using [0, 4) to disable the RocksDB storage engine.
	// TODO: Figure out what is broken with the RocksDB engine in simulation.
	int storage_engine_type = deterministicRandom()->randomInt(0, 6);
	if (testConfig.storageEngineType.present()) {
		storage_engine_type = testConfig.storageEngineType.get();
	} else {
		// Continuously re-pick the storage engine type if it's the one we want to exclude
		while (std::find(testConfig.storageEngineExcludeTypes.begin(),
		                 testConfig.storageEngineExcludeTypes.end(),
		                 storage_engine_type) != testConfig.storageEngineExcludeTypes.end()) {
			storage_engine_type = deterministicRandom()->randomInt(0, 6);
		}
	}

	switch (storage_engine_type) {
	case 0: {
		CODE_PROBE(true, "Simulated cluster using ssd storage engine");
		set_config("ssd");
		break;
	}
	case 1: {
		CODE_PROBE(true, "Simulated cluster using default memory storage engine");
		set_config("memory");
		break;
	}
	case 2: {
		CODE_PROBE(true, "Simulated cluster using radix-tree storage engine");
		set_config("memory-radixtree-beta");
		break;
	}
	case 3: {
		CODE_PROBE(true, "Simulated cluster using redwood storage engine");
		set_config("ssd-redwood-1-experimental");
		break;
	}
	case 4: {
		CODE_PROBE(true, "Simulated cluster using RocksDB storage engine");
		set_config("ssd-rocksdb-v1");
		// Tests using the RocksDB engine are necessarily non-deterministic because of RocksDB
		// background threads.
		TraceEvent(SevWarnAlways, "RocksDBNonDeterminism")
		    .detail("Explanation", "The RocksDB storage engine is threaded and non-deterministic");
		noUnseed = true;
		break;
	}
	case 5: {
		CODE_PROBE(true, "Simulated cluster using Sharded RocksDB storage engine");
		set_config("ssd-sharded-rocksdb");
		// Tests using the RocksDB engine are necessarily non-deterministic because of RocksDB
		// background threads.
		TraceEvent(SevWarnAlways, "RocksDBNonDeterminism")
		    .detail("Explanation", "The Sharded RocksDB storage engine is threaded and non-deterministic");
		noUnseed = true;
		break;
	}
	default:
		ASSERT(false); // Programmer forgot to adjust cases.
	}
}

// Sets replication type and TLogSpillType and Version
void SimulationConfig::setReplicationType(const TestConfig& testConfig) {
	replication_type = testConfig.simpleConfig
	                       ? 1
	                       : (std::max(testConfig.minimumReplication,
	                                   datacenters > 4 ? deterministicRandom()->randomInt(1, 3)
	                                                   : std::min(deterministicRandom()->randomInt(0, 6), 3)));
	if (testConfig.config.present()) {
		set_config(testConfig.config.get());
	} else {
		switch (replication_type) {
		case 0: {
			CODE_PROBE(true, "Simulated cluster using custom redundancy mode");
			int storage_servers = deterministicRandom()->randomInt(1, generateFearless ? 4 : 5);
			// FIXME: log replicas must be more than storage replicas because otherwise better master exists will not
			// recognize it needs to change dcs
			int replication_factor = deterministicRandom()->randomInt(storage_servers, generateFearless ? 4 : 5);
			int anti_quorum = deterministicRandom()->randomInt(
			    0,
			    (replication_factor / 2) +
			        1); // The anti quorum cannot be more than half of the replication factor, or the
			            // log system will continue to accept commits when a recovery is impossible
			// Go through buildConfiguration, as it sets tLogPolicy/storagePolicy.
			set_config(format("storage_replicas:=%d log_replicas:=%d log_anti_quorum:=%d "
			                  "replica_datacenters:=1 min_replica_datacenters:=1",
			                  storage_servers,
			                  replication_factor,
			                  anti_quorum));
			break;
		}
		case 1: {
			CODE_PROBE(true, "Simulated cluster running in single redundancy mode");
			set_config("single");
			break;
		}
		case 2: {
			CODE_PROBE(true, "Simulated cluster running in double redundancy mode");
			set_config("double");
			break;
		}
		case 3: {
			if (datacenters <= 2 || generateFearless) {
				CODE_PROBE(true, "Simulated cluster running in triple redundancy mode");
				set_config("triple");
			} else if (datacenters == 3) {
				CODE_PROBE(true, "Simulated cluster running in 3 data-hall mode");
				set_config("three_data_hall");
			} else {
				ASSERT(false);
			}
			break;
		}
		default:
			ASSERT(false); // Programmer forgot to adjust cases.
		}
		if (deterministicRandom()->random01() < 0.5) {
			int logSpill = deterministicRandom()->randomInt(TLogSpillType::VALUE, TLogSpillType::END);
			set_config(format("log_spill:=%d", logSpill));
			int logVersion =
			    deterministicRandom()->randomInt(TLogVersion::MIN_RECRUITABLE, testConfig.maxTLogVersion + 1);
			set_config(format("log_version:=%d", logVersion));
		} else {
			if (deterministicRandom()->random01() < 0.7)
				set_config(format("log_version:=%d", testConfig.maxTLogVersion));
			if (deterministicRandom()->random01() < 0.5)
				set_config(format("log_spill:=%d", TLogSpillType::DEFAULT));
		}
	}
}

// Set the regions of the config, including the primary and remote options
// This will also determine the replication types used for satellite and remote.
void SimulationConfig::setRegions(const TestConfig& testConfig) {
	// The kill region workload relies on the fact that all "0", "2", and "4" are all of the possible primary dcids.
	StatusObject primaryObj;
	StatusObject primaryDcObj;
	primaryDcObj["id"] = "0";
	primaryDcObj["priority"] = 2;
	StatusArray primaryDcArr;
	primaryDcArr.push_back(primaryDcObj);

	StatusObject remoteObj;
	StatusObject remoteDcObj;
	remoteDcObj["id"] = "1";
	remoteDcObj["priority"] = 1;
	StatusArray remoteDcArr;
	remoteDcArr.push_back(remoteDcObj);

	bool needsRemote = generateFearless;
	if (generateFearless) {
		if (datacenters > 4) {
			// FIXME: we cannot use one satellite replication with more than one satellite per region because
			// canKillProcesses does not respect usable_dcs
			int satellite_replication_type = deterministicRandom()->randomInt(0, 3);
			switch (satellite_replication_type) {
			case 0: {
				CODE_PROBE(true, "Simulated cluster using no satellite redundancy mode (>4 datacenters)");
				break;
			}
			case 1: {
				CODE_PROBE(true, "Simulated cluster using two satellite fast redundancy mode");
				primaryObj["satellite_redundancy_mode"] = "two_satellite_fast";
				remoteObj["satellite_redundancy_mode"] = "two_satellite_fast";
				break;
			}
			case 2: {
				CODE_PROBE(true, "Simulated cluster using two satellite safe redundancy mode");
				primaryObj["satellite_redundancy_mode"] = "two_satellite_safe";
				remoteObj["satellite_redundancy_mode"] = "two_satellite_safe";
				break;
			}
			default:
				ASSERT(false); // Programmer forgot to adjust cases.
			}
		} else {
			int satellite_replication_type = deterministicRandom()->randomInt(0, 5);
			switch (satellite_replication_type) {
			case 0: {
				// FIXME: implement
				CODE_PROBE(true, "Simulated cluster using custom satellite redundancy mode");
				break;
			}
			case 1: {
				CODE_PROBE(true, "Simulated cluster using no satellite redundancy mode (<4 datacenters)");
				break;
			}
			case 2: {
				CODE_PROBE(true, "Simulated cluster using single satellite redundancy mode");
				primaryObj["satellite_redundancy_mode"] = "one_satellite_single";
				remoteObj["satellite_redundancy_mode"] = "one_satellite_single";
				break;
			}
			case 3: {
				CODE_PROBE(true, "Simulated cluster using double satellite redundancy mode");
				primaryObj["satellite_redundancy_mode"] = "one_satellite_double";
				remoteObj["satellite_redundancy_mode"] = "one_satellite_double";
				break;
			}
			case 4: {
				CODE_PROBE(true, "Simulated cluster using triple satellite redundancy mode");
				primaryObj["satellite_redundancy_mode"] = "one_satellite_triple";
				remoteObj["satellite_redundancy_mode"] = "one_satellite_triple";
				break;
			}
			default:
				ASSERT(false); // Programmer forgot to adjust cases.
			}
		}

		if (deterministicRandom()->random01() < 0.25)
			primaryObj["satellite_logs"] = deterministicRandom()->randomInt(1, 7);
		if (deterministicRandom()->random01() < 0.25)
			remoteObj["satellite_logs"] = deterministicRandom()->randomInt(1, 7);

		// We cannot run with a remote DC when MAX_READ_TRANSACTION_LIFE_VERSIONS is too small, because the log
		// routers will not be able to keep up.
		if (testConfig.minimumRegions <= 1 &&
		    (deterministicRandom()->random01() < 0.25 ||
		     SERVER_KNOBS->MAX_READ_TRANSACTION_LIFE_VERSIONS < SERVER_KNOBS->VERSIONS_PER_SECOND)) {
			CODE_PROBE(true, "Simulated cluster using one region");
			needsRemote = false;
		} else {
			CODE_PROBE(true, "Simulated cluster using two regions");
			db.usableRegions = 2;
		}

		int remote_replication_type = deterministicRandom()->randomInt(0, datacenters > 4 ? 4 : 5);
		switch (remote_replication_type) {
		case 0: {
			// FIXME: implement
			CODE_PROBE(true, "Simulated cluster using custom remote redundancy mode");
			break;
		}
		case 1: {
			CODE_PROBE(true, "Simulated cluster using default remote redundancy mode");
			break;
		}
		case 2: {
			CODE_PROBE(true, "Simulated cluster using single remote redundancy mode");
			set_config("remote_single");
			break;
		}
		case 3: {
			CODE_PROBE(true, "Simulated cluster using double remote redundancy mode");
			set_config("remote_double");
			break;
		}
		case 4: {
			CODE_PROBE(true, "Simulated cluster using triple remote redundancy mode");
			set_config("remote_triple");
			break;
		}
		default:
			ASSERT(false); // Programmer forgot to adjust cases.
		}

		if (deterministicRandom()->random01() < 0.25)
			db.desiredLogRouterCount = deterministicRandom()->randomInt(1, 7);
		if (deterministicRandom()->random01() < 0.25)
			db.remoteDesiredTLogCount = deterministicRandom()->randomInt(1, 7);

		bool useNormalDCsAsSatellites =
		    datacenters > 4 && testConfig.minimumRegions < 2 && deterministicRandom()->random01() < 0.3;
		StatusObject primarySatelliteObj;
		primarySatelliteObj["id"] = useNormalDCsAsSatellites ? "1" : "2";
		primarySatelliteObj["priority"] = 1;
		primarySatelliteObj["satellite"] = 1;
		if (deterministicRandom()->random01() < 0.25)
			primarySatelliteObj["satellite_logs"] = deterministicRandom()->randomInt(1, 7);
		primaryDcArr.push_back(primarySatelliteObj);

		StatusObject remoteSatelliteObj;
		remoteSatelliteObj["id"] = useNormalDCsAsSatellites ? "0" : "3";
		remoteSatelliteObj["priority"] = 1;
		remoteSatelliteObj["satellite"] = 1;
		if (deterministicRandom()->random01() < 0.25)
			remoteSatelliteObj["satellite_logs"] = deterministicRandom()->randomInt(1, 7);
		remoteDcArr.push_back(remoteSatelliteObj);

		if (datacenters > 4) {
			StatusObject primarySatelliteObjB;
			primarySatelliteObjB["id"] = useNormalDCsAsSatellites ? "2" : "4";
			primarySatelliteObjB["priority"] = 1;
			primarySatelliteObjB["satellite"] = 1;
			if (deterministicRandom()->random01() < 0.25)
				primarySatelliteObjB["satellite_logs"] = deterministicRandom()->randomInt(1, 7);
			primaryDcArr.push_back(primarySatelliteObjB);

			StatusObject remoteSatelliteObjB;
			remoteSatelliteObjB["id"] = useNormalDCsAsSatellites ? "2" : "5";
			remoteSatelliteObjB["priority"] = 1;
			remoteSatelliteObjB["satellite"] = 1;
			if (deterministicRandom()->random01() < 0.25)
				remoteSatelliteObjB["satellite_logs"] = deterministicRandom()->randomInt(1, 7);
			remoteDcArr.push_back(remoteSatelliteObjB);
		}
		if (useNormalDCsAsSatellites) {
			datacenters = 3;
		}
	}

	primaryObj["datacenters"] = primaryDcArr;
	remoteObj["datacenters"] = remoteDcArr;

	StatusArray regionArr;
	regionArr.push_back(primaryObj);
	if (needsRemote || deterministicRandom()->random01() < 0.5) {
		regionArr.push_back(remoteObj);
	}

	if (needsRemote) {
		g_simulator.originalRegions =
		    "regions=" + json_spirit::write_string(json_spirit::mValue(regionArr), json_spirit::Output_options::none);

		StatusArray disablePrimary = regionArr;
		disablePrimary[0].get_obj()["datacenters"].get_array()[0].get_obj()["priority"] = -1;
		g_simulator.disablePrimary = "regions=" + json_spirit::write_string(json_spirit::mValue(disablePrimary),
		                                                                    json_spirit::Output_options::none);

		StatusArray disableRemote = regionArr;
		disableRemote[1].get_obj()["datacenters"].get_array()[0].get_obj()["priority"] = -1;
		g_simulator.disableRemote = "regions=" + json_spirit::write_string(json_spirit::mValue(disableRemote),
		                                                                   json_spirit::Output_options::none);
	} else {
		// In order to generate a starting configuration with the remote disabled, do not apply the region
		// configuration to the DatabaseConfiguration until after creating the starting conf string.
		set_config("regions=" +
		           json_spirit::write_string(json_spirit::mValue(regionArr), json_spirit::Output_options::none));
	}
}

// Sets the machine count based on the testConfig. May be overwritten later
// if the end result is not a viable config.
void SimulationConfig::setMachineCount(const TestConfig& testConfig) {
	if (testConfig.machineCount.present()) {
		machine_count = testConfig.machineCount.get();
	} else if (generateFearless && testConfig.minimumReplication > 1) {
		// low latency tests in fearless configurations need 4 machines per datacenter (3 for triple replication, 1 that
		// is down during failures).
		machine_count = 16;
	} else if (generateFearless) {
		machine_count = 12;
	} else if (db.tLogPolicy && db.tLogPolicy->info() == "data_hall^2 x zoneid^2 x 1") {
		machine_count = 9;
	} else {
		// datacenters+2 so that the configure database workload can configure into three_data_hall
		machine_count = std::max(datacenters + 2,
		                         ((db.minDatacentersRequired() > 0) ? datacenters : 1) *
		                             std::max(3, db.minZonesRequiredPerDatacenter()));
		machine_count = deterministicRandom()->randomInt(
		    machine_count,
		    std::max(machine_count + 1, extraDatabaseMode == ISimulator::ExtraDatabaseMode::Disabled ? 10 : 6));
		// generateMachineTeamTestConfig set up the number of servers per machine and the number of machines such that
		// if we do not remove the surplus server and machine teams, the simulation test will report error.
		// This is needed to make sure the number of server (and machine) teams is no larger than the desired number.
		bool generateMachineTeamTestConfig = BUGGIFY_WITH_PROB(0.1) ? true : false;
		if (generateMachineTeamTestConfig) {
			// When DESIRED_TEAMS_PER_SERVER is set to 1, the desired machine team number is 5
			// while the max possible machine team number is 10.
			// If machine_count > 5, we can still test the effectivenss of machine teams
			// Note: machine_count may be much larger than 5 because we may have a big replication factor
			machine_count = std::max(machine_count,
			                         deterministicRandom()->randomInt(
			                             5, extraDatabaseMode == ISimulator::ExtraDatabaseMode::Disabled ? 10 : 6));
		}
	}
	machine_count += datacenters * testConfig.extraMachineCountDC;
}

// Sets the coordinator count based on the testConfig. May be overwritten later
// if the end result is not a viable config.
void SimulationConfig::setCoordinators(const TestConfig& testConfig) {
	if (testConfig.coordinators.present()) {
		coordinators = testConfig.coordinators.get();
	} else {
		// because we protect a majority of coordinators from being killed, it is better to run with low numbers of
		// coordinators to prevent too many processes from being protected
		coordinators = (testConfig.minimumRegions <= 1 && BUGGIFY)
		                   ? deterministicRandom()->randomInt(1, std::max(machine_count, 2))
		                   : 1;
	}
}

// Sets the processes per machine based on the testConfig.
void SimulationConfig::setProcessesPerMachine(const TestConfig& testConfig) {
	if (testConfig.processesPerMachine.present()) {
		processes_per_machine = testConfig.processesPerMachine.get();
	} else if (generateFearless) {
		processes_per_machine = 1;
	} else {
		processes_per_machine = deterministicRandom()->randomInt(
		    1, (extraDatabaseMode == ISimulator::ExtraDatabaseMode::Disabled ? 28 : 14) / machine_count + 2);
	}
}

// Sets the TSS configuration based on the testConfig.
// Also configures the cluster behaviour through setting some flags on the simulator.
void SimulationConfig::setTss(const TestConfig& testConfig) {
	int tssCount = 0;
	// TODO: Support TSS in SHARD_ENCODE_LOCATION_METADATA mode.
	if (!testConfig.simpleConfig && !testConfig.disableTss && !SERVER_KNOBS->SHARD_ENCODE_LOCATION_METADATA &&
	    deterministicRandom()->random01() < 0.25) {
		// 1 or 2 tss
		tssCount = deterministicRandom()->randomInt(1, 3);
	}

	// reduce tss to half of extra non-seed servers that can be recruited in usable regions.
	tssCount =
	    std::max(0, std::min(tssCount, db.usableRegions * ((machine_count / datacenters) - db.storageTeamSize) / 2));

	if (!testConfig.config.present() && tssCount > 0) {
		std::string confStr = format("tss_count:=%d tss_storage_engine:=%d", tssCount, db.storageServerStoreType);
		set_config(confStr);
		double tssRandom = deterministicRandom()->random01();
		if (tssRandom > 0.5 || !faultInjectionActivated) {
			// normal tss mode
			g_simulator.tssMode = ISimulator::TSSMode::EnabledNormal;
		} else if (tssRandom < 0.25 && !testConfig.isFirstTestInRestart) {
			// fault injection - don't enable in first test in restart because second test won't know it intentionally
			// lost data
			g_simulator.tssMode = ISimulator::TSSMode::EnabledDropMutations;
		} else {
			// delay injection
			g_simulator.tssMode = ISimulator::TSSMode::EnabledAddDelay;
		}
		printf("enabling tss for simulation in mode %d: %s\n", g_simulator.tssMode, confStr.c_str());
	}
}

void setConfigDB(TestConfig const& testConfig) {
	g_simulator.configDBType = testConfig.getConfigDBType();
}

// Generates and sets an appropriate configuration for the database according to
// the provided testConfig. Some attributes are randomly generated for more coverage
// of different combinations
void SimulationConfig::generateNormalConfig(const TestConfig& testConfig) {
	set_config("new");
	// Some of these options will overwrite one another so the ordering is important.
	// This is a bit inefficient but separates the different types of option setting paths for better readability.
	setDatacenters(testConfig);

	// These 3 sets will only change the settings with trivial logic and low coupling with
	// other portions of the configuration. The parameters that are more involved and use
	// complex logic will be found in their respective "set----" methods following after.
	setRandomConfig();
	if (testConfig.simpleConfig) {
		setSimpleConfig();
	}
	setSpecificConfig(testConfig);

	setStorageEngine(testConfig);
	setReplicationType(testConfig);
	if (generateFearless || (datacenters == 2 && deterministicRandom()->random01() < 0.5)) {
		setRegions(testConfig);
	}
	setMachineCount(testConfig);
	setCoordinators(testConfig);

	if (testConfig.minimumReplication > 1 && datacenters == 3) {
		// low latency tests in 3 data hall mode need 2 other data centers with 2 machines each to avoid waiting for
		// logs to recover.
		machine_count = std::max(machine_count, 6);
		coordinators = 3;
	}

	setProcessesPerMachine(testConfig);
	setTss(testConfig);
	setConfigDB(testConfig);
}

// Configures the system according to the given specifications in order to run
// simulation under the correct conditions
void setupSimulatedSystem(std::vector<Future<Void>>* systemActors,
                          std::string baseFolder,
                          int* pTesterCount,
                          Optional<ClusterConnectionString>* pConnString,
                          Standalone<StringRef>* pStartingConfiguration,
                          std::string whitelistBinPaths,
                          TestConfig testConfig,
                          ProtocolVersion protocolVersion,
                          TenantMode tenantMode) {
	// SOMEDAY: this does not test multi-interface configurations
	SimulationConfig simconfig(testConfig);
	if (testConfig.logAntiQuorum != -1) {
		simconfig.db.tLogWriteAntiQuorum = testConfig.logAntiQuorum;
	}

	simconfig.db.tenantMode = tenantMode;

	StatusObject startingConfigJSON = simconfig.db.toJSON(true);
	std::string startingConfigString = "new";
	if (testConfig.configureLocked) {
		startingConfigString += " locked";
	}
	auto& g_knobs = IKnobCollection::getMutableGlobalKnobCollection();
	if (testConfig.disableRemoteKVS) {
		g_knobs.setKnob("remote_kv_store", KnobValueRef::create(bool{ false }));
		TraceEvent(SevDebug, "DisableRemoteKVS");
	}
	if (testConfig.disableEncryption) {
		g_knobs.setKnob("enable_encryption", KnobValueRef::create(bool{ false }));
		g_knobs.setKnob("enable_tlog_encryption", KnobValueRef::create(bool{ false }));
		TraceEvent(SevDebug, "DisableEncryption");
	}
	auto configDBType = testConfig.getConfigDBType();
	for (auto kv : startingConfigJSON) {
		if ("tss_storage_engine" == kv.first) {
			continue;
		}
		if ("perpetual_storage_wiggle_locality" == kv.first) {
			if (deterministicRandom()->random01() < 0.25) {
				int dcId = deterministicRandom()->randomInt(0, simconfig.datacenters);
				startingConfigString += " " + kv.first + "=" + "data_hall:" + std::to_string(dcId);
			}
			continue;
		}
		startingConfigString += " ";
		if (kv.second.type() == json_spirit::int_type) {
			startingConfigString += kv.first + ":=" + format("%d", kv.second.get_int());
		} else if (kv.second.type() == json_spirit::str_type) {
			if ("storage_migration_type" == kv.first || "tenant_mode" == kv.first) {
				startingConfigString += kv.first + "=" + kv.second.get_str();
			} else {
				startingConfigString += kv.second.get_str();
			}
		} else if (kv.second.type() == json_spirit::array_type) {
			startingConfigString += kv.first + "=" +
			                        json_spirit::write_string(json_spirit::mValue(kv.second.get_array()),
			                                                  json_spirit::Output_options::none);
		} else {
			ASSERT(false);
		}
	}

	// handle tss_storage_engine separately because the passthrough needs the enum ordinal, but it's serialized to json
	// as the string name
	if (simconfig.db.desiredTSSCount > 0) {
		startingConfigString += format(" tss_storage_engine:=%d", simconfig.db.testingStorageServerStoreType);
	}

	if (g_simulator.originalRegions != "") {
		simconfig.set_config(g_simulator.originalRegions);
		g_simulator.startingDisabledConfiguration = startingConfigString + " " + g_simulator.disableRemote;
		startingConfigString += " " + g_simulator.originalRegions;
	}

	g_simulator.storagePolicy = simconfig.db.storagePolicy;
	g_simulator.tLogPolicy = simconfig.db.tLogPolicy;
	g_simulator.tLogWriteAntiQuorum = simconfig.db.tLogWriteAntiQuorum;
	g_simulator.remoteTLogPolicy = simconfig.db.getRemoteTLogPolicy();
	g_simulator.usableRegions = simconfig.db.usableRegions;

	if (simconfig.db.regions.size() > 0) {
		g_simulator.primaryDcId = simconfig.db.regions[0].dcId;
		g_simulator.hasSatelliteReplication = simconfig.db.regions[0].satelliteTLogReplicationFactor > 0;
		if (simconfig.db.regions[0].satelliteTLogUsableDcsFallback > 0) {
			g_simulator.satelliteTLogPolicyFallback = simconfig.db.regions[0].satelliteTLogPolicyFallback;
			g_simulator.satelliteTLogWriteAntiQuorumFallback =
			    simconfig.db.regions[0].satelliteTLogWriteAntiQuorumFallback;
		} else {
			g_simulator.satelliteTLogPolicyFallback = simconfig.db.regions[0].satelliteTLogPolicy;
			g_simulator.satelliteTLogWriteAntiQuorumFallback = simconfig.db.regions[0].satelliteTLogWriteAntiQuorum;
		}
		g_simulator.satelliteTLogPolicy = simconfig.db.regions[0].satelliteTLogPolicy;
		g_simulator.satelliteTLogWriteAntiQuorum = simconfig.db.regions[0].satelliteTLogWriteAntiQuorum;

		for (auto s : simconfig.db.regions[0].satellites) {
			g_simulator.primarySatelliteDcIds.push_back(s.dcId);
		}
	} else {
		g_simulator.hasSatelliteReplication = false;
		g_simulator.satelliteTLogWriteAntiQuorum = 0;
	}

	if (simconfig.db.regions.size() == 2) {
		g_simulator.remoteDcId = simconfig.db.regions[1].dcId;
		ASSERT((!simconfig.db.regions[0].satelliteTLogPolicy && !simconfig.db.regions[1].satelliteTLogPolicy) ||
		       simconfig.db.regions[0].satelliteTLogPolicy->info() ==
		           simconfig.db.regions[1].satelliteTLogPolicy->info());

		for (auto s : simconfig.db.regions[1].satellites) {
			g_simulator.remoteSatelliteDcIds.push_back(s.dcId);
		}
	}

	if (g_simulator.usableRegions < 2 || !g_simulator.hasSatelliteReplication) {
		g_simulator.allowLogSetKills = false;
	}

	ASSERT(g_simulator.storagePolicy && g_simulator.tLogPolicy);
	ASSERT(!g_simulator.hasSatelliteReplication || g_simulator.satelliteTLogPolicy);
	TraceEvent("SimulatorConfig").setMaxFieldLength(10000).detail("ConfigString", StringRef(startingConfigString));

	const int dataCenters = simconfig.datacenters;
	const int machineCount = simconfig.machine_count;
	const int coordinatorCount = simconfig.coordinators;
	const int processesPerMachine = simconfig.processes_per_machine;

	// half the time, when we have more than 4 machines that are not the first in their dataCenter, assign classes
	bool assignClasses = machineCount - dataCenters > 4 && deterministicRandom()->random01() < 0.5;

	// Use SSL 5% of the time
	bool sslEnabled = deterministicRandom()->random01() < 0.10;
	bool sslOnly = sslEnabled && deterministicRandom()->coinflip();
	bool isTLS = sslEnabled && sslOnly;
	g_simulator.listenersPerProcess = sslEnabled && !sslOnly ? 2 : 1;
	CODE_PROBE(sslEnabled, "SSL enabled");
	CODE_PROBE(!sslEnabled, "SSL disabled");

	// Use IPv6 25% of the time
	bool useIPv6 = deterministicRandom()->random01() < 0.25;
	CODE_PROBE(useIPv6, "Use IPv6");
	CODE_PROBE(!useIPv6, "Use IPv4");

	// Use hostname 25% of the time, unless it is disabled
	bool useHostname = !testConfig.disableHostname && deterministicRandom()->random01() < 0.25;
	CODE_PROBE(useHostname, "Use hostname");
	CODE_PROBE(!useHostname, "Use IP address");
	NetworkAddressFromHostname fromHostname =
	    useHostname ? NetworkAddressFromHostname::True : NetworkAddressFromHostname::False;

	int extraDatabaseCount = 0;
	bool useLocalDatabase = (testConfig.extraDatabaseMode == ISimulator::ExtraDatabaseMode::LocalOrSingle && BUGGIFY) ||
	                        testConfig.extraDatabaseMode == ISimulator::ExtraDatabaseMode::Local;
	if (!useLocalDatabase && testConfig.extraDatabaseMode != ISimulator::ExtraDatabaseMode::Disabled) {
		extraDatabaseCount =
		    testConfig.extraDatabaseMode == ISimulator::ExtraDatabaseMode::Multiple && testConfig.extraDatabaseCount > 0
		        ? testConfig.extraDatabaseCount
		        : 1;
	}

	std::vector<NetworkAddress> coordinatorAddresses;
	std::vector<Hostname> coordinatorHostnames;

	// A list of coordinators for each extra database being created. The Nth vector in the outer vector
	// contains the coordinators for the Nth extra database.
	std::vector<std::vector<NetworkAddress>> extraCoordinatorAddresses(extraDatabaseCount);
	std::vector<std::vector<Hostname>> extraCoordinatorHostnames(extraDatabaseCount);

	if (testConfig.minimumRegions > 1) {
		// do not put coordinators in the primary region so that we can kill that region safely
		int nonPrimaryDcs = dataCenters / 2;
		for (int dc = 1; dc < dataCenters; dc += 2) {
			int dcCoordinators = coordinatorCount / nonPrimaryDcs + ((dc - 1) / 2 < coordinatorCount % nonPrimaryDcs);
			for (int m = 0; m < dcCoordinators; m++) {
				auto ip = makeIPAddressForSim(useIPv6, { 2, dc, 1, m });
				uint16_t port = sslEnabled && !sslOnly ? 2 : 1;
				NetworkAddress coordinator(ip, port, true, isTLS, fromHostname);
				coordinatorAddresses.push_back(coordinator);

				if (useHostname) {
					std::string hostname = "fakeCoordinatorDC" + std::to_string(dc) + "M" + std::to_string(m);
					Hostname coordinatorHostname(hostname, std::to_string(port), isTLS);
					coordinatorHostnames.push_back(coordinatorHostname);
					INetworkConnections::net()->addMockTCPEndpoint(hostname, std::to_string(port), { coordinator });
				}

				for (int edb = 0; edb < extraDatabaseCount; ++edb) {
					auto extraIp = makeIPAddressForSim(useIPv6, { 4 + edb, dc, 1, m });
					NetworkAddress extraCoordinator(extraIp, port, true, isTLS, fromHostname);
					extraCoordinatorAddresses[edb].push_back(extraCoordinator);

					if (useHostname) {
						std::string hostname = "fakeExtraCoordinatorDC" + std::to_string(dc) + "M" + std::to_string(m) +
						                       "C" + std::to_string(edb);
						Hostname extraCoordinatorHostname(hostname, std::to_string(port), isTLS);
						extraCoordinatorHostnames[edb].push_back(extraCoordinatorHostname);
						INetworkConnections::net()->addMockTCPEndpoint(
						    hostname, std::to_string(port), { extraCoordinator });
					}
				}

				TraceEvent("SelectedCoordinator")
				    .detail("Hostname", useHostname ? coordinatorHostnames.back().toString().c_str() : "N/A")
				    .detail("Address", coordinatorAddresses.back());
			}
		}
	} else {
		int assignedMachines = 0;
		int coordCount = coordinatorCount;
		if (coordinatorCount > 4) {
			++coordCount;
		}
		for (int dc = 0; dc < dataCenters; dc++) {
			int dcCoordinators = coordCount / dataCenters + (dc < coordCount % dataCenters);
			int machines = machineCount / dataCenters + (dc < machineCount % dataCenters);
			for (int m = 0; m < dcCoordinators; m++) {
				if (coordinatorCount > 4 &&
				    (assignedMachines == 4 || (m + 1 == dcCoordinators && assignedMachines < 4 &&
				                               assignedMachines + machines - dcCoordinators >= 4))) {
					auto ip = makeIPAddressForSim(useIPv6, { 2, dc, 1, m });
					TraceEvent("SkippedCoordinator")
					    .detail("Address", ip.toString())
					    .detail("M", m)
					    .detail("Machines", machines)
					    .detail("Assigned", assignedMachines)
					    .detail("DcCoord", dcCoordinators)
					    .detail("CoordinatorCount", coordinatorCount);
				} else {
					auto ip = makeIPAddressForSim(useIPv6, { 2, dc, 1, m });
					uint16_t port = sslEnabled && !sslOnly ? 2 : 1;
					NetworkAddress coordinator(ip, port, true, isTLS, fromHostname);
					coordinatorAddresses.push_back(coordinator);

					if (useHostname) {
						std::string hostname = "fakeCoordinatorDC" + std::to_string(dc) + "M" + std::to_string(m);
						Hostname coordinatorHostname(hostname, std::to_string(port), isTLS);
						coordinatorHostnames.push_back(coordinatorHostname);
						INetworkConnections::net()->addMockTCPEndpoint(hostname, std::to_string(port), { coordinator });
					}

					for (int edb = 0; edb < extraDatabaseCount; ++edb) {
						auto extraIp = makeIPAddressForSim(useIPv6, { 4 + edb, dc, 1, m });
						NetworkAddress extraCoordinator(extraIp, port, true, isTLS, fromHostname);
						extraCoordinatorAddresses[edb].push_back(extraCoordinator);
						std::string hostname = "fakeExtraCoordinatorDC" + std::to_string(dc) + "M" + std::to_string(m) +
						                       "C" + std::to_string(edb);
						Hostname extraCoordinatorHostname(hostname, std::to_string(port), isTLS);
						extraCoordinatorHostnames[edb].push_back(extraCoordinatorHostname);
						INetworkConnections::net()->addMockTCPEndpoint(
						    hostname, std::to_string(port), { extraCoordinator });
					}

					TraceEvent("SelectedCoordinator")
					    .detail("Hostname", useHostname ? coordinatorHostnames.back().toString().c_str() : "N/A")
					    .detail("Address", coordinatorAddresses.back())
					    .detail("M", m)
					    .detail("Machines", machines)
					    .detail("Assigned", assignedMachines)
					    .detail("DcCoord", dcCoordinators)
					    .detail("P1", (m + 1 == dcCoordinators))
					    .detail("P2", (assignedMachines < 4))
					    .detail("P3", (assignedMachines + machines - dcCoordinators >= 4))
					    .detail("CoordinatorCount", coordinatorCount);
				}
				assignedMachines++;
			}
			assignedMachines += machines - dcCoordinators;
		}
	}

	ASSERT(coordinatorAddresses.size() > 0);
	deterministicRandom()->randomShuffle(coordinatorAddresses);
	for (int i = 0; i < (coordinatorAddresses.size() / 2) + 1; i++) {
		TraceEvent("ProtectCoordinator")
		    .detail("Address", coordinatorAddresses[i])
		    .detail("Coordinators", describe(coordinatorAddresses));
		g_simulator.protectedAddresses.insert(NetworkAddress(
		    coordinatorAddresses[i].ip, coordinatorAddresses[i].port, true, coordinatorAddresses[i].isTLS()));
		if (coordinatorAddresses[i].port == 2) {
			g_simulator.protectedAddresses.insert(NetworkAddress(coordinatorAddresses[i].ip, 1, true, true));
		}
	}
	deterministicRandom()->randomShuffle(coordinatorAddresses);

	ASSERT_EQ(coordinatorAddresses.size(), coordinatorCount);
	ClusterConnectionString conn(coordinatorAddresses, "TestCluster:0"_sr);
	if (useHostname) {
		conn = ClusterConnectionString(coordinatorHostnames, "TestCluster:0"_sr);
	}

	if (useLocalDatabase) {
		g_simulator.extraDatabases.push_back(
		    useHostname ? ClusterConnectionString(coordinatorHostnames, "TestCluster:0"_sr).toString()
		                : ClusterConnectionString(coordinatorAddresses, "TestCluster:0"_sr).toString());
	} else if (testConfig.extraDatabaseMode != ISimulator::ExtraDatabaseMode::Disabled) {
		for (int i = 0; i < extraDatabaseCount; ++i) {
			g_simulator.extraDatabases.push_back(
			    useHostname
			        ? ClusterConnectionString(extraCoordinatorHostnames[i], StringRef(format("ExtraCluster%04d:0", i)))
			              .toString()
			        : ClusterConnectionString(extraCoordinatorAddresses[i], StringRef(format("ExtraCluster%04d:0", i)))
			              .toString());
		}
	}

	*pConnString = conn;

	TraceEvent("SimulatedConnectionString")
	    .detail("String", conn.toString())
	    .detail("ConfigString", startingConfigString);

	bool requiresExtraDBMachines = !g_simulator.extraDatabases.empty() && !useLocalDatabase;
	int assignedMachines = 0, nonVersatileMachines = 0;
	bool gradualMigrationPossible = true;
	std::vector<ProcessClass::ClassType> processClassesSubSet = { ProcessClass::UnsetClass,
		                                                          ProcessClass::StatelessClass };
	for (int dc = 0; dc < dataCenters; dc++) {
		// FIXME: test unset dcID
		Optional<Standalone<StringRef>> dcUID = StringRef(format("%d", dc));
		std::vector<UID> machineIdentities;
		int machines = machineCount / dataCenters +
		               (dc < machineCount % dataCenters); // add remainder of machines to first datacenter
		int possible_ss = 0;
		int dcCoordinators = coordinatorCount / dataCenters + (dc < coordinatorCount % dataCenters);
		printf("Datacenter %d: %d/%d machines, %d/%d coordinators\n",
		       dc,
		       machines,
		       machineCount,
		       dcCoordinators,
		       coordinatorCount);
		ASSERT_LE(dcCoordinators, machines);

		// FIXME: we hardcode some machines to specifically test storage cache and blob workers
		// TODO: caching disabled for this merge
		int storageCacheMachines = dc == 0 ? 1 : 0;
		int blobWorkerMachines = 0;
		if (testConfig.blobGranulesEnabled) {
			int blobWorkerProcesses = 1 + deterministicRandom()->randomInt(0, NUM_EXTRA_BW_MACHINES + 1);
			blobWorkerMachines = std::max(1, blobWorkerProcesses / processesPerMachine);
		}

		int totalMachines = machines + storageCacheMachines + blobWorkerMachines;
		int useSeedForMachine = deterministicRandom()->randomInt(0, totalMachines);
		Standalone<StringRef> zoneId;
		Standalone<StringRef> newZoneId;
		for (int machine = 0; machine < totalMachines; machine++) {
			Standalone<StringRef> machineId(deterministicRandom()->randomUniqueID().toString());
			if (machine == 0 || machineCount - dataCenters <= 4 || assignedMachines != 4 ||
			    simconfig.db.regions.size() || deterministicRandom()->random01() < 0.5) {
				zoneId = deterministicRandom()->randomUniqueID().toString();
				newZoneId = deterministicRandom()->randomUniqueID().toString();
			}

			// Choose a machine class
			ProcessClass processClass = ProcessClass(ProcessClass::UnsetClass, ProcessClass::CommandLineSource);
			if (assignClasses) {
				if (assignedMachines < 4)
					processClass = ProcessClass((ProcessClass::ClassType)deterministicRandom()->randomInt(0, 2),
					                            ProcessClass::CommandLineSource); // Unset or Storage
				else if (assignedMachines == 4 && !simconfig.db.regions.size())
					processClass = ProcessClass(
					    processClassesSubSet[deterministicRandom()->randomInt(0, processClassesSubSet.size())],
					    ProcessClass::CommandLineSource); // Unset or Stateless
				else
					processClass = ProcessClass((ProcessClass::ClassType)deterministicRandom()->randomInt(0, 3),
					                            ProcessClass::CommandLineSource); // Unset, Storage, or Transaction
				if (processClass ==
				    ProcessClass::StatelessClass) { // *can't* be assigned to other roles, even in an emergency
					nonVersatileMachines++;
				}
				if (processClass == ProcessClass::UnsetClass || processClass == ProcessClass::StorageClass) {
					possible_ss++;
				}
			}

			// FIXME: hack to add machines specifically to test storage cache and blob workers
			// TODO: caching disabled for this merge
			// `machines` here is the normal (non-temporary) machines that totalMachines comprises of
			if (machine >= machines) {
				if (storageCacheMachines > 0 && dc == 0) {
					processClass = ProcessClass(ProcessClass::StorageCacheClass, ProcessClass::CommandLineSource);
					nonVersatileMachines++;
					storageCacheMachines--;
				} else if (blobWorkerMachines > 0) { // add blob workers to every DC
					processClass = ProcessClass(ProcessClass::BlobWorkerClass, ProcessClass::CommandLineSource);
					nonVersatileMachines++;
					blobWorkerMachines--;
				}
			}

			std::vector<IPAddress> ips;
			ips.reserve(processesPerMachine);
			for (int i = 0; i < processesPerMachine; i++) {
				ips.push_back(
				    makeIPAddressForSim(useIPv6, { 2, dc, deterministicRandom()->randomInt(1, i + 2), machine }));
			}
			if (requiresExtraDBMachines) {
				ips.push_back(makeIPAddressForSim(useIPv6, { 2, dc, 1, machine }));
			}

			// check the sslEnablementMap using only one ip
			LocalityData localities(Optional<Standalone<StringRef>>(), zoneId, machineId, dcUID);
			localities.set("data_hall"_sr, dcUID);
			systemActors->push_back(reportErrors(simulatedMachine(conn,
			                                                      ips,
			                                                      sslEnabled,
			                                                      localities,
			                                                      processClass,
			                                                      baseFolder,
			                                                      false,
			                                                      machine == useSeedForMachine,
			                                                      requiresExtraDBMachines ? AgentOnly : AgentAddition,
			                                                      sslOnly,
			                                                      whitelistBinPaths,
			                                                      protocolVersion,
			                                                      configDBType),
			                                     "SimulatedMachine"));

			if (requiresExtraDBMachines) {
				int cluster = 4;
				for (auto extraDatabase : g_simulator.extraDatabases) {
					std::vector<IPAddress> extraIps;
					extraIps.reserve(processesPerMachine);
					for (int i = 0; i < processesPerMachine; i++) {
						extraIps.push_back(makeIPAddressForSim(
						    useIPv6, { cluster, dc, deterministicRandom()->randomInt(1, i + 2), machine }));
					}

					Standalone<StringRef> newMachineId(deterministicRandom()->randomUniqueID().toString());

					LocalityData localities(Optional<Standalone<StringRef>>(), newZoneId, newMachineId, dcUID);
					localities.set("data_hall"_sr, dcUID);
					systemActors->push_back(reportErrors(simulatedMachine(ClusterConnectionString(extraDatabase),
					                                                      extraIps,
					                                                      sslEnabled,
					                                                      localities,
					                                                      processClass,
					                                                      baseFolder,
					                                                      false,
					                                                      machine == useSeedForMachine,
					                                                      AgentNone,
					                                                      sslOnly,
					                                                      whitelistBinPaths,
					                                                      protocolVersion,
					                                                      configDBType),
					                                     "SimulatedMachine"));
					++cluster;
				}
			}

			assignedMachines++;
		}

		if (possible_ss - simconfig.db.desiredTSSCount / simconfig.db.usableRegions <= simconfig.db.storageTeamSize) {
			gradualMigrationPossible = false;
		}
	}

	g_simulator.desiredCoordinators = coordinatorCount;
	g_simulator.physicalDatacenters = dataCenters;
	g_simulator.processesPerMachine = processesPerMachine;

	TraceEvent("SetupSimulatorSettings")
	    .detail("DesiredCoordinators", g_simulator.desiredCoordinators)
	    .detail("PhysicalDatacenters", g_simulator.physicalDatacenters)
	    .detail("ProcessesPerMachine", g_simulator.processesPerMachine);

	// SOMEDAY: add locality for testers to simulate network topology
	// FIXME: Start workers with tester class instead, at least sometimes run tests with the testers-only flag
	int testerCount = *pTesterCount = deterministicRandom()->randomInt(4, 9);
	int useSeedForMachine = deterministicRandom()->randomInt(0, testerCount);
	for (int i = 0; i < testerCount; i++) {
		std::vector<IPAddress> ips;
		ips.push_back(makeIPAddressForSim(useIPv6, { 3, 4, 3, i + 1 }));
		Standalone<StringRef> newZoneId = Standalone<StringRef>(deterministicRandom()->randomUniqueID().toString());
		LocalityData localities(
		    Optional<Standalone<StringRef>>(), newZoneId, newZoneId, Optional<Standalone<StringRef>>());
		systemActors->push_back(
		    reportErrors(simulatedMachine(conn,
		                                  ips,
		                                  sslEnabled,
		                                  localities,
		                                  ProcessClass(ProcessClass::TesterClass, ProcessClass::CommandLineSource),
		                                  baseFolder,
		                                  false,
		                                  i == useSeedForMachine,
		                                  AgentNone,
		                                  sslOnly,
		                                  whitelistBinPaths,
		                                  protocolVersion,
		                                  configDBType),
		                 "SimulatedTesterMachine"));
	}

	if (g_simulator.setDiffProtocol) {
		--(*pTesterCount);
	}

	*pStartingConfiguration = startingConfigString;

	// save some state that we only need when restarting the simulator.
	g_simulator.connectionString = conn.toString();
	g_simulator.testerCount = testerCount;
	g_simulator.allowStorageMigrationTypeChange = gradualMigrationPossible;

	TraceEvent("SimulatedClusterStarted")
	    .detail("DataCenters", dataCenters)
	    .detail("ServerMachineCount", machineCount)
	    .detail("ProcessesPerServer", processesPerMachine)
	    .detail("SSLEnabled", sslEnabled)
	    .detail("SSLOnly", sslOnly)
	    .detail("ClassesAssigned", assignClasses)
	    .detail("GradualMigrationPossible", gradualMigrationPossible)
	    .detail("StartingConfiguration", pStartingConfiguration->toString());
}

using namespace std::literals;

#if defined(SSD_ROCKSDB_EXPERIMENTAL)
bool rocksDBEnabled = true;
#else
bool rocksDBEnabled = false;
#endif

// Populates the TestConfig fields according to what is found in the test file.
[[maybe_unused]] void checkTestConf(const char* testFile, TestConfig* testConfig) {}

} // namespace

ACTOR void setupAndRun(std::string dataFolder,
                       const char* testFile,
                       bool rebooting,
                       bool restoring,
                       std::string whitelistBinPaths) {
	state std::vector<Future<Void>> systemActors;
	state Optional<ClusterConnectionString> connectionString;
	state Standalone<StringRef> startingConfiguration;
	state int testerCount = 1;
	state TestConfig testConfig;
	state IPAllowList allowList;
	testConfig.readFromConfig(testFile);
	g_simulator.hasDiffProtocolProcess = testConfig.startIncompatibleProcess;
	g_simulator.setDiffProtocol = false;
	if (testConfig.injectTargetedSSRestart && deterministicRandom()->random01() < 0.25) {
		g_simulator.injectTargetedSSRestartTime = 60.0 + 340.0 * deterministicRandom()->random01();
	}

	if (testConfig.injectSSDelay && deterministicRandom()->random01() < 0.25) {
		g_simulator.injectSSDelayTime = 60.0 + 240.0 * deterministicRandom()->random01();
	}

	// Build simulator allow list
	allowList.addTrustedSubnet("0.0.0.0/2"sv);
	allowList.addTrustedSubnet("abcd::/16"sv);
	state bool allowDefaultTenant = testConfig.allowDefaultTenant;
	state bool allowDisablingTenants = testConfig.allowDisablingTenants;
	state bool allowCreatingTenants = testConfig.allowCreatingTenants;

	if (!SERVER_KNOBS->SHARD_ENCODE_LOCATION_METADATA) {
		testConfig.storageEngineExcludeTypes.push_back(5);
	}

	// The RocksDB storage engine does not support the restarting tests because you cannot consistently get a clean
	// snapshot of the storage engine without a snapshotting file system.
	// https://github.com/apple/foundationdb/issues/5155
	if (std::string_view(testFile).find("restarting") != std::string_view::npos) {
		testConfig.storageEngineExcludeTypes.push_back(4);
		testConfig.storageEngineExcludeTypes.push_back(5);

		// Disable the default tenant in restarting tests for now
		// TODO: persist the chosen default tenant in the restartInfo.ini file for the second test
		allowDefaultTenant = false;
		allowCreatingTenants = false;
	}

	// TODO: Currently backup and restore related simulation tests are failing when run with rocksDB storage engine
	// possibly due to running the rocksdb in single thread in simulation.
	// Re-enable the backup and restore related simulation tests when the tests are passing again.
	if (std::string_view(testFile).find("Backup") != std::string_view::npos) {
		testConfig.storageEngineExcludeTypes.push_back(4);
		testConfig.storageEngineExcludeTypes.push_back(5);
	}

	// Disable the default tenant in backup and DR tests for now. This is because backup does not currently duplicate
	// the tenant map and related state.
	// TODO: reenable when backup/DR or BlobGranule supports tenants.
	if (std::string_view(testFile).find("Backup") != std::string_view::npos ||
	    testConfig.extraDatabaseMode != ISimulator::ExtraDatabaseMode::Disabled) {
		allowDefaultTenant = false;
	}

	// The RocksDB engine is not always built with the rest of fdbserver. Don't try to use it if it is not included
	// in the build.
	if (!rocksDBEnabled) {
		testConfig.storageEngineExcludeTypes.push_back(4);
		testConfig.storageEngineExcludeTypes.push_back(5);
	}

	state ProtocolVersion protocolVersion = currentProtocolVersion();
	if (testConfig.startIncompatibleProcess) {
		// isolates right most 1 bit of compatibleProtocolVersionMask to make this protocolVersion incompatible
		uint64_t minAddToMakeIncompatible =
		    ProtocolVersion::compatibleProtocolVersionMask & ~(ProtocolVersion::compatibleProtocolVersionMask - 1);
		protocolVersion = ProtocolVersion(currentProtocolVersion().version() + minAddToMakeIncompatible);
	}

	// TODO (IPv6) Use IPv6?
	auto testSystem =
	    g_simulator.newProcess("TestSystem",
	                           IPAddress(0x01010101),
	                           1,
	                           false,
	                           1,
	                           LocalityData(Optional<Standalone<StringRef>>(),
	                                        Standalone<StringRef>(deterministicRandom()->randomUniqueID().toString()),
	                                        Standalone<StringRef>(deterministicRandom()->randomUniqueID().toString()),
	                                        Optional<Standalone<StringRef>>()),
	                           ProcessClass(ProcessClass::TesterClass, ProcessClass::CommandLineSource),
	                           "",
	                           "",
	                           currentProtocolVersion());
	testSystem->excludeFromRestarts = true;
	wait(g_simulator.onProcess(testSystem, TaskPriority::DefaultYield));
	Sim2FileSystem::newFileSystem();
	FlowTransport::createInstance(true, 1, WLTOKEN_RESERVED_COUNT, &allowList);
	CODE_PROBE(true, "Simulation start");

	state Optional<TenantName> defaultTenant;
	state Standalone<VectorRef<TenantNameRef>> tenantsToCreate;
	state TenantMode tenantMode = TenantMode::DISABLED;
	if (allowDefaultTenant && deterministicRandom()->random01() < 0.5) {
		defaultTenant = "SimulatedDefaultTenant"_sr;
		tenantsToCreate.push_back_deep(tenantsToCreate.arena(), defaultTenant.get());
		if (deterministicRandom()->random01() < 0.9) {
			tenantMode = TenantMode::REQUIRED;
		} else {
			tenantMode = TenantMode::OPTIONAL_TENANT;
		}
	} else if (!allowDisablingTenants || deterministicRandom()->random01() < 0.5) {
		tenantMode = TenantMode::OPTIONAL_TENANT;
	}

	if (allowCreatingTenants && tenantMode != TenantMode::DISABLED && deterministicRandom()->random01() < 0.5) {
		int numTenants = deterministicRandom()->randomInt(1, 6);
		for (int i = 0; i < numTenants; ++i) {
			tenantsToCreate.push_back_deep(tenantsToCreate.arena(),
			                               TenantNameRef(format("SimulatedExtraTenant%04d", i)));
		}
	}

	TraceEvent("SimulatedClusterTenantMode")
	    .detail("UsingTenant", defaultTenant)
	    .detail("TenantRequired", tenantMode.toString())
	    .detail("TotalTenants", tenantsToCreate.size());

	try {
		// systemActors.push_back( startSystemMonitor(dataFolder) );
		if (rebooting) {
			wait(timeoutError(restartSimulatedSystem(&systemActors,
			                                         dataFolder,
			                                         &testerCount,
			                                         &connectionString,
			                                         &startingConfiguration,
			                                         testConfig,
			                                         whitelistBinPaths,
			                                         protocolVersion),
			                  100.0));
			// FIXME: snapshot restore does not support multi-region restore, hence restore it as single region always
			if (restoring) {
				startingConfiguration = "usable_regions=1"_sr;
			}
		} else {
			g_expect_full_pointermap = 1;
			setupSimulatedSystem(&systemActors,
			                     dataFolder,
			                     &testerCount,
			                     &connectionString,
			                     &startingConfiguration,
			                     whitelistBinPaths,
			                     testConfig,
			                     protocolVersion,
			                     tenantMode);
			wait(delay(1.0)); // FIXME: WHY!!!  //wait for machines to boot
		}
		std::string clusterFileDir = joinPath(dataFolder, deterministicRandom()->randomUniqueID().toString());
		platform::createDirectory(clusterFileDir);
		writeFile(joinPath(clusterFileDir, "fdb.cluster"), connectionString.get().toString());
		wait(timeoutError(runTests(makeReference<ClusterConnectionFile>(joinPath(clusterFileDir, "fdb.cluster")),
		                           TEST_TYPE_FROM_FILE,
		                           TEST_ON_TESTERS,
		                           testerCount,
		                           testFile,
		                           startingConfiguration,
		                           LocalityData(),
		                           UnitTestParameters(),
		                           defaultTenant,
		                           tenantsToCreate),
		                  isBuggifyEnabled(BuggifyType::General) ? 36000.0 : 5400.0));
	} catch (Error& e) {
		TraceEvent(SevError, "SetupAndRunError").error(e);
	}

	TraceEvent("TracingMissingCodeProbes").log();
	probe::traceMissedProbes(probe::ExecutionContext::Simulation);
	TraceEvent("SimulatedSystemDestruct").log();
	g_simulator.stop();
	destructed = true;
	wait(Never());
	ASSERT(false);
}

DatabaseConfiguration generateNormalDatabaseConfiguration(const BasicTestConfig& testConfig, uint64_t defaultDiskSpace) {
	TestConfig config;
	config.BasicTestConfig::operator=(testConfig);
	SimulationConfig simConf(config);
	return simConf.db;
}<|MERGE_RESOLUTION|>--- conflicted
+++ resolved
@@ -301,14 +301,11 @@
 	ConfigDBType configDBType{ ConfigDBType::DISABLED };
 
 public:
-<<<<<<< HEAD
 	int extraDB = 0;
-=======
 	ISimulator::ExtraDatabaseMode extraDatabaseMode = ISimulator::ExtraDatabaseMode::Disabled;
 	// The number of extra database used if the database mode is MULTIPLE
 	int extraDatabaseCount = 1;
 	int minimumReplication = 0;
->>>>>>> 4317e528
 	int minimumRegions = 0;
 	bool configureLocked = false;
 	bool startIncompatibleProcess = false;

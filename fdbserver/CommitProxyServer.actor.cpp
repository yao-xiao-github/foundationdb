/*
 * CommitProxyServer.actor.cpp
 *
 * This source file is part of the FoundationDB open source project
 *
 * Copyright 2013-2022 Apple Inc. and the FoundationDB project authors
 *
 * Licensed under the Apache License, Version 2.0 (the "License");
 * you may not use this file except in compliance with the License.
 * You may obtain a copy of the License at
 *
 *     http://www.apache.org/licenses/LICENSE-2.0
 *
 * Unless required by applicable law or agreed to in writing, software
 * distributed under the License is distributed on an "AS IS" BASIS,
 * WITHOUT WARRANTIES OR CONDITIONS OF ANY KIND, either express or implied.
 * See the License for the specific language governing permissions and
 * limitations under the License.
 */

#include <algorithm>
#include <tuple>
#include <variant>

#include "fdbclient/Atomic.h"
#include "fdbclient/BackupAgent.actor.h"
#include "fdbclient/BlobCipher.h"
#include "fdbclient/BuildIdempotencyIdMutations.h"
#include "fdbclient/CommitTransaction.h"
#include "fdbclient/DatabaseContext.h"
#include "fdbclient/FDBTypes.h"
#include "fdbclient/IdempotencyId.actor.h"
#include "fdbclient/Knobs.h"
#include "fdbclient/CommitProxyInterface.h"
#include "fdbclient/NativeAPI.actor.h"
#include "fdbclient/SystemData.h"
#include "fdbclient/Tenant.h"
#include "fdbclient/TenantManagement.actor.h"
#include "fdbclient/TransactionLineage.h"
#include "fdbrpc/TenantInfo.h"
#include "fdbrpc/sim_validation.h"
#include "fdbserver/ApplyMetadataMutation.h"
#include "fdbserver/ConflictSet.h"
#include "fdbserver/DataDistributorInterface.h"
#include "fdbserver/EncryptionOpsUtils.h"
#include "fdbserver/FDBExecHelper.actor.h"
#include "fdbclient/GetEncryptCipherKeys.actor.h"
#include "fdbserver/IKeyValueStore.h"
#include "fdbserver/Knobs.h"
#include "fdbserver/LogSystem.h"
#include "fdbserver/LogSystemDiskQueueAdapter.h"
#include "fdbserver/MasterInterface.h"
#include "fdbserver/MutationTracking.h"
#include "fdbserver/ProxyCommitData.actor.h"
#include "fdbserver/RatekeeperInterface.h"
#include "fdbserver/RecoveryState.h"
#include "fdbserver/RestoreUtil.h"
#include "fdbserver/ServerDBInfo.actor.h"
#include "fdbserver/WaitFailure.h"
#include "fdbserver/WorkerInterface.actor.h"
#include "flow/ActorCollection.h"
#include "flow/CodeProbe.h"
#include "flow/EncryptUtils.h"
#include "flow/Error.h"
#include "flow/IRandom.h"
#include "flow/Knobs.h"
#include "flow/Trace.h"
#include "fdbclient/Tracing.h"

#include "flow/actorcompiler.h" // This must be the last #include.
#include "flow/network.h"

using WriteMutationRefVar = std::variant<MutationRef, VectorRef<MutationRef>>;

ACTOR Future<Void> broadcastTxnRequest(TxnStateRequest req, int sendAmount, bool sendReply) {
	state ReplyPromise<Void> reply = req.reply;
	resetReply(req);
	std::vector<Future<Void>> replies;
	int currentStream = 0;
	std::vector<Endpoint> broadcastEndpoints = req.broadcastInfo;
	for (int i = 0; i < sendAmount && currentStream < broadcastEndpoints.size(); i++) {
		std::vector<Endpoint> endpoints;
		RequestStream<TxnStateRequest> cur(broadcastEndpoints[currentStream++]);
		while (currentStream < broadcastEndpoints.size() * (i + 1) / sendAmount) {
			endpoints.push_back(broadcastEndpoints[currentStream++]);
		}
		req.broadcastInfo = endpoints;
		replies.push_back(brokenPromiseToNever(cur.getReply(req)));
		resetReply(req);
	}
	wait(waitForAll(replies));
	if (sendReply) {
		reply.send(Void());
	}
	return Void();
}

ACTOR void discardCommit(UID id, Future<LogSystemDiskQueueAdapter::CommitMessage> fcm, Future<Void> dummyCommitState) {
	ASSERT(!dummyCommitState.isReady());
	LogSystemDiskQueueAdapter::CommitMessage cm = wait(fcm);
	TraceEvent("Discarding", id).detail("Count", cm.messages.size());
	cm.acknowledge.send(Void());
	ASSERT(dummyCommitState.isReady());
}

struct ResolutionRequestBuilder {
	const ProxyCommitData* self;

	// One request per resolver.
	std::vector<ResolveTransactionBatchRequest> requests;

	// Txn i to resolvers that have i'th data sent
	std::vector<std::vector<int>> transactionResolverMap;
	std::vector<CommitTransactionRef*> outTr;

	// Used to report conflicting keys, the format is
	// [CommitTransactionRef_Index][Resolver_Index][Read_Conflict_Range_Index_on_Resolver]
	// -> read_conflict_range's original index in the commitTransactionRef
	std::vector<std::vector<std::vector<int>>> txReadConflictRangeIndexMap;

	ResolutionRequestBuilder(ProxyCommitData* self,
	                         Version version,
	                         Version prevVersion,
	                         Version lastReceivedVersion,
	                         Span& parentSpan)
	  : self(self), requests(self->resolvers.size()) {
		for (auto& req : requests) {
			req.spanContext = parentSpan.context;
			req.prevVersion = prevVersion;
			req.version = version;
			req.lastReceivedVersion = lastReceivedVersion;
		}
	}

	CommitTransactionRef& getOutTransaction(int resolver, Version read_snapshot) {
		CommitTransactionRef*& out = outTr[resolver];
		if (!out) {
			ResolveTransactionBatchRequest& request = requests[resolver];
			request.transactions.resize(request.arena, request.transactions.size() + 1);
			out = &request.transactions.back();
			out->read_snapshot = read_snapshot;
		}
		return *out;
	}

	// Returns a read conflict index map: [resolver_index][read_conflict_range_index_on_the_resolver]
	// -> read_conflict_range's original index
	std::vector<std::vector<int>> addReadConflictRanges(CommitTransactionRef& trIn) {
		std::vector<std::vector<int>> rCRIndexMap(requests.size());
		for (int idx = 0; idx < trIn.read_conflict_ranges.size(); ++idx) {
			const auto& r = trIn.read_conflict_ranges[idx];
			auto ranges = self->keyResolvers.intersectingRanges(r);
			std::set<int> resolvers;
			for (auto& ir : ranges) {
				auto& version_resolver = ir.value();
				for (int i = version_resolver.size() - 1; i >= 0; i--) {
					resolvers.insert(version_resolver[i].second);
					if (version_resolver[i].first < trIn.read_snapshot)
						break;
				}
			}
			if (SERVER_KNOBS->PROXY_USE_RESOLVER_PRIVATE_MUTATIONS && systemKeys.intersects(r)) {
				for (int k = 0; k < self->resolvers.size(); k++) {
					resolvers.insert(k);
				}
			}
			ASSERT(resolvers.size());
			for (int resolver : resolvers) {
				getOutTransaction(resolver, trIn.read_snapshot)
				    .read_conflict_ranges.push_back(requests[resolver].arena, r);
				rCRIndexMap[resolver].push_back(idx);
			}
		}
		return rCRIndexMap;
	}

	void addWriteConflictRanges(CommitTransactionRef& trIn) {
		for (auto& r : trIn.write_conflict_ranges) {
			auto ranges = self->keyResolvers.intersectingRanges(r);
			std::set<int> resolvers;
			for (auto& ir : ranges) {
				auto& version_resolver = ir.value();
				if (!version_resolver.empty()) {
					resolvers.insert(version_resolver.back().second);
				}
			}
			if (SERVER_KNOBS->PROXY_USE_RESOLVER_PRIVATE_MUTATIONS && systemKeys.intersects(r)) {
				for (int k = 0; k < self->resolvers.size(); k++) {
					resolvers.insert(k);
				}
			}
			ASSERT(resolvers.size());
			for (int resolver : resolvers)
				getOutTransaction(resolver, trIn.read_snapshot)
				    .write_conflict_ranges.push_back(requests[resolver].arena, r);
		}
	}

	void addTransaction(CommitTransactionRequest& trRequest, Version ver, int transactionNumberInBatch) {
		auto& trIn = trRequest.transaction;
		// SOMEDAY: There are a couple of unnecessary O( # resolvers ) steps here
		outTr.assign(requests.size(), nullptr);
		ASSERT(transactionNumberInBatch >= 0 && transactionNumberInBatch < 32768);

		bool isTXNStateTransaction = false;
		for (auto& m : trIn.mutations) {
			DEBUG_MUTATION("AddTr", ver, m, self->dbgid).detail("Idx", transactionNumberInBatch);
			if (m.type == MutationRef::SetVersionstampedKey) {
				transformVersionstampMutation(m, &MutationRef::param1, requests[0].version, transactionNumberInBatch);
				trIn.write_conflict_ranges.push_back(requests[0].arena, singleKeyRange(m.param1, requests[0].arena));
			} else if (m.type == MutationRef::SetVersionstampedValue) {
				transformVersionstampMutation(m, &MutationRef::param2, requests[0].version, transactionNumberInBatch);
			}
			if (isMetadataMutation(m)) {
				isTXNStateTransaction = true;
				auto& tr = getOutTransaction(0, trIn.read_snapshot);
				tr.mutations.push_back(requests[0].arena, m);
				tr.lock_aware = trRequest.isLockAware();
			}
		}
		if (isTXNStateTransaction && !trRequest.isLockAware()) {
			// This mitigates https://github.com/apple/foundationdb/issues/3647. Since this transaction is not lock
			// aware, if this transaction got a read version then \xff/dbLocked must not have been set at this
			// transaction's read snapshot. If that changes by commit time, then it won't commit on any proxy because of
			// a conflict. A client could set a read version manually so this isn't totally bulletproof.
			trIn.read_conflict_ranges.push_back(trRequest.arena, KeyRangeRef(databaseLockedKey, databaseLockedKeyEnd));
		}

		std::vector<std::vector<int>> rCRIndexMap = addReadConflictRanges(trIn);
		txReadConflictRangeIndexMap.push_back(std::move(rCRIndexMap));

		addWriteConflictRanges(trIn);

		if (isTXNStateTransaction) {
			for (int r = 0; r < requests.size(); r++) {
				int transactionNumberInRequest =
				    &getOutTransaction(r, trIn.read_snapshot) - requests[r].transactions.begin();
				requests[r].txnStateTransactions.push_back(requests[r].arena, transactionNumberInRequest);
			}
			// Note only Resolver 0 got the correct spanContext, which means
			// the reply from Resolver 0 has the right one back.
			getOutTransaction(0, trIn.read_snapshot).spanContext = trRequest.spanContext;
		}

		std::vector<int> resolversUsed;
		for (int r = 0; r < outTr.size(); r++)
			if (outTr[r]) {
				resolversUsed.push_back(r);
				outTr[r]->report_conflicting_keys = trIn.report_conflicting_keys;
			}
		transactionResolverMap.emplace_back(std::move(resolversUsed));
	}
};

bool checkTenantNoWait(ProxyCommitData* commitData, int64_t tenant, const char* context, bool logOnFailure) {
	if (tenant != TenantInfo::INVALID_TENANT) {
		auto itr = commitData->tenantMap.find(tenant);
		if (itr == commitData->tenantMap.end()) {
			if (logOnFailure) {
				TraceEvent(SevWarn, "CommitProxyTenantNotFound", commitData->dbgid)
				    .detail("Tenant", tenant)
				    .detail("Context", context);
			}
			return false;
		}

		return true;
	}

	return true;
}

ACTOR Future<bool> checkTenant(ProxyCommitData* commitData, int64_t tenant, Version minVersion, const char* context) {
	loop {
		state Version currentVersion = commitData->version.get();
		if (checkTenantNoWait(commitData, tenant, context, currentVersion >= minVersion)) {
			return true;
		} else if (currentVersion >= minVersion) {
			return false;
		} else {
			wait(commitData->version.whenAtLeast(currentVersion + 1));
		}
	}
}

bool verifyTenantPrefix(ProxyCommitData* const commitData, const CommitTransactionRequest& req) {
	if (req.tenantInfo.hasTenant()) {
		KeyRef tenantPrefix = req.tenantInfo.prefix.get();
		for (auto& m : req.transaction.mutations) {
			if (m.param1 != metadataVersionKey) {
				if (!m.param1.startsWith(tenantPrefix)) {
					TraceEvent(SevWarnAlways, "TenantPrefixMismatch")
					    .detail("Tenant", req.tenantInfo.tenantId)
					    .detail("Prefix", tenantPrefix)
					    .detail("Key", m.param1);
					return false;
				}

				if (m.type == MutationRef::ClearRange && !m.param2.startsWith(tenantPrefix)) {
					TraceEvent(SevWarnAlways, "TenantClearRangePrefixMismatch")
					    .suppressFor(60)
					    .detail("Tenant", req.tenantInfo.tenantId)
					    .detail("Prefix", tenantPrefix)
					    .detail("Key", m.param2);
					return false;
				} else if (m.type == MutationRef::SetVersionstampedKey) {
					ASSERT(m.param1.size() >= 4);
					uint8_t* key = const_cast<uint8_t*>(m.param1.begin());
					int* offset = reinterpret_cast<int*>(&key[m.param1.size() - 4]);
					if (*offset < tenantPrefix.size()) {
						TraceEvent(SevWarnAlways, "TenantVersionstampInvalidOffset")
						    .suppressFor(60)
						    .detail("Tenant", req.tenantInfo.tenantId)
						    .detail("Prefix", tenantPrefix)
						    .detail("Key", m.param1)
						    .detail("Offset", *offset);
						return false;
					}
				}
			}
		}

		for (auto& rc : req.transaction.read_conflict_ranges) {
			if (rc.begin != metadataVersionKey &&
			    (!rc.begin.startsWith(tenantPrefix) || !rc.end.startsWith(tenantPrefix))) {
				TraceEvent(SevWarnAlways, "TenantReadConflictPrefixMismatch")
				    .suppressFor(60)
				    .detail("Tenant", req.tenantInfo.tenantId)
				    .detail("Prefix", tenantPrefix)
				    .detail("BeginKey", rc.begin)
				    .detail("EndKey", rc.end);
				return false;
			}
		}

		for (auto& wc : req.transaction.write_conflict_ranges) {
			if (wc.begin != metadataVersionKey &&
			    (!wc.begin.startsWith(tenantPrefix) || !wc.end.startsWith(tenantPrefix))) {
				TraceEvent(SevWarnAlways, "TenantWriteConflictPrefixMismatch")
				    .suppressFor(60)
				    .detail("Tenant", req.tenantInfo.tenantId)
				    .detail("Prefix", tenantPrefix)
				    .detail("BeginKey", wc.begin)
				    .detail("EndKey", wc.end);
				return false;
			}
		}
	}

	return true;
}

ACTOR Future<Void> commitBatcher(ProxyCommitData* commitData,
                                 PromiseStream<std::pair<std::vector<CommitTransactionRequest>, int>> out,
                                 FutureStream<CommitTransactionRequest> in,
                                 int desiredBytes,
                                 int64_t memBytesLimit) {
	wait(delayJittered(commitData->commitBatchInterval, TaskPriority::ProxyCommitBatcher));

	state double lastBatch = 0;

	loop {
		state Future<Void> timeout;
		state std::vector<CommitTransactionRequest> batch;
		state int batchBytes = 0;
		// TODO: Enable this assertion (currently failing with gcc)
		// static_assert(std::is_nothrow_move_constructible_v<CommitTransactionRequest>);

		if (SERVER_KNOBS->MAX_COMMIT_BATCH_INTERVAL <= 0) {
			timeout = Never();
		} else {
			timeout = delayJittered(SERVER_KNOBS->MAX_COMMIT_BATCH_INTERVAL, TaskPriority::ProxyCommitBatcher);
		}

		while (!timeout.isReady() &&
		       !(batch.size() == SERVER_KNOBS->COMMIT_TRANSACTION_BATCH_COUNT_MAX || batchBytes >= desiredBytes)) {
			choose {
				when(CommitTransactionRequest req = waitNext(in)) {
					// WARNING: this code is run at a high priority, so it needs to do as little work as possible
					int bytes = getBytes(req);

					// Drop requests if memory is under severe pressure
					if (commitData->commitBatchesMemBytesCount + bytes > memBytesLimit) {
						++commitData->stats.txnCommitErrors;
						req.reply.sendError(commit_proxy_memory_limit_exceeded());
						TraceEvent(SevWarnAlways, "ProxyCommitBatchMemoryThresholdExceeded")
						    .suppressFor(60)
						    .detail("MemBytesCount", commitData->commitBatchesMemBytesCount)
						    .detail("MemLimit", memBytesLimit);
						continue;
					}

					if (bytes > FLOW_KNOBS->PACKET_WARNING) {
						TraceEvent(!g_network->isSimulated() ? SevWarnAlways : SevWarn, "LargeTransaction")
						    .suppressFor(1.0)
						    .detail("Size", bytes)
						    .detail("Client", req.reply.getEndpoint().getPrimaryAddress());
					}

					if (!verifyTenantPrefix(commitData, req)) {
						++commitData->stats.txnCommitErrors;
						req.reply.sendError(illegal_tenant_access());
						continue;
					}

					Optional<TenantNameRef> const& tenantName = req.tenantInfo.name;
					if (SERVER_KNOBS->STORAGE_QUOTA_ENABLED && !req.bypassStorageQuota() && tenantName.present() &&
					    commitData->tenantsOverStorageQuota.count(tenantName.get()) > 0) {
						req.reply.sendError(storage_quota_exceeded());
						continue;
					}

					++commitData->stats.txnCommitIn;

					if (req.debugID.present()) {
						g_traceBatch.addEvent("CommitDebug", req.debugID.get().first(), "CommitProxyServer.batcher");
					}

					if (!batch.size()) {
						if (now() - lastBatch > commitData->commitBatchInterval) {
							timeout = delayJittered(SERVER_KNOBS->COMMIT_TRANSACTION_BATCH_INTERVAL_FROM_IDLE,
							                        TaskPriority::ProxyCommitBatcher);
						} else {
							timeout = delayJittered(commitData->commitBatchInterval - (now() - lastBatch),
							                        TaskPriority::ProxyCommitBatcher);
						}
					}

					if ((batchBytes + bytes > CLIENT_KNOBS->TRANSACTION_SIZE_LIMIT || req.firstInBatch()) &&
					    batch.size()) {
						commitData->triggerCommit.set(false);
						out.send({ std::move(batch), batchBytes });
						lastBatch = now();
						timeout = delayJittered(commitData->commitBatchInterval, TaskPriority::ProxyCommitBatcher);
						batch.clear();
						batchBytes = 0;
					}

					batch.push_back(req);
					batchBytes += bytes;
					commitData->commitBatchesMemBytesCount += bytes;
				}
				when(wait(timeout)) {}
				when(wait(commitData->triggerCommit.onChange())) {
					ASSERT(commitData->triggerCommit.get());
					double commitTime = lastBatch + SERVER_KNOBS->COMMIT_TRIGGER_DELAY;
					if (now() > commitTime) {
						break;
					}

					timeout = timeout || delayJittered(commitTime - now(), TaskPriority::ProxyCommitBatcher);
				}
			}
		}
		commitData->triggerCommit.set(false);
		out.send({ std::move(batch), batchBytes });
		lastBatch = now();
	}
}

void createWhitelistBinPathVec(const std::string& binPath, std::vector<Standalone<StringRef>>& binPathVec) {
	TraceEvent(SevDebug, "BinPathConverter").detail("Input", binPath);
	StringRef input(binPath);
	while (input != StringRef()) {
		StringRef token = input.eat(","_sr);
		if (token != StringRef()) {
			const uint8_t* ptr = token.begin();
			while (ptr != token.end() && *ptr == ' ') {
				ptr++;
			}
			if (ptr != token.end()) {
				Standalone<StringRef> newElement(token.substr(ptr - token.begin()));
				TraceEvent(SevDebug, "BinPathItem").detail("Element", newElement);
				binPathVec.push_back(newElement);
			}
		}
	}
	return;
}

bool isWhitelisted(const std::vector<Standalone<StringRef>>& binPathVec, StringRef binPath) {
	TraceEvent("BinPath").detail("Value", binPath);
	for (const auto& item : binPathVec) {
		TraceEvent("Element").detail("Value", item);
	}
	return std::find(binPathVec.begin(), binPathVec.end(), binPath) != binPathVec.end();
}

ACTOR Future<Void> addBackupMutations(ProxyCommitData* self,
                                      const std::map<Key, MutationListRef>* logRangeMutations,
                                      LogPushData* toCommit,
                                      Version commitVersion,
                                      double* computeDuration,
                                      double* computeStart) {
	state std::map<Key, MutationListRef>::const_iterator logRangeMutation = logRangeMutations->cbegin();
	state int32_t version = commitVersion / CLIENT_KNOBS->LOG_RANGE_BLOCK_SIZE;
	state int yieldBytes = 0;
	state BinaryWriter valueWriter(Unversioned());

	toCommit->addTransactionInfo(SpanContext());

	// Serialize the log range mutations within the map
	for (; logRangeMutation != logRangeMutations->cend(); ++logRangeMutation) {
		// FIXME: this is re-implementing the serialize function of MutationListRef in order to have a yield
		valueWriter = BinaryWriter(IncludeVersion(ProtocolVersion::withBackupMutations()));
		valueWriter << logRangeMutation->second.totalSize();

		state MutationListRef::Blob* blobIter = logRangeMutation->second.blob_begin;
		while (blobIter) {
			if (yieldBytes > SERVER_KNOBS->DESIRED_TOTAL_BYTES) {
				yieldBytes = 0;
				if (g_network->check_yield(TaskPriority::ProxyCommitYield1)) {
					*computeDuration += g_network->timer() - *computeStart;
					wait(delay(0, TaskPriority::ProxyCommitYield1));
					*computeStart = g_network->timer();
				}
			}
			valueWriter.serializeBytes(blobIter->data);
			yieldBytes += blobIter->data.size();
			blobIter = blobIter->next;
		}

		Key val = valueWriter.toValue();

		BinaryWriter wr(Unversioned());

		// Serialize the log destination
		wr.serializeBytes(logRangeMutation->first);

		// Write the log keys and version information
		wr << (uint8_t)hashlittle(&version, sizeof(version), 0);
		wr << bigEndian64(commitVersion);

		MutationRef backupMutation;
		backupMutation.type = MutationRef::SetValue;
		uint32_t* partBuffer = nullptr;

		for (int part = 0; part * CLIENT_KNOBS->MUTATION_BLOCK_SIZE < val.size(); part++) {

			// Assign the second parameter as the part
			backupMutation.param2 = val.substr(
			    part * CLIENT_KNOBS->MUTATION_BLOCK_SIZE,
			    std::min(val.size() - part * CLIENT_KNOBS->MUTATION_BLOCK_SIZE, CLIENT_KNOBS->MUTATION_BLOCK_SIZE));

			// Write the last part of the mutation to the serialization, if the buffer is not defined
			if (!partBuffer) {
				// Serialize the part to the writer
				wr << bigEndian32(part);

				// Define the last buffer part
				partBuffer = (uint32_t*)((char*)wr.getData() + wr.getLength() - sizeof(uint32_t));
			} else {
				*partBuffer = bigEndian32(part);
			}

			// Define the mutation type and and location
			backupMutation.param1 = wr.toValue();
			ASSERT(backupMutation.param1.startsWith(
			    logRangeMutation->first)); // We are writing into the configured destination

			auto& tags = self->tagsForKey(backupMutation.param1);
			toCommit->addTags(tags);
			toCommit->writeTypedMessage(backupMutation);

			//			if (DEBUG_MUTATION("BackupProxyCommit", commitVersion, backupMutation)) {
			//				TraceEvent("BackupProxyCommitTo", self->dbgid).detail("To",
			// describe(tags)).detail("BackupMutation", backupMutation.toString())
			// .detail("BackupMutationSize", val.size()).detail("Version", commitVersion).detail("DestPath",
			// logRangeMutation.first) 					.detail("PartIndex", part).detail("PartIndexEndian",
			// bigEndian32(part)).detail("PartData", backupMutation.param1);
			//			}
		}
	}
	return Void();
}

ACTOR Future<Void> releaseResolvingAfter(ProxyCommitData* self, Future<Void> releaseDelay, int64_t localBatchNumber) {
	wait(releaseDelay);
	ASSERT(self->latestLocalCommitBatchResolving.get() == localBatchNumber - 1);
	self->latestLocalCommitBatchResolving.set(localBatchNumber);
	return Void();
}

ACTOR static Future<ResolveTransactionBatchReply> trackResolutionMetrics(Reference<Histogram> dist,
                                                                         Future<ResolveTransactionBatchReply> in) {
	state double startTime = now();
	ResolveTransactionBatchReply reply = wait(in);
	dist->sampleSeconds(now() - startTime);
	return reply;
}

namespace CommitBatch {

struct CommitBatchContext {
	using StoreCommit_t = std::vector<std::pair<Future<LogSystemDiskQueueAdapter::CommitMessage>, Future<Void>>>;

	ProxyCommitData* const pProxyCommitData;
	std::vector<CommitTransactionRequest> trs;
	int currentBatchMemBytesCount;

	double startTime;

	Optional<UID> debugID;

	bool forceRecovery = false;
	bool rejected = false; // If rejected due to long queue length

	int64_t localBatchNumber;
	LogPushData toCommit;

	int batchOperations = 0;

	Span span;

	int64_t batchBytes = 0;

	int latencyBucket = 0;

	Version commitVersion;
	Version prevVersion;

	int64_t maxTransactionBytes;
	std::vector<std::vector<int>> transactionResolverMap;
	std::vector<std::vector<std::vector<int>>> txReadConflictRangeIndexMap;

	Future<Void> releaseDelay;
	Future<Void> releaseFuture;

	std::vector<ResolveTransactionBatchReply> resolution;

	double computeStart;
	double computeDuration = 0;

	Arena arena;

	/// true if the batch is the 1st batch for this proxy, additional metadata
	/// processing is involved for this batch.
	bool isMyFirstBatch;
	bool firstStateMutations;

	Optional<Value> previousCoordinators;

	StoreCommit_t storeCommits;

	std::vector<uint8_t> committed;

	Optional<Key> lockedKey;
	bool locked;

	int commitCount = 0;

	std::vector<int> nextTr;

	bool lockedAfter;

	Optional<Value> metadataVersionAfter;

	int mutationCount = 0;
	int mutationBytes = 0;

	std::map<Key, MutationListRef> logRangeMutations;
	Arena logRangeMutationsArena;

	int transactionNum = 0;
	int yieldBytes = 0;

	LogSystemDiskQueueAdapter::CommitMessage msg;

	Future<Version> loggingComplete;

	double commitStartTime;

	std::unordered_map<uint16_t, Version> tpcvMap; // obtained from resolver
	std::set<Tag> writtenTags; // final set tags written to in the batch
	std::set<Tag> writtenTagsPreResolution; // tags written to in the batch not including any changes from the resolver.

	// Cipher keys to be used to encrypt mutations
	std::unordered_map<EncryptCipherDomainId, Reference<BlobCipherKey>> cipherKeys;

	IdempotencyIdKVBuilder idempotencyKVBuilder;

	CommitBatchContext(ProxyCommitData*, const std::vector<CommitTransactionRequest>*, const int);

	void setupTraceBatch();

	std::set<Tag> getWrittenTagsPreResolution();

private:
	void evaluateBatchSize();
};

std::set<Tag> CommitBatchContext::getWrittenTagsPreResolution() {
	std::set<Tag> transactionTags;
	std::vector<Tag> cacheVector = { cacheTag };
	for (int transactionNum = 0; transactionNum < trs.size(); transactionNum++) {
		int mutationNum = 0;
		VectorRef<MutationRef>* pMutations = &trs[transactionNum].transaction.mutations;
		for (; mutationNum < pMutations->size(); mutationNum++) {
			auto& m = (*pMutations)[mutationNum];
			if (isSingleKeyMutation((MutationRef::Type)m.type)) {
				auto& tags = pProxyCommitData->tagsForKey(m.param1);
				transactionTags.insert(tags.begin(), tags.end());
				if (pProxyCommitData->cacheInfo[m.param1]) {
					transactionTags.insert(cacheTag);
				}
			} else if (m.type == MutationRef::ClearRange) {
				KeyRangeRef clearRange(KeyRangeRef(m.param1, m.param2));
				auto ranges = pProxyCommitData->keyInfo.intersectingRanges(clearRange);
				auto firstRange = ranges.begin();
				++firstRange;
				if (firstRange == ranges.end()) {
					std::set<Tag> filteredTags;
					ranges.begin().value().populateTags();
					filteredTags.insert(ranges.begin().value().tags.begin(), ranges.begin().value().tags.end());
					transactionTags.insert(ranges.begin().value().tags.begin(), ranges.begin().value().tags.end());
				} else {
					std::set<Tag> allSources;
					for (auto r : ranges) {
						r.value().populateTags();
						allSources.insert(r.value().tags.begin(), r.value().tags.end());
						transactionTags.insert(r.value().tags.begin(), r.value().tags.end());
					}
				}
				if (pProxyCommitData->needsCacheTag(clearRange)) {
					transactionTags.insert(cacheTag);
				}
			} else {
				UNREACHABLE();
			}
		}
	}

	return transactionTags;
}

CommitBatchContext::CommitBatchContext(ProxyCommitData* const pProxyCommitData_,
                                       const std::vector<CommitTransactionRequest>* trs_,
                                       const int currentBatchMemBytesCount)
  : pProxyCommitData(pProxyCommitData_), trs(std::move(*const_cast<std::vector<CommitTransactionRequest>*>(trs_))),
    currentBatchMemBytesCount(currentBatchMemBytesCount), startTime(g_network->now()),
    localBatchNumber(++pProxyCommitData->localCommitBatchesStarted),
    toCommit(pProxyCommitData->logSystem, pProxyCommitData->localTLogCount), span("MP:commitBatch"_loc),
    committed(trs.size()) {

	evaluateBatchSize();

	if (batchOperations != 0) {
		latencyBucket =
		    std::min<int>(SERVER_KNOBS->PROXY_COMPUTE_BUCKETS - 1,
		                  SERVER_KNOBS->PROXY_COMPUTE_BUCKETS * batchBytes /
		                      (batchOperations * (CLIENT_KNOBS->VALUE_SIZE_LIMIT + CLIENT_KNOBS->KEY_SIZE_LIMIT)));
	}

	// since we are using just the former to limit the number of versions actually in flight!
	ASSERT(SERVER_KNOBS->MAX_READ_TRANSACTION_LIFE_VERSIONS <= SERVER_KNOBS->MAX_VERSIONS_IN_FLIGHT);
}

void CommitBatchContext::setupTraceBatch() {
	for (const auto& tr : trs) {
		if (tr.debugID.present()) {
			if (!debugID.present()) {
				debugID = nondeterministicRandom()->randomUniqueID();
			}

			g_traceBatch.addAttach("CommitAttachID", tr.debugID.get().first(), debugID.get().first());
		}
		span.addLink(tr.spanContext);
	}

	if (debugID.present()) {
		g_traceBatch.addEvent("CommitDebug", debugID.get().first(), "CommitProxyServer.commitBatch.Before");
	}
}

void CommitBatchContext::evaluateBatchSize() {
	for (const auto& tr : trs) {
		const auto& mutations = tr.transaction.mutations;
		batchOperations += mutations.size();
		batchBytes += mutations.expectedSize();
	}
}

// Try to identify recovery transaction and backup's apply mutations (blind writes).
// Both cannot be rejected and are approximated by looking at first mutation
// starting with 0xff.
bool canReject(const std::vector<CommitTransactionRequest>& trs) {
	for (const auto& tr : trs) {
		if (tr.transaction.mutations.empty())
			continue;
		if (!tr.tenantInfo.hasTenant() &&
		    (tr.transaction.mutations[0].param1.startsWith("\xff"_sr) || tr.transaction.read_conflict_ranges.empty())) {
			return false;
		}
	}
	return true;
}

double computeReleaseDelay(CommitBatchContext* self, double latencyBucket) {
	return std::min(SERVER_KNOBS->MAX_PROXY_COMPUTE,
	                self->batchOperations * self->pProxyCommitData->commitComputePerOperation[latencyBucket]);
}

ACTOR Future<Void> preresolutionProcessing(CommitBatchContext* self) {

	state ProxyCommitData* const pProxyCommitData = self->pProxyCommitData;
	state std::vector<CommitTransactionRequest>& trs = self->trs;
	state const int64_t localBatchNumber = self->localBatchNumber;
	state const int latencyBucket = self->latencyBucket;
	state const Optional<UID>& debugID = self->debugID;
	state Span span("MP:preresolutionProcessing"_loc, self->span.context);
	state double timeStart = now();

	if (self->localBatchNumber - self->pProxyCommitData->latestLocalCommitBatchResolving.get() >
	        SERVER_KNOBS->RESET_MASTER_BATCHES &&
	    now() - self->pProxyCommitData->lastMasterReset > SERVER_KNOBS->RESET_MASTER_DELAY) {
		TraceEvent(SevWarnAlways, "ResetMasterNetwork", self->pProxyCommitData->dbgid)
		    .detail("CurrentBatch", self->localBatchNumber)
		    .detail("InProcessBatch", self->pProxyCommitData->latestLocalCommitBatchResolving.get());
		FlowTransport::transport().resetConnection(self->pProxyCommitData->master.address());
		self->pProxyCommitData->lastMasterReset = now();
	}

	// Pre-resolution the commits
	CODE_PROBE(pProxyCommitData->latestLocalCommitBatchResolving.get() < localBatchNumber - 1, "Wait for local batch");
	wait(pProxyCommitData->latestLocalCommitBatchResolving.whenAtLeast(localBatchNumber - 1));
	pProxyCommitData->stats.computeLatency.addMeasurement(now() - timeStart);
	double queuingDelay = g_network->now() - timeStart;
	pProxyCommitData->stats.commitBatchQueuingDist->sampleSeconds(queuingDelay);
	if ((queuingDelay > (double)SERVER_KNOBS->MAX_READ_TRANSACTION_LIFE_VERSIONS / SERVER_KNOBS->VERSIONS_PER_SECOND ||
	     (g_network->isSimulated() && BUGGIFY_WITH_PROB(0.01))) &&
	    SERVER_KNOBS->PROXY_REJECT_BATCH_QUEUED_TOO_LONG && canReject(trs)) {
		// Disabled for the recovery transaction. otherwise, recovery can't finish and keeps doing more recoveries.
		CODE_PROBE(true, "Reject transactions in the batch");
		TraceEvent(g_network->isSimulated() ? SevInfo : SevWarnAlways, "ProxyReject", pProxyCommitData->dbgid)
		    .suppressFor(0.1)
		    .detail("QDelay", queuingDelay)
		    .detail("Transactions", trs.size())
		    .detail("BatchNumber", localBatchNumber);
		ASSERT(pProxyCommitData->latestLocalCommitBatchResolving.get() == localBatchNumber - 1);
		pProxyCommitData->latestLocalCommitBatchResolving.set(localBatchNumber);

		wait(pProxyCommitData->latestLocalCommitBatchLogging.whenAtLeast(localBatchNumber - 1));
		ASSERT(pProxyCommitData->latestLocalCommitBatchLogging.get() == localBatchNumber - 1);
		pProxyCommitData->latestLocalCommitBatchLogging.set(localBatchNumber);
		for (const auto& tr : trs) {
			tr.reply.sendError(transaction_too_old());
		}
		++pProxyCommitData->stats.commitBatchOut;
		pProxyCommitData->stats.txnCommitOut += trs.size();
		pProxyCommitData->stats.txnRejectedForQueuedTooLong += trs.size();
		self->rejected = true;
		return Void();
	}

	self->releaseDelay = delay(computeReleaseDelay(self, latencyBucket), TaskPriority::ProxyMasterVersionReply);

	if (debugID.present()) {
		g_traceBatch.addEvent(
		    "CommitDebug", debugID.get().first(), "CommitProxyServer.commitBatch.GettingCommitVersion");
	}

	if (SERVER_KNOBS->ENABLE_VERSION_VECTOR_TLOG_UNICAST) {
		self->writtenTagsPreResolution = self->getWrittenTagsPreResolution();
	}
	GetCommitVersionRequest req(span.context,
	                            pProxyCommitData->commitVersionRequestNumber++,
	                            pProxyCommitData->mostRecentProcessedRequestNumber,
	                            pProxyCommitData->dbgid);
	state double beforeGettingCommitVersion = now();
	GetCommitVersionReply versionReply = wait(brokenPromiseToNever(
	    pProxyCommitData->master.getCommitVersion.getReply(req, TaskPriority::ProxyMasterVersionReply)));

	pProxyCommitData->mostRecentProcessedRequestNumber = versionReply.requestNum;

	pProxyCommitData->stats.txnCommitVersionAssigned += trs.size();
	pProxyCommitData->stats.lastCommitVersionAssigned = versionReply.version;
	pProxyCommitData->stats.getCommitVersionDist->sampleSeconds(now() - beforeGettingCommitVersion);

	self->commitVersion = versionReply.version;
	self->prevVersion = versionReply.prevVersion;

	//TraceEvent("CPGetVersion", pProxyCommitData->dbgid).detail("Master", pProxyCommitData->master.id().toString()).detail("CommitVersion", self->commitVersion).detail("PrvVersion", self->prevVersion);

	for (auto it : versionReply.resolverChanges) {
		auto rs = pProxyCommitData->keyResolvers.modify(it.range);
		for (auto r = rs.begin(); r != rs.end(); ++r)
			r->value().emplace_back(versionReply.resolverChangesVersion, it.dest);
	}

	//TraceEvent("ProxyGotVer", pProxyContext->dbgid).detail("Commit", commitVersion).detail("Prev", prevVersion);

	if (debugID.present()) {
		g_traceBatch.addEvent("CommitDebug", debugID.get().first(), "CommitProxyServer.commitBatch.GotCommitVersion");
	}

	return Void();
}

namespace {
EncryptCipherDomainId getEncryptDetailsFromMutationRef(ProxyCommitData* commitData, MutationRef m) {
	EncryptCipherDomainId domainId = INVALID_ENCRYPT_DOMAIN_ID;

	// Possible scenarios:
	// 1. Encryption domain (Tenant details) weren't explicitly provided, extract Tenant details using
	// TenantPrefix (first 8 bytes of FDBKey)
	// 2. Encryption domain isn't available, leverage 'default encryption domain'

	if (isSystemKey(m.param1)) {
		// Encryption domain == FDB SystemKeyspace encryption domain
		domainId = SYSTEM_KEYSPACE_ENCRYPT_DOMAIN_ID;
	} else if (commitData->tenantMap.empty() || commitData->encryptMode.mode == EncryptionAtRestMode::CLUSTER_AWARE) {
		// Cluster serves no-tenants; use 'default encryption domain'
	} else if (isSingleKeyMutation((MutationRef::Type)m.type)) {
		ASSERT_NE((MutationRef::Type)m.type, MutationRef::Type::ClearRange);

		if (m.param1.size() >= TenantAPI::PREFIX_SIZE) {
			// Parse mutation key to determine mutation encryption domain
			StringRef prefix = m.param1.substr(0, TenantAPI::PREFIX_SIZE);
			int64_t tenantId = TenantAPI::prefixToId(prefix, EnforceValidTenantId::False);
			if (commitData->tenantMap.count(tenantId)) {
				domainId = tenantId;
			} else {
				// Leverage 'default encryption domain'
			}
		}
	} else {
		// ClearRange is the 'only' MultiKey transaction allowed
		ASSERT_EQ((MutationRef::Type)m.type, MutationRef::Type::ClearRange);

		// FIXME: Handle Clear-range transaction, actions needed:
		// 1. Transaction range can spawn multiple encryption domains (tenants)
		// 2. Transaction can be a multi-key transaction spawning multiple tenants
		// For now fallback to 'default encryption domain'

		CODE_PROBE(true, "ClearRange mutation encryption");
	}

	// Unknown tenant, fallback to fdb default encryption domain
	if (domainId == INVALID_ENCRYPT_DOMAIN_ID) {
		domainId = FDB_DEFAULT_ENCRYPT_DOMAIN_ID;

		CODE_PROBE(true, "Default domain mutation encryption");
	}

	return domainId;
}

} // namespace

ACTOR Future<Void> getResolution(CommitBatchContext* self) {
	state double resolutionStart = now();
	// Sending these requests is the fuzzy border between phase 1 and phase 2; it could conceivably overlap with
	// resolution processing but is still using CPU
	state ProxyCommitData* pProxyCommitData = self->pProxyCommitData;
	std::vector<CommitTransactionRequest>& trs = self->trs;
	state Span span("MP:getResolution"_loc, self->span.context);

	ResolutionRequestBuilder requests(
	    pProxyCommitData, self->commitVersion, self->prevVersion, pProxyCommitData->version.get(), span);
	int conflictRangeCount = 0;
	self->maxTransactionBytes = 0;
	for (int t = 0; t < trs.size(); t++) {
		requests.addTransaction(trs[t], self->commitVersion, t);
		conflictRangeCount +=
		    trs[t].transaction.read_conflict_ranges.size() + trs[t].transaction.write_conflict_ranges.size();
		//TraceEvent("MPTransactionDump", self->dbgid).detail("Snapshot", trs[t].transaction.read_snapshot);
		// for(auto& m : trs[t].transaction.mutations)
		self->maxTransactionBytes = std::max<int64_t>(self->maxTransactionBytes, trs[t].transaction.expectedSize());
		//	TraceEvent("MPTransactionsDump", self->dbgid).detail("Mutation", m.toString());
	}
	pProxyCommitData->stats.conflictRanges += conflictRangeCount;

	for (int r = 1; r < pProxyCommitData->resolvers.size(); r++)
		ASSERT(requests.requests[r].txnStateTransactions.size() == requests.requests[0].txnStateTransactions.size());

	pProxyCommitData->stats.txnCommitResolving += trs.size();
	std::vector<Future<ResolveTransactionBatchReply>> replies;
	for (int r = 0; r < pProxyCommitData->resolvers.size(); r++) {
		requests.requests[r].debugID = self->debugID;
		requests.requests[r].writtenTags = self->writtenTagsPreResolution;
		replies.push_back(trackResolutionMetrics(pProxyCommitData->stats.resolverDist[r],
		                                         brokenPromiseToNever(pProxyCommitData->resolvers[r].resolve.getReply(
		                                             requests.requests[r], TaskPriority::ProxyResolverReply))));
	}

	self->transactionResolverMap.swap(requests.transactionResolverMap);
	// Used to report conflicting keys
	self->txReadConflictRangeIndexMap.swap(requests.txReadConflictRangeIndexMap);

	// Fetch cipher keys if needed.
	state Future<std::unordered_map<EncryptCipherDomainId, Reference<BlobCipherKey>>> getCipherKeys;
	if (pProxyCommitData->encryptMode.isEncryptionEnabled()) {
		static const std::unordered_set<EncryptCipherDomainId> defaultDomainIds = { SYSTEM_KEYSPACE_ENCRYPT_DOMAIN_ID,
			                                                                        ENCRYPT_HEADER_DOMAIN_ID,
			                                                                        FDB_DEFAULT_ENCRYPT_DOMAIN_ID };
		std::unordered_set<EncryptCipherDomainId> encryptDomainIds = defaultDomainIds;
		// For cluster aware encryption only the default domain id is needed
		if (pProxyCommitData->encryptMode.mode == EncryptionAtRestMode::DOMAIN_AWARE) {
			for (int t = 0; t < trs.size(); t++) {
				TenantInfo const& tenantInfo = trs[t].tenantInfo;
				int64_t tenantId = tenantInfo.tenantId;
				Optional<TenantNameRef> const& tenantName = tenantInfo.name;
				if (tenantId != TenantInfo::INVALID_TENANT) {
					ASSERT(tenantName.present());
					encryptDomainIds.emplace(tenantId);
				} else {
					// Optimization: avoid enumerating mutations if cluster only serves default encryption domains
					if (pProxyCommitData->tenantMap.size() > 0) {
						for (auto m : trs[t].transaction.mutations) {
							EncryptCipherDomainId domainId = getEncryptDetailsFromMutationRef(pProxyCommitData, m);
							encryptDomainIds.emplace(domainId);
						}
					} else {
						// Ensure default encryption domain-ids are present.
						ASSERT_EQ(encryptDomainIds.count(SYSTEM_KEYSPACE_ENCRYPT_DOMAIN_ID), 1);
						ASSERT_EQ(encryptDomainIds.count(FDB_DEFAULT_ENCRYPT_DOMAIN_ID), 1);
					}
				}
			}
		}
		getCipherKeys = getLatestEncryptCipherKeys(pProxyCommitData->db, encryptDomainIds, BlobCipherMetrics::TLOG);
	}

	self->releaseFuture = releaseResolvingAfter(pProxyCommitData, self->releaseDelay, self->localBatchNumber);

	if (self->localBatchNumber - self->pProxyCommitData->latestLocalCommitBatchLogging.get() >
	        SERVER_KNOBS->RESET_RESOLVER_BATCHES &&
	    now() - self->pProxyCommitData->lastResolverReset > SERVER_KNOBS->RESET_RESOLVER_DELAY) {
		for (int r = 0; r < self->pProxyCommitData->resolvers.size(); r++) {
			TraceEvent(SevWarnAlways, "ResetResolverNetwork", self->pProxyCommitData->dbgid)
			    .detail("PeerAddr", self->pProxyCommitData->resolvers[r].address())
			    .detail("CurrentBatch", self->localBatchNumber)
			    .detail("InProcessBatch", self->pProxyCommitData->latestLocalCommitBatchLogging.get());
			FlowTransport::transport().resetConnection(self->pProxyCommitData->resolvers[r].address());
		}
		self->pProxyCommitData->lastResolverReset = now();
	}

	// Wait for the final resolution
	std::vector<ResolveTransactionBatchReply> resolutionResp = wait(getAll(replies));
	self->resolution.swap(*const_cast<std::vector<ResolveTransactionBatchReply>*>(&resolutionResp));

	self->pProxyCommitData->stats.resolutionDist->sampleSeconds(now() - resolutionStart);
	if (self->debugID.present()) {
		g_traceBatch.addEvent(
		    "CommitDebug", self->debugID.get().first(), "CommitProxyServer.commitBatch.AfterResolution");
	}
	if (pProxyCommitData->encryptMode.isEncryptionEnabled()) {
		std::unordered_map<EncryptCipherDomainId, Reference<BlobCipherKey>> cipherKeys = wait(getCipherKeys);
		self->cipherKeys = cipherKeys;
	}

	return Void();
}

void assertResolutionStateMutationsSizeConsistent(const std::vector<ResolveTransactionBatchReply>& resolution) {
	for (int r = 1; r < resolution.size(); r++) {
		ASSERT(resolution[r].stateMutations.size() == resolution[0].stateMutations.size());
		if (SERVER_KNOBS->ENABLE_VERSION_VECTOR_TLOG_UNICAST) {
			ASSERT_EQ(resolution[0].tpcvMap.size(), resolution[r].tpcvMap.size());
		}
		for (int s = 0; s < resolution[r].stateMutations.size(); s++) {
			ASSERT(resolution[r].stateMutations[s].size() == resolution[0].stateMutations[s].size());
		}
	}
}

inline int64_t extractTenantIdFromKeyRef(StringRef s) {
	if (s.size() < TenantAPI::PREFIX_SIZE) {
		return TenantInfo::INVALID_TENANT;
	}
	// Parse mutation key to determine tenant prefix
	StringRef prefix = s.substr(0, TenantAPI::PREFIX_SIZE);
	return TenantAPI::prefixToId(prefix, EnforceValidTenantId::False);
}

int64_t extractTenantIdFromSingleKeyMutation(MutationRef m) {
	ASSERT(!isSystemKey(m.param1));

	// The first 8 bytes of the key of this OP is also an 8-byte number
	if (m.type == MutationRef::SetVersionstampedKey && m.param1.size() >= 4 && parseVersionstampOffset(m.param1) < 8) {
		return TenantInfo::INVALID_TENANT;
	}

	ASSERT(isSingleKeyMutation((MutationRef::Type)m.type));

	return extractTenantIdFromKeyRef(m.param1);
}

// Return true if a single-key mutation is associated with a valid tenant id or a system key
bool validTenantAccess(MutationRef m) {
	if (isSystemKey(m.param1))
		return true;

	if (isSingleKeyMutation((MutationRef::Type)m.type)) {
		auto tenantId = extractTenantIdFromSingleKeyMutation(m);
		// throw exception for invalid raw access
		if (tenantId == TenantInfo::INVALID_TENANT) {
			return false;
		}
	} else {
		// For clear range, we allow raw access
		ASSERT_EQ(m.type, MutationRef::Type::ClearRange);
		auto beginTenantId = extractTenantIdFromKeyRef(m.param1);
		auto endTenantId = extractTenantIdFromKeyRef(m.param2);
		CODE_PROBE(beginTenantId != endTenantId, "Clear Range raw access or cross multiple tenants");
	}
	return true;
}

// Compute and apply "metadata" effects of each other proxy's most recent batch
void applyMetadataEffect(CommitBatchContext* self) {
	bool initialState = self->isMyFirstBatch;
	self->firstStateMutations = self->isMyFirstBatch;
	for (int versionIndex = 0; versionIndex < self->resolution[0].stateMutations.size(); versionIndex++) {
		// pProxyCommitData->logAdapter->setNextVersion( ??? );  << Ideally we would be telling the log adapter that the
		// pushes in this commit will be in the version at which these state mutations were committed by another proxy,
		// but at present we don't have that information here.  So the disk queue may be unnecessarily conservative
		// about popping.

		for (int transactionIndex = 0;
		     transactionIndex < self->resolution[0].stateMutations[versionIndex].size() && !self->forceRecovery;
		     transactionIndex++) {
			bool committed = true;
			for (int resolver = 0; resolver < self->resolution.size(); resolver++) {
				committed =
				    committed && self->resolution[resolver].stateMutations[versionIndex][transactionIndex].committed;
			}

			if (committed) {
				for (auto mutation : self->resolution[0].stateMutations[versionIndex][transactionIndex].mutations) {
					if (!validTenantAccess(mutation)) {
						committed = false;
						break;
					}
				}
			}

			if (committed) {
				// Note: since we are not to commit, we don't need to pass cipherKeys for encryption.
				applyMetadataMutations(SpanContext(),
				                       *self->pProxyCommitData,
				                       self->arena,
				                       self->pProxyCommitData->logSystem,
				                       self->resolution[0].stateMutations[versionIndex][transactionIndex].mutations,
				                       /* pToCommit= */ nullptr,
				                       /* pCipherKeys= */ nullptr,
				                       EncryptionAtRestMode::DISABLED,
				                       self->forceRecovery,
				                       /* version= */ self->commitVersion,
				                       /* popVersion= */ 0,
				                       /* initialCommit */ false,
				                       /* provisionalCommitProxy */ self->pProxyCommitData->provisional);
			}

			if (self->resolution[0].stateMutations[versionIndex][transactionIndex].mutations.size() &&
			    self->firstStateMutations) {
				ASSERT(committed);
				self->firstStateMutations = false;
				self->forceRecovery = false;
			}
		}

		// These changes to txnStateStore will be committed by the other proxy, so we simply discard the commit message
		auto fcm = self->pProxyCommitData->logAdapter->getCommitMessage();
		self->storeCommits.emplace_back(fcm, self->pProxyCommitData->txnStateStore->commit());

		if (initialState) {
			initialState = false;
			self->forceRecovery = false;
			self->pProxyCommitData->txnStateStore->resyncLog();

			for (auto& p : self->storeCommits) {
				ASSERT(!p.second.isReady());
				p.first.get().acknowledge.send(Void());
				ASSERT(p.second.isReady());
			}
			self->storeCommits.clear();
		}
	}
}

/// Determine which transactions actually committed (conservatively) by combining results from the resolvers
void determineCommittedTransactions(CommitBatchContext* self) {
	auto pProxyCommitData = self->pProxyCommitData;
	const auto& trs = self->trs;

	ASSERT(self->transactionResolverMap.size() == self->committed.size());
	// For each commitTransactionRef, it is only sent to resolvers specified in transactionResolverMap
	// Thus, we use this nextTr to track the correct transaction index on each resolver.
	self->nextTr.resize(self->resolution.size());
	for (int t = 0; t < trs.size(); t++) {
		uint8_t commit = ConflictBatch::TransactionCommitted;
		for (int r : self->transactionResolverMap[t]) {
			commit = std::min(self->resolution[r].committed[self->nextTr[r]++], commit);
		}
		self->committed[t] = commit;
	}
	for (int r = 0; r < self->resolution.size(); r++)
		ASSERT(self->nextTr[r] == self->resolution[r].committed.size());

	pProxyCommitData->logAdapter->setNextVersion(self->commitVersion);

	self->lockedKey = pProxyCommitData->txnStateStore->readValue(databaseLockedKey).get();
	self->locked = self->lockedKey.present() && self->lockedKey.get().size();

	const Optional<Value> mustContainSystemKey =
	    pProxyCommitData->txnStateStore->readValue(mustContainSystemMutationsKey).get();
	if (mustContainSystemKey.present() && mustContainSystemKey.get().size()) {
		for (int t = 0; t < trs.size(); t++) {
			if (self->committed[t] == ConflictBatch::TransactionCommitted) {
				bool foundSystem = false;
				for (auto& m : trs[t].transaction.mutations) {
					if ((m.type == MutationRef::ClearRange ? m.param2 : m.param1) >= nonMetadataSystemKeys.end) {
						foundSystem = true;
						break;
					}
				}
				if (!foundSystem) {
					self->committed[t] = ConflictBatch::TransactionConflict;
				}
			}
		}
	}
}

<<<<<<< HEAD
=======
// Return true if a single-key mutation is associated with a valid tenant id or a system key
bool validTenantAccess(MutationRef m) {
	if (isSystemKey(m.param1))
		return true;

	if (isSingleKeyMutation((MutationRef::Type)m.type)) {
		auto tenantId = TenantAPI::extractTenantIdFromMutation(m);
		// throw exception for invalid raw access
		if (tenantId == TenantInfo::INVALID_TENANT) {
			return false;
		}
	} else {
		// For clear range, we allow raw access
		ASSERT_EQ(m.type, MutationRef::Type::ClearRange);
		auto beginTenantId = TenantAPI::extractTenantIdFromKeyRef(m.param1);
		auto endTenantId = TenantAPI::extractTenantIdFromKeyRef(m.param2);
		CODE_PROBE(beginTenantId != endTenantId, "Clear Range raw access or cross multiple tenants");
	}
	return true;
}

>>>>>>> ca4a964d
// Return true if all tenant check pass. Otherwise, return false and send error back
bool validTenantAccess(const CommitTransactionRequest& tr, ProxyCommitData* const pProxyCommitData) {
	bool isValid = checkTenantNoWait(pProxyCommitData, tr.tenantInfo.tenantId, "Commit", true);
	if (!isValid) {
		tr.reply.sendError(tenant_not_found());
		return false;
	}

	// only do the mutation check when the transaction use raw_access option and the tenant mode is required
	if (pProxyCommitData->getTenantMode() != TenantMode::REQUIRED || tr.tenantInfo.hasTenant()) {
		return true;
	}

	for (auto& mutation : tr.transaction.mutations) {
		if (!validTenantAccess(mutation)) {
			tr.reply.sendError(illegal_tenant_access());
			return false;
		}
	}
	return true;
}

// This first pass through committed transactions deals with "metadata" effects (modifications of txnStateStore, changes
// to storage servers' responsibilities)
ACTOR Future<Void> applyMetadataToCommittedTransactions(CommitBatchContext* self) {
	auto pProxyCommitData = self->pProxyCommitData;
	const auto& trs = self->trs;

	int t;
	for (t = 0; t < trs.size() && !self->forceRecovery; t++) {
		if (self->committed[t] == ConflictBatch::TransactionCommitted && (!self->locked || trs[t].isLockAware())) {
			if (!validTenantAccess(trs[t], pProxyCommitData)) {
				self->committed[t] = ConflictBatch::TransactionTenantFailure;
			} else {
				self->commitCount++;
				applyMetadataMutations(trs[t].spanContext,
				                       *pProxyCommitData,
				                       self->arena,
				                       pProxyCommitData->logSystem,
				                       trs[t].transaction.mutations,
				                       SERVER_KNOBS->PROXY_USE_RESOLVER_PRIVATE_MUTATIONS ? nullptr : &self->toCommit,
				                       pProxyCommitData->encryptMode.isEncryptionEnabled() ? &self->cipherKeys
				                                                                           : nullptr,
				                       pProxyCommitData->encryptMode,
				                       self->forceRecovery,
				                       self->commitVersion,
				                       self->commitVersion + 1,
				                       /* initialCommit= */ false,
				                       /* provisionalCommitProxy */ self->pProxyCommitData->provisional);
			}

			if (self->firstStateMutations) {
				ASSERT(self->committed[t] == ConflictBatch::TransactionCommitted);
				self->firstStateMutations = false;
				self->forceRecovery = false;
			}
		}
	}

	if (self->forceRecovery) {
		for (; t < trs.size(); t++)
			self->committed[t] = ConflictBatch::TransactionConflict;
		TraceEvent(SevWarn, "RestartingTxnSubsystem", pProxyCommitData->dbgid).detail("Stage", "AwaitCommit");
	}
	if (SERVER_KNOBS->PROXY_USE_RESOLVER_PRIVATE_MUTATIONS) {
		// Resolver also calculates forceRecovery and only applies metadata mutations
		// in the same set of transactions as this proxy.
		ResolveTransactionBatchReply& reply = self->resolution[0];
		self->toCommit.setMutations(reply.privateMutationCount, reply.privateMutations);
		if (SERVER_KNOBS->ENABLE_VERSION_VECTOR_TLOG_UNICAST) {
			// TraceEvent("ResolverReturn").detail("ReturnTags",reply.writtenTags).detail("TPCVsize",reply.tpcvMap.size()).detail("ReqTags",self->writtenTagsPreResolution);
			self->tpcvMap = reply.tpcvMap;
		}
		self->toCommit.addWrittenTags(reply.writtenTags);
	}

	self->lockedKey = pProxyCommitData->txnStateStore->readValue(databaseLockedKey).get();
	self->lockedAfter = self->lockedKey.present() && self->lockedKey.get().size();

	self->metadataVersionAfter = pProxyCommitData->txnStateStore->readValue(metadataVersionKey).get();

	auto fcm = pProxyCommitData->logAdapter->getCommitMessage();
	self->storeCommits.emplace_back(fcm, pProxyCommitData->txnStateStore->commit());
	pProxyCommitData->version.set(self->commitVersion);
	if (!pProxyCommitData->validState.isSet())
		pProxyCommitData->validState.send(Void());
	ASSERT(self->commitVersion);

	if (!self->isMyFirstBatch &&
	    pProxyCommitData->txnStateStore->readValue(coordinatorsKey).get().get() != self->previousCoordinators.get()) {
		wait(brokenPromiseToNever(pProxyCommitData->db->get().clusterInterface.changeCoordinators.getReply(
		    ChangeCoordinatorsRequest(pProxyCommitData->txnStateStore->readValue(coordinatorsKey).get().get(),
		                              self->pProxyCommitData->master.id()))));
		ASSERT(false); // ChangeCoordinatorsRequest should always throw
	}

	return Void();
}

ACTOR Future<WriteMutationRefVar> writeMutationEncryptedMutation(CommitBatchContext* self,
                                                                 int64_t tenantId,
                                                                 const MutationRef* mutation,
                                                                 Optional<MutationRef>* encryptedMutationOpt,
                                                                 Arena* arena) {
	state MutationRef encryptedMutation = encryptedMutationOpt->get();
	state const BlobCipherEncryptHeader* header;

	static_assert(TenantInfo::INVALID_TENANT == INVALID_ENCRYPT_DOMAIN_ID);
	ASSERT(self->pProxyCommitData->encryptMode.isEncryptionEnabled());
	ASSERT(g_network && g_network->isSimulated());

	ASSERT(encryptedMutation.isEncrypted());
	Reference<AsyncVar<ServerDBInfo> const> dbInfo = self->pProxyCommitData->db;
	header = encryptedMutation.encryptionHeader();
	TextAndHeaderCipherKeys cipherKeys = wait(getEncryptCipherKeys(dbInfo, *header, BlobCipherMetrics::TLOG));
	MutationRef decryptedMutation = encryptedMutation.decrypt(cipherKeys, *arena, BlobCipherMetrics::TLOG);

	ASSERT(decryptedMutation.param1 == mutation->param1 && decryptedMutation.param2 == mutation->param2 &&
	       decryptedMutation.type == mutation->type);
	CODE_PROBE(true, "encrypting non-metadata mutations");
	self->toCommit.writeTypedMessage(encryptedMutation);
	return encryptedMutation;
}

ACTOR Future<WriteMutationRefVar> writeMutationFetchEncryptKey(CommitBatchContext* self,
                                                               int64_t tenantId,
                                                               const MutationRef* mutation,
                                                               Arena* arena) {

	state EncryptCipherDomainId domainId = tenantId;
	state MutationRef encryptedMutation;

	static_assert(TenantInfo::INVALID_TENANT == INVALID_ENCRYPT_DOMAIN_ID);
	ASSERT(self->pProxyCommitData->encryptMode.isEncryptionEnabled());
	ASSERT_NE((MutationRef::Type)mutation->type, MutationRef::Type::ClearRange);

	domainId = getEncryptDetailsFromMutationRef(self->pProxyCommitData, *mutation);
	Reference<BlobCipherKey> cipherKey =
	    wait(getLatestEncryptCipherKey(self->pProxyCommitData->db, domainId, BlobCipherMetrics::TLOG));
	self->cipherKeys[domainId] = cipherKey;

	CODE_PROBE(true, "Raw access mutation encryption", probe::decoration::rare);
	ASSERT_NE(domainId, INVALID_ENCRYPT_DOMAIN_ID);
	encryptedMutation = mutation->encrypt(self->cipherKeys, domainId, *arena, BlobCipherMetrics::TLOG);
	self->toCommit.writeTypedMessage(encryptedMutation);
	return encryptedMutation;
}

Future<WriteMutationRefVar> writeMutation(CommitBatchContext* self,
                                          int64_t domainId,
                                          const MutationRef* mutation,
                                          Optional<MutationRef>* encryptedMutationOpt,
                                          Arena* arena) {
	static_assert(TenantInfo::INVALID_TENANT == INVALID_ENCRYPT_DOMAIN_ID);

	// WriteMutation routine is responsible for appending mutations to be persisted in TLog, the operation
	// isn't a 'blocking' operation, except for few cases when Encryption is supported by the cluster such
	// as:
	// 1. Fetch encryption keys to encrypt the mutation.
	// 2. Split ClearRange mutation to respect Encryption domain boundaries.
	// 3. Ensure sanity of already encrypted mutation - simulation limited check.
	//
	// Approach optimizes "fast" path by avoiding alloc/dealloc overhead due to be ACTOR framework support,
	// the penalty happens iff any of above conditions are met. Otherwise, corresponding handle routine (ACTOR
	// compliant) gets invoked ("slow path").

	if (self->pProxyCommitData->encryptMode.isEncryptionEnabled()) {
		if (self->pProxyCommitData->encryptMode.mode == EncryptionAtRestMode::CLUSTER_AWARE) {
			ASSERT(domainId == FDB_DEFAULT_ENCRYPT_DOMAIN_ID || domainId == SYSTEM_KEYSPACE_ENCRYPT_DOMAIN_ID);
		}
		MutationRef encryptedMutation;
		CODE_PROBE(self->pProxyCommitData->getTenantMode() == TenantMode::DISABLED, "using disabled tenant mode");
		CODE_PROBE(self->pProxyCommitData->getTenantMode() == TenantMode::OPTIONAL_TENANT,
		           "using optional tenant mode");
		CODE_PROBE(self->pProxyCommitData->getTenantMode() == TenantMode::REQUIRED, "using required tenant mode");

		if (encryptedMutationOpt && encryptedMutationOpt->present()) {
			CODE_PROBE(true, "using already encrypted mutation");
			encryptedMutation = encryptedMutationOpt->get();
			ASSERT(encryptedMutation.isEncrypted());
			// During simulation check whether the encrypted mutation matches the decrpyted mutation
			if (g_network && g_network->isSimulated()) {
				return writeMutationEncryptedMutation(self, domainId, mutation, encryptedMutationOpt, arena);
			}
		} else {
			if (domainId == INVALID_ENCRYPT_DOMAIN_ID) {
				domainId = getEncryptDetailsFromMutationRef(self->pProxyCommitData, *mutation);
				if (self->cipherKeys.find(domainId) == self->cipherKeys.end()) {
					return writeMutationFetchEncryptKey(self, domainId, mutation, arena);
				}

				CODE_PROBE(true, "Raw access mutation encryption");
			}

			ASSERT_NE(domainId, INVALID_ENCRYPT_DOMAIN_ID);
			encryptedMutation = mutation->encrypt(self->cipherKeys, domainId, *arena, BlobCipherMetrics::TLOG);
		}
		ASSERT(encryptedMutation.isEncrypted());
		CODE_PROBE(true, "encrypting non-metadata mutations");
		self->toCommit.writeTypedMessage(encryptedMutation);
		return std::variant<MutationRef, VectorRef<MutationRef>>{ encryptedMutation };
	} else {
		self->toCommit.writeTypedMessage(*mutation);
		return std::variant<MutationRef, VectorRef<MutationRef>>{ *mutation };
	}
}

/// This second pass through committed transactions assigns the actual mutations to the appropriate storage servers'
/// tags
ACTOR Future<Void> assignMutationsToStorageServers(CommitBatchContext* self) {
	state ProxyCommitData* const pProxyCommitData = self->pProxyCommitData;
	state std::vector<CommitTransactionRequest>& trs = self->trs;

	for (; self->transactionNum < trs.size(); self->transactionNum++) {
		if (!(self->committed[self->transactionNum] == ConflictBatch::TransactionCommitted &&
		      (!self->locked || trs[self->transactionNum].isLockAware()))) {
			continue;
		}

		state bool checkSample = trs[self->transactionNum].commitCostEstimation.present();
		state Optional<ClientTrCommitCostEstimation>* trCost = &trs[self->transactionNum].commitCostEstimation;
		state int mutationNum = 0;
		state VectorRef<MutationRef>* pMutations = &trs[self->transactionNum].transaction.mutations;
		state VectorRef<Optional<MutationRef>>* encryptedMutations =
		    &trs[self->transactionNum].transaction.encryptedMutations;
		ASSERT(encryptedMutations->size() == 0 || encryptedMutations->size() == pMutations->size());
		state int64_t encryptDomain = trs[self->transactionNum].tenantInfo.tenantId;
		if (self->pProxyCommitData->encryptMode.mode == EncryptionAtRestMode::CLUSTER_AWARE &&
		    encryptDomain != SYSTEM_KEYSPACE_ENCRYPT_DOMAIN_ID) {
			encryptDomain = FDB_DEFAULT_ENCRYPT_DOMAIN_ID;
		}

		self->toCommit.addTransactionInfo(trs[self->transactionNum].spanContext);

		for (; mutationNum < pMutations->size(); mutationNum++) {
			if (self->yieldBytes > SERVER_KNOBS->DESIRED_TOTAL_BYTES) {
				self->yieldBytes = 0;
				if (g_network->check_yield(TaskPriority::ProxyCommitYield1)) {
					self->computeDuration += g_network->timer() - self->computeStart;
					wait(delay(0, TaskPriority::ProxyCommitYield1));
					self->computeStart = g_network->timer();
				}
			}

			state MutationRef m = (*pMutations)[mutationNum];
			state Optional<MutationRef> encryptedMutation =
			    encryptedMutations->size() > 0 ? (*encryptedMutations)[mutationNum] : Optional<MutationRef>();
			state Arena arena;
			state MutationRef writtenMutation;
			self->mutationCount++;
			self->mutationBytes += m.expectedSize();
			self->yieldBytes += m.expectedSize();
			ASSERT(!m.isEncrypted());
			// Determine the set of tags (responsible storage servers) for the mutation, splitting it
			// if necessary.  Serialize (splits of) the mutation into the message buffer and add the tags.
			if (isSingleKeyMutation((MutationRef::Type)m.type)) {
				auto& tags = pProxyCommitData->tagsForKey(m.param1);

				// sample single key mutation based on cost
				// the expectation of sampling is every COMMIT_SAMPLE_COST sample once
				if (checkSample) {
					double totalCosts = trCost->get().writeCosts;
					double cost = getWriteOperationCost(m.expectedSize());
					double mul = std::max(1.0, totalCosts / std::max(1.0, (double)CLIENT_KNOBS->COMMIT_SAMPLE_COST));
					ASSERT(totalCosts > 0);
					double prob = mul * cost / totalCosts;

					if (deterministicRandom()->random01() < prob) {
						const auto& storageServers = pProxyCommitData->keyInfo[m.param1].src_info;
						for (const auto& ssInfo : storageServers) {
							auto id = ssInfo->interf.id();
							// scale cost
							cost = cost < CLIENT_KNOBS->COMMIT_SAMPLE_COST ? CLIENT_KNOBS->COMMIT_SAMPLE_COST : cost;
							pProxyCommitData->updateSSTagCost(
							    id, trs[self->transactionNum].tagSet.get(), m, cost / storageServers.size());
						}
					}
				}

				if (pProxyCommitData->singleKeyMutationEvent->enabled) {
					KeyRangeRef shard = pProxyCommitData->keyInfo.rangeContaining(m.param1).range();
					pProxyCommitData->singleKeyMutationEvent->tag1 = (int64_t)tags[0].id;
					pProxyCommitData->singleKeyMutationEvent->tag2 = (int64_t)tags[1].id;
					pProxyCommitData->singleKeyMutationEvent->tag3 = (int64_t)tags[2].id;
					pProxyCommitData->singleKeyMutationEvent->shardBegin = shard.begin;
					pProxyCommitData->singleKeyMutationEvent->shardEnd = shard.end;
					pProxyCommitData->singleKeyMutationEvent->log();
				}

				DEBUG_MUTATION("ProxyCommit", self->commitVersion, m, pProxyCommitData->dbgid).detail("To", tags);
				self->toCommit.addTags(tags);
				if (pProxyCommitData->cacheInfo[m.param1]) {
					self->toCommit.addTag(cacheTag);
				}
				if (encryptedMutation.present()) {
					ASSERT(encryptedMutation.get().isEncrypted());
				}
				WriteMutationRefVar var = wait(writeMutation(self, encryptDomain, &m, &encryptedMutation, &arena));
				// FIXME: Remove assert once ClearRange RAW_ACCESS usecase handling is done
				ASSERT(std::holds_alternative<MutationRef>(var));
				writtenMutation = std::get<MutationRef>(var);
			} else if (m.type == MutationRef::ClearRange) {
				KeyRangeRef clearRange(KeyRangeRef(m.param1, m.param2));
				auto ranges = pProxyCommitData->keyInfo.intersectingRanges(clearRange);
				auto firstRange = ranges.begin();
				++firstRange;
				if (firstRange == ranges.end()) {
					// Fast path
					DEBUG_MUTATION("ProxyCommit", self->commitVersion, m, pProxyCommitData->dbgid)
					    .detail("To", ranges.begin().value().tags);
					ranges.begin().value().populateTags();
					self->toCommit.addTags(ranges.begin().value().tags);

					// check whether clear is sampled
					if (checkSample && !trCost->get().clearIdxCosts.empty() &&
					    trCost->get().clearIdxCosts[0].first == mutationNum) {
						for (const auto& ssInfo : ranges.begin().value().src_info) {
							auto id = ssInfo->interf.id();
							pProxyCommitData->updateSSTagCost(
							    id, trs[self->transactionNum].tagSet.get(), m, trCost->get().clearIdxCosts[0].second);
						}
						trCost->get().clearIdxCosts.pop_front();
					}
				} else {
					CODE_PROBE(true, "A clear range extends past a shard boundary");
					std::set<Tag> allSources;
					for (auto r : ranges) {
						r.value().populateTags();
						allSources.insert(r.value().tags.begin(), r.value().tags.end());

						// check whether clear is sampled
						if (checkSample && !trCost->get().clearIdxCosts.empty() &&
						    trCost->get().clearIdxCosts[0].first == mutationNum) {
							for (const auto& ssInfo : r.value().src_info) {
								auto id = ssInfo->interf.id();
								pProxyCommitData->updateSSTagCost(id,
								                                  trs[self->transactionNum].tagSet.get(),
								                                  m,
								                                  trCost->get().clearIdxCosts[0].second);
							}
							trCost->get().clearIdxCosts.pop_front();
						}
					}

					DEBUG_MUTATION("ProxyCommit", self->commitVersion, m)
					    .detail("Dbgid", pProxyCommitData->dbgid)
					    .detail("To", allSources);
					self->toCommit.addTags(allSources);
				}

				if (pProxyCommitData->needsCacheTag(clearRange)) {
					self->toCommit.addTag(cacheTag);
				}
				WriteMutationRefVar var = wait(writeMutation(self, encryptDomain, &m, &encryptedMutation, &arena));
				// FIXME: Remove assert once ClearRange RAW_ACCESS usecase handling is done
				ASSERT(std::holds_alternative<MutationRef>(var));
				writtenMutation = std::get<MutationRef>(var);
			} else {
				UNREACHABLE();
			}

			if (pProxyCommitData->vecBackupKeys.size() <= 1) {
				continue;
			}

			// Check whether the mutation intersects any legal backup ranges
			// If so, it will be clamped to the intersecting range(s) later
			bool hasCandidateBackupKeys = false;
			if (normalKeys.contains(m.param1) || m.param1 == metadataVersionKey) {
				hasCandidateBackupKeys = true;
			} else if (m.type != MutationRef::Type::ClearRange) {
				hasCandidateBackupKeys = systemBackupMutationMask().rangeContaining(m.param1).value();
			} else {
				for (auto& r : systemBackupMutationMask().intersectingRanges(KeyRangeRef(m.param1, m.param2))) {
					if (r->value()) {
						hasCandidateBackupKeys = true;
						break;
					}
				}
			}
			if (!hasCandidateBackupKeys) {
				continue;
			}
			if (m.type != MutationRef::Type::ClearRange) {
				// Add the mutation to the relevant backup tag
				for (auto backupName : pProxyCommitData->vecBackupKeys[m.param1]) {
					// If encryption is enabled make sure the mutation we are writing is also encrypted
					ASSERT(!self->pProxyCommitData->encryptMode.isEncryptionEnabled() || writtenMutation.isEncrypted());
					CODE_PROBE(writtenMutation.isEncrypted(), "using encrypted backup mutation");
					self->logRangeMutations[backupName].push_back_deep(self->logRangeMutationsArena, writtenMutation);
				}
			} else {
				KeyRangeRef mutationRange(m.param1, m.param2);
				KeyRangeRef intersectionRange;

				// Identify and add the intersecting ranges of the mutation to the array of mutations to serialize
				for (auto backupRange : pProxyCommitData->vecBackupKeys.intersectingRanges(mutationRange)) {
					// Get the backup sub range
					const auto& backupSubrange = backupRange.range();

					// Determine the intersecting range
					intersectionRange = mutationRange & backupSubrange;

					// Create the custom mutation for the specific backup tag
					MutationRef backupMutation(
					    MutationRef::Type::ClearRange, intersectionRange.begin, intersectionRange.end);

					// TODO (Nim): Currently clear ranges are encrypted using the default encryption key, this must
					// be changed to account for clear ranges which span tenant boundaries
					if (self->pProxyCommitData->encryptMode.isEncryptionEnabled()) {
						CODE_PROBE(true, "encrypting clear range backup mutation");
						if (backupMutation.param1 == m.param1 && backupMutation.param2 == m.param2 &&
						    encryptedMutation.present()) {
							backupMutation = encryptedMutation.get();
						} else {
							EncryptCipherDomainId domainId =
							    getEncryptDetailsFromMutationRef(self->pProxyCommitData, backupMutation);
							backupMutation =
							    backupMutation.encrypt(self->cipherKeys, domainId, arena, BlobCipherMetrics::BACKUP);
						}
						ASSERT(backupMutation.isEncrypted());
					}

					// Add the mutation to the relevant backup tag
					for (auto backupName : backupRange.value()) {
						self->logRangeMutations[backupName].push_back_deep(self->logRangeMutationsArena,
						                                                   backupMutation);
					}
				}
			}
		}

		if (checkSample) {
			self->pProxyCommitData->stats.txnExpensiveClearCostEstCount +=
			    trs[self->transactionNum].commitCostEstimation.get().expensiveCostEstCount;
		}
	}

	return Void();
}

ACTOR Future<Void> postResolution(CommitBatchContext* self) {
	state double postResolutionStart = now();
	state ProxyCommitData* const pProxyCommitData = self->pProxyCommitData;
	state std::vector<CommitTransactionRequest>& trs = self->trs;
	state const int64_t localBatchNumber = self->localBatchNumber;
	state const Optional<UID>& debugID = self->debugID;
	state Span span("MP:postResolution"_loc, self->span.context);

	bool queuedCommits = pProxyCommitData->latestLocalCommitBatchLogging.get() < localBatchNumber - 1;
	CODE_PROBE(queuedCommits, "Queuing post-resolution commit processing");
	wait(pProxyCommitData->latestLocalCommitBatchLogging.whenAtLeast(localBatchNumber - 1));
	state double postResolutionQueuing = now();
	pProxyCommitData->stats.postResolutionDist->sampleSeconds(postResolutionQueuing - postResolutionStart);
	wait(yield(TaskPriority::ProxyCommitYield1));

	self->computeStart = g_network->timer();

	pProxyCommitData->stats.txnCommitResolved += trs.size();

	if (debugID.present()) {
		g_traceBatch.addEvent(
		    "CommitDebug", debugID.get().first(), "CommitProxyServer.commitBatch.ProcessingMutations");
	}

	self->isMyFirstBatch = !pProxyCommitData->version.get();
	self->previousCoordinators = pProxyCommitData->txnStateStore->readValue(coordinatorsKey).get();

	assertResolutionStateMutationsSizeConsistent(self->resolution);

	applyMetadataEffect(self);

	if (debugID.present()) {
		g_traceBatch.addEvent("CommitDebug", debugID.get().first(), "CommitProxyServer.commitBatch.ApplyMetadaEffect");
	}

	determineCommittedTransactions(self);

	if (debugID.present()) {
		g_traceBatch.addEvent("CommitDebug", debugID.get().first(), "CommitProxyServer.commitBatch.ApplyMetadaEffect");
	}

	if (self->forceRecovery) {
		wait(Future<Void>(Never()));
	}

	// First pass
	wait(applyMetadataToCommittedTransactions(self));

	if (debugID.present()) {
		g_traceBatch.addEvent(
		    "CommitDebug", debugID.get().first(), "CommitProxyServer.commitBatch.ApplyMetadaToCommittedTxn");
	}

	// Second pass
	wait(assignMutationsToStorageServers(self));

	if (debugID.present()) {
		g_traceBatch.addEvent("CommitDebug", debugID.get().first(), "CommitProxyServer.commitBatch.AssignMutationToSS");
	}

	// Serialize and backup the mutations as a single mutation
	if ((pProxyCommitData->vecBackupKeys.size() > 1) && self->logRangeMutations.size()) {
		wait(addBackupMutations(pProxyCommitData,
		                        &self->logRangeMutations,
		                        &self->toCommit,
		                        self->commitVersion,
		                        &self->computeDuration,
		                        &self->computeStart));
	}

	buildIdempotencyIdMutations(self->trs,
	                            self->idempotencyKVBuilder,
	                            self->commitVersion,
	                            self->committed,
	                            ConflictBatch::TransactionCommitted,
	                            self->locked,
	                            [&](const KeyValue& kv) {
		                            MutationRef idempotencyIdSet;
		                            idempotencyIdSet.type = MutationRef::Type::SetValue;
		                            idempotencyIdSet.param1 = kv.key;
		                            idempotencyIdSet.param2 = kv.value;
		                            auto& tags = pProxyCommitData->tagsForKey(kv.key);
		                            self->toCommit.addTags(tags);
		                            if (self->pProxyCommitData->encryptMode.isEncryptionEnabled()) {
			                            CODE_PROBE(true, "encrypting idempotency mutation");
			                            EncryptCipherDomainId domainId =
			                                getEncryptDetailsFromMutationRef(self->pProxyCommitData, idempotencyIdSet);
			                            MutationRef encryptedMutation = idempotencyIdSet.encrypt(
			                                self->cipherKeys, domainId, self->arena, BlobCipherMetrics::TLOG);
			                            self->toCommit.writeTypedMessage(encryptedMutation);
		                            } else {
			                            self->toCommit.writeTypedMessage(idempotencyIdSet);
		                            }
	                            });
	state int i = 0;
	for (i = 0; i < pProxyCommitData->idempotencyClears.size(); i++) {
		auto& tags = pProxyCommitData->tagsForKey(pProxyCommitData->idempotencyClears[i].param1);
		self->toCommit.addTags(tags);
		// We already have an arena with an appropriate lifetime handy
		Arena& arena = pProxyCommitData->idempotencyClears.arena();
		WriteMutationRefVar var = wait(writeMutation(
		    self, SYSTEM_KEYSPACE_ENCRYPT_DOMAIN_ID, &pProxyCommitData->idempotencyClears[i], nullptr, &arena));
		ASSERT(std::holds_alternative<MutationRef>(var));
	}
	pProxyCommitData->idempotencyClears = Standalone<VectorRef<MutationRef>>();

	self->toCommit.saveTags(self->writtenTags);

	pProxyCommitData->stats.mutations += self->mutationCount;
	pProxyCommitData->stats.mutationBytes += self->mutationBytes;

	// Storage servers mustn't make durable versions which are not fully committed (because then they are impossible
	// to roll back) We prevent this by limiting the number of versions which are semi-committed but not fully
	// committed to be less than the MVCC window
	if (pProxyCommitData->committedVersion.get() <
	    self->commitVersion - SERVER_KNOBS->MAX_READ_TRANSACTION_LIFE_VERSIONS) {
		self->computeDuration += g_network->timer() - self->computeStart;
		state Span waitVersionSpan;
		while (pProxyCommitData->committedVersion.get() <
		       self->commitVersion - SERVER_KNOBS->MAX_READ_TRANSACTION_LIFE_VERSIONS) {
			// This should be *extremely* rare in the real world, but knob buggification should make it happen in
			// simulation
			CODE_PROBE(true, "Semi-committed pipeline limited by MVCC window");
			//TraceEvent("ProxyWaitingForCommitted", pProxyCommitData->dbgid).detail("CommittedVersion", pProxyCommitData->committedVersion.get()).detail("NeedToCommit", commitVersion);
			waitVersionSpan = Span("MP:overMaxReadTransactionLifeVersions"_loc, span.context);
			choose {
				when(wait(pProxyCommitData->committedVersion.whenAtLeast(
				    self->commitVersion - SERVER_KNOBS->MAX_READ_TRANSACTION_LIFE_VERSIONS))) {
					wait(yield());
					break;
				}
				when(wait(pProxyCommitData->cx->onProxiesChanged())) {}
				// @todo probably there is no need to get the (entire) version vector from the sequencer
				// in this case, and if so, consider adding a flag to the request to tell the sequencer
				// to not send the version vector information.
				when(GetRawCommittedVersionReply v = wait(pProxyCommitData->master.getLiveCommittedVersion.getReply(
				         GetRawCommittedVersionRequest(waitVersionSpan.context, debugID, invalidVersion),
				         TaskPriority::GetLiveCommittedVersionReply))) {
					if (v.version > pProxyCommitData->committedVersion.get()) {
						pProxyCommitData->locked = v.locked;
						pProxyCommitData->metadataVersion = v.metadataVersion;
						pProxyCommitData->committedVersion.set(v.version);
					}

					if (pProxyCommitData->committedVersion.get() <
					    self->commitVersion - SERVER_KNOBS->MAX_READ_TRANSACTION_LIFE_VERSIONS)
						wait(delay(SERVER_KNOBS->PROXY_SPIN_DELAY));
				}
			}
		}
		waitVersionSpan = Span{};
		self->computeStart = g_network->timer();
	}

	self->msg = self->storeCommits.back().first.get();

	if (self->debugID.present())
		g_traceBatch.addEvent(
		    "CommitDebug", self->debugID.get().first(), "CommitProxyServer.commitBatch.AfterStoreCommits");

	// txnState (transaction subsystem state) tag: message extracted from log adapter
	bool firstMessage = true;
	for (auto m : self->msg.messages) {
		if (firstMessage) {
			self->toCommit.addTxsTag();
		}
		self->toCommit.writeMessage(StringRef(m.begin(), m.size()), !firstMessage);
		firstMessage = false;
	}

	if (self->prevVersion && self->commitVersion - self->prevVersion < SERVER_KNOBS->MAX_VERSIONS_IN_FLIGHT / 2)
		debug_advanceMaxCommittedVersion(UID(), self->commitVersion); //< Is this valid?

	// TraceEvent("ProxyPush", pProxyCommitData->dbgid)
	//     .detail("PrevVersion", self->prevVersion)
	//     .detail("Version", self->commitVersion)
	//     .detail("TransactionsSubmitted", trs.size())
	//     .detail("TransactionsCommitted", self->commitCount)
	//     .detail("TxsPopTo", self->msg.popTo);

	if (self->prevVersion && self->commitVersion - self->prevVersion < SERVER_KNOBS->MAX_VERSIONS_IN_FLIGHT / 2)
		debug_advanceMaxCommittedVersion(UID(), self->commitVersion);

	self->commitStartTime = now();
	pProxyCommitData->lastStartCommit = self->commitStartTime;
	Optional<std::unordered_map<uint16_t, Version>> tpcvMap = Optional<std::unordered_map<uint16_t, Version>>();
	if (SERVER_KNOBS->ENABLE_VERSION_VECTOR) {
		tpcvMap = self->tpcvMap;
	}
	self->loggingComplete = pProxyCommitData->logSystem->push(self->prevVersion,
	                                                          self->commitVersion,
	                                                          pProxyCommitData->committedVersion.get(),
	                                                          pProxyCommitData->minKnownCommittedVersion,
	                                                          self->toCommit,
	                                                          span.context,
	                                                          self->debugID,
	                                                          tpcvMap);

	float ratio = self->toCommit.getEmptyMessageRatio();
	pProxyCommitData->stats.commitBatchingEmptyMessageRatio.addMeasurement(ratio);

	if (!self->forceRecovery) {
		ASSERT(pProxyCommitData->latestLocalCommitBatchLogging.get() == self->localBatchNumber - 1);
		pProxyCommitData->latestLocalCommitBatchLogging.set(self->localBatchNumber);
	}

	self->computeDuration += g_network->timer() - self->computeStart;
	if (self->batchOperations > 0) {
		double estimatedDelay = computeReleaseDelay(self, self->latencyBucket);
		double computePerOperation =
		    std::min(SERVER_KNOBS->MAX_COMPUTE_PER_OPERATION, self->computeDuration / self->batchOperations);

		if (computePerOperation <= pProxyCommitData->commitComputePerOperation[self->latencyBucket]) {
			pProxyCommitData->commitComputePerOperation[self->latencyBucket] = computePerOperation;
		} else {
			pProxyCommitData->commitComputePerOperation[self->latencyBucket] =
			    SERVER_KNOBS->PROXY_COMPUTE_GROWTH_RATE * computePerOperation +
			    ((1.0 - SERVER_KNOBS->PROXY_COMPUTE_GROWTH_RATE) *
			     pProxyCommitData->commitComputePerOperation[self->latencyBucket]);
		}
		pProxyCommitData->stats.maxComputeNS =
		    std::max<int64_t>(pProxyCommitData->stats.maxComputeNS,
		                      1e9 * pProxyCommitData->commitComputePerOperation[self->latencyBucket]);
		pProxyCommitData->stats.minComputeNS =
		    std::min<int64_t>(pProxyCommitData->stats.minComputeNS,
		                      1e9 * pProxyCommitData->commitComputePerOperation[self->latencyBucket]);

		if (estimatedDelay >= SERVER_KNOBS->MAX_COMPUTE_DURATION_LOG_CUTOFF ||
		    self->computeDuration >= SERVER_KNOBS->MAX_COMPUTE_DURATION_LOG_CUTOFF) {
			TraceEvent(SevInfo, "LongComputeDuration", pProxyCommitData->dbgid)
			    .suppressFor(10.0)
			    .detail("EstimatedComputeDuration", estimatedDelay)
			    .detail("ComputeDuration", self->computeDuration)
			    .detail("ComputePerOperation", computePerOperation)
			    .detail("LatencyBucket", self->latencyBucket)
			    .detail("UpdatedComputePerOperationEstimate",
			            pProxyCommitData->commitComputePerOperation[self->latencyBucket])
			    .detail("BatchBytes", self->batchBytes)
			    .detail("BatchOperations", self->batchOperations);
		}
	}

	pProxyCommitData->stats.processingMutationDist->sampleSeconds(now() - postResolutionQueuing);
	return Void();
}

ACTOR Future<Void> transactionLogging(CommitBatchContext* self) {
	state double tLoggingStart = now();
	state ProxyCommitData* const pProxyCommitData = self->pProxyCommitData;
	state Span span("MP:transactionLogging"_loc, self->span.context);

	try {
		choose {
			when(Version ver = wait(self->loggingComplete)) {
				pProxyCommitData->minKnownCommittedVersion = std::max(pProxyCommitData->minKnownCommittedVersion, ver);
			}
			when(wait(pProxyCommitData->committedVersion.whenAtLeast(self->commitVersion + 1))) {}
		}
	} catch (Error& e) {
		if (e.code() == error_code_broken_promise) {
			throw tlog_failed();
		}
		throw;
	}

	pProxyCommitData->lastCommitLatency = now() - self->commitStartTime;
	pProxyCommitData->lastCommitTime = std::max(pProxyCommitData->lastCommitTime.get(), self->commitStartTime);

	wait(yield(TaskPriority::ProxyCommitYield2));

	if (pProxyCommitData->popRemoteTxs &&
	    self->msg.popTo > (pProxyCommitData->txsPopVersions.size() ? pProxyCommitData->txsPopVersions.back().second
	                                                               : pProxyCommitData->lastTxsPop)) {
		if (pProxyCommitData->txsPopVersions.size() >= SERVER_KNOBS->MAX_TXS_POP_VERSION_HISTORY) {
			TraceEvent(SevWarnAlways, "DiscardingTxsPopHistory").suppressFor(1.0);
			pProxyCommitData->txsPopVersions.pop_front();
		}

		pProxyCommitData->txsPopVersions.emplace_back(self->commitVersion, self->msg.popTo);
	}
	pProxyCommitData->logSystem->popTxs(self->msg.popTo);
	pProxyCommitData->stats.tlogLoggingDist->sampleSeconds(now() - tLoggingStart);
	return Void();
}

ACTOR Future<Void> reply(CommitBatchContext* self) {
	state double replyStart = now();
	state ProxyCommitData* const pProxyCommitData = self->pProxyCommitData;
	state Span span("MP:reply"_loc, self->span.context);

	state const Optional<UID>& debugID = self->debugID;

	if (self->prevVersion && self->commitVersion - self->prevVersion < SERVER_KNOBS->MAX_VERSIONS_IN_FLIGHT / 2) {
		//TraceEvent("CPAdvanceMinVersion", self->pProxyCommitData->dbgid).detail("PrvVersion", self->prevVersion).detail("CommitVersion", self->commitVersion).detail("Master", self->pProxyCommitData->master.id().toString()).detail("TxSize", self->trs.size());
		debug_advanceMinCommittedVersion(UID(), self->commitVersion);
	}

	// TraceEvent("ProxyPushed", pProxyCommitData->dbgid)
	//     .detail("PrevVersion", self->prevVersion)
	//     .detail("Version", self->commitVersion);
	if (debugID.present())
		g_traceBatch.addEvent("CommitDebug", debugID.get().first(), "CommitProxyServer.commitBatch.AfterLogPush");

	for (auto& p : self->storeCommits) {
		ASSERT(!p.second.isReady());
		p.first.get().acknowledge.send(Void());
		ASSERT(p.second.isReady());
	}

	// After logging finishes, we report the commit version to master so that every other proxy can get the most
	// up-to-date live committed version. We also maintain the invariant that master's committed version >=
	// self->committedVersion by reporting commit version first before updating self->committedVersion. Otherwise, a
	// client may get a commit version that the master is not aware of, and next GRV request may get a version less
	// than self->committedVersion.

	CODE_PROBE(pProxyCommitData->committedVersion.get() > self->commitVersion,
	           "later version was reported committed first");

	if (self->commitVersion >= pProxyCommitData->committedVersion.get()) {
		state Optional<std::set<Tag>> writtenTags;
		if (SERVER_KNOBS->ENABLE_VERSION_VECTOR) {
			writtenTags = self->writtenTags;
		}
		wait(pProxyCommitData->master.reportLiveCommittedVersion.getReply(
		    ReportRawCommittedVersionRequest(self->commitVersion,
		                                     self->lockedAfter,
		                                     self->metadataVersionAfter,
		                                     pProxyCommitData->minKnownCommittedVersion,
		                                     self->prevVersion,
		                                     writtenTags),
		    TaskPriority::ProxyMasterVersionReply));
	}

	if (debugID.present()) {
		g_traceBatch.addEvent(
		    "CommitDebug", debugID.get().first(), "CommitProxyServer.commitBatch.AfterReportRawCommittedVersion");
	}

	if (self->commitVersion > pProxyCommitData->committedVersion.get()) {
		pProxyCommitData->locked = self->lockedAfter;
		pProxyCommitData->metadataVersion = self->metadataVersionAfter;
		pProxyCommitData->committedVersion.set(self->commitVersion);
	}

	if (self->forceRecovery) {
		TraceEvent(SevWarn, "RestartingTxnSubsystem", pProxyCommitData->dbgid).detail("Stage", "ProxyShutdown");
		throw worker_removed();
	}

	// Send replies to clients
	double endTime = g_network->timer();
	// Reset all to zero, used to track the correct index of each commitTransacitonRef on each resolver

	std::fill(self->nextTr.begin(), self->nextTr.end(), 0);
	std::unordered_map<uint8_t, int16_t> idCountsForKey;
	for (int t = 0; t < self->trs.size(); t++) {
		auto& tr = self->trs[t];
		if (self->committed[t] == ConflictBatch::TransactionCommitted && (!self->locked || tr.isLockAware())) {
			ASSERT_WE_THINK(self->commitVersion != invalidVersion);
			if (self->trs[t].idempotencyId.valid()) {
				idCountsForKey[uint8_t(t >> 8)] += 1;
			}
			tr.reply.send(CommitID(self->commitVersion, t, self->metadataVersionAfter));
		} else if (self->committed[t] == ConflictBatch::TransactionTooOld) {
			tr.reply.sendError(transaction_too_old());
		} else if (self->committed[t] == ConflictBatch::TransactionTenantFailure) {
			// We already sent the error
			ASSERT(tr.reply.isSet());
		} else {
			// If enable the option to report conflicting keys from resolvers, we send back all keyranges' indices
			// through CommitID
			if (tr.transaction.report_conflicting_keys) {
				Standalone<VectorRef<int>> conflictingKRIndices;
				for (int resolverInd : self->transactionResolverMap[t]) {
					auto const& cKRs =
					    self->resolution[resolverInd]
					        .conflictingKeyRangeMap[self->nextTr[resolverInd]]; // nextTr[resolverInd] -> index of
					                                                            // this trs[t] on the resolver
					for (auto const& rCRIndex : cKRs)
						// read_conflict_range can change when sent to resolvers, mapping the index from
						// resolver-side to original index in commitTransactionRef
						conflictingKRIndices.push_back(conflictingKRIndices.arena(),
						                               self->txReadConflictRangeIndexMap[t][resolverInd][rCRIndex]);
				}
				// At least one keyRange index should be returned
				ASSERT(conflictingKRIndices.size());
				tr.reply.send(CommitID(
				    invalidVersion, t, Optional<Value>(), Optional<Standalone<VectorRef<int>>>(conflictingKRIndices)));
			} else {
				tr.reply.sendError(not_committed());
			}
		}

		// Update corresponding transaction indices on each resolver
		for (int resolverInd : self->transactionResolverMap[t])
			self->nextTr[resolverInd]++;

		// TODO: filter if pipelined with large commit
		const double duration = endTime - tr.requestTime();
		pProxyCommitData->stats.commitLatencySample.addMeasurement(duration);
		if (pProxyCommitData->latencyBandConfig.present()) {
			bool filter = self->maxTransactionBytes >
			              pProxyCommitData->latencyBandConfig.get().commitConfig.maxCommitBytes.orDefault(
			                  std::numeric_limits<int>::max());
			pProxyCommitData->stats.commitLatencyBands.addMeasurement(duration, 1, Filtered(filter));
		}
	}

	for (auto [highOrderBatchIndex, count] : idCountsForKey) {
		pProxyCommitData->expectedIdempotencyIdCountForKey.send(
		    ExpectedIdempotencyIdCountForKey{ self->commitVersion, count, highOrderBatchIndex });
	}

	++pProxyCommitData->stats.commitBatchOut;
	pProxyCommitData->stats.txnCommitOut += self->trs.size();
	pProxyCommitData->stats.txnConflicts += self->trs.size() - self->commitCount;
	pProxyCommitData->stats.txnCommitOutSuccess += self->commitCount;

	if (now() - pProxyCommitData->lastCoalesceTime > SERVER_KNOBS->RESOLVER_COALESCE_TIME) {
		pProxyCommitData->lastCoalesceTime = now();
		int lastSize = pProxyCommitData->keyResolvers.size();
		auto rs = pProxyCommitData->keyResolvers.ranges();
		Version oldestVersion = self->prevVersion - SERVER_KNOBS->MAX_WRITE_TRANSACTION_LIFE_VERSIONS;
		for (auto r = rs.begin(); r != rs.end(); ++r) {
			while (r->value().size() > 1 && r->value()[1].first < oldestVersion)
				r->value().pop_front();
			if (r->value().size() && r->value().front().first < oldestVersion)
				r->value().front().first = 0;
		}
		if (SERVER_KNOBS->PROXY_USE_RESOLVER_PRIVATE_MUTATIONS) {
			// Only normal key space, because \xff key space is processed by all resolvers.
			pProxyCommitData->keyResolvers.coalesce(normalKeys);
			auto& versions = pProxyCommitData->systemKeyVersions;
			while (versions.size() > 1 && versions[1] < oldestVersion) {
				versions.pop_front();
			}
			if (!versions.empty() && versions[0] < oldestVersion) {
				versions[0] = 0;
			}
		} else {
			pProxyCommitData->keyResolvers.coalesce(allKeys);
		}
		if (pProxyCommitData->keyResolvers.size() != lastSize)
			TraceEvent("KeyResolverSize", pProxyCommitData->dbgid)
			    .detail("Size", pProxyCommitData->keyResolvers.size());
	}

	// Dynamic batching for commits
	double target_latency =
	    (now() - self->startTime) * SERVER_KNOBS->COMMIT_TRANSACTION_BATCH_INTERVAL_LATENCY_FRACTION;
	pProxyCommitData->commitBatchInterval =
	    std::max(SERVER_KNOBS->COMMIT_TRANSACTION_BATCH_INTERVAL_MIN,
	             std::min(SERVER_KNOBS->COMMIT_TRANSACTION_BATCH_INTERVAL_MAX,
	                      target_latency * SERVER_KNOBS->COMMIT_TRANSACTION_BATCH_INTERVAL_SMOOTHER_ALPHA +
	                          pProxyCommitData->commitBatchInterval *
	                              (1 - SERVER_KNOBS->COMMIT_TRANSACTION_BATCH_INTERVAL_SMOOTHER_ALPHA)));

	pProxyCommitData->stats.commitBatchingWindowSize.addMeasurement(pProxyCommitData->commitBatchInterval);
	pProxyCommitData->commitBatchesMemBytesCount -= self->currentBatchMemBytesCount;
	ASSERT_ABORT(pProxyCommitData->commitBatchesMemBytesCount >= 0);
	wait(self->releaseFuture);
	pProxyCommitData->stats.replyCommitDist->sampleSeconds(now() - replyStart);
	return Void();
}

} // namespace CommitBatch

// Commit one batch of transactions trs
ACTOR Future<Void> commitBatch(ProxyCommitData* self,
                               std::vector<CommitTransactionRequest>* trs,
                               int currentBatchMemBytesCount) {
	// WARNING: this code is run at a high priority (until the first delay(0)), so it needs to do as little work as
	// possible
	state CommitBatch::CommitBatchContext context(self, trs, currentBatchMemBytesCount);
	getCurrentLineage()->modify(&TransactionLineage::operation) = TransactionLineage::Operation::Commit;

	// Active load balancing runs at a very high priority (to obtain accurate estimate of memory used by commit batches)
	// so we need to downgrade here
	wait(delay(0, TaskPriority::ProxyCommit));

	context.pProxyCommitData->lastVersionTime = context.startTime;
	++context.pProxyCommitData->stats.commitBatchIn;
	context.setupTraceBatch();

	/////// Phase 1: Pre-resolution processing (CPU bound except waiting for a version # which is separately pipelined
	/// and *should* be available by now (unless empty commit); ordered; currently atomic but could yield)
	wait(CommitBatch::preresolutionProcessing(&context));
	if (context.rejected) {
		self->commitBatchesMemBytesCount -= currentBatchMemBytesCount;
		return Void();
	}

	/////// Phase 2: Resolution (waiting on the network; pipelined)
	wait(CommitBatch::getResolution(&context));

	////// Phase 3: Post-resolution processing (CPU bound except for very rare situations; ordered; currently atomic but
	/// doesn't need to be)
	wait(CommitBatch::postResolution(&context));

	/////// Phase 4: Logging (network bound; pipelined up to MAX_READ_TRANSACTION_LIFE_VERSIONS (limited by loop above))
	wait(CommitBatch::transactionLogging(&context));

	/////// Phase 5: Replies (CPU bound; no particular order required, though ordered execution would be best for
	/// latency)
	wait(CommitBatch::reply(&context));

	return Void();
}

// Add tss mapping data to the reply, if any of the included storage servers have a TSS pair
void maybeAddTssMapping(GetKeyServerLocationsReply& reply,
                        ProxyCommitData* commitData,
                        std::unordered_set<UID>& included,
                        UID ssId) {
	if (!included.count(ssId)) {
		auto mappingItr = commitData->tssMapping.find(ssId);
		if (mappingItr != commitData->tssMapping.end()) {
			reply.resultsTssMapping.push_back(*mappingItr);
		}
		included.insert(ssId);
	}
}

void addTagMapping(GetKeyServerLocationsReply& reply, ProxyCommitData* commitData) {
	for (const auto& [_, shard] : reply.results) {
		for (auto& ssi : shard) {
			auto iter = commitData->storageCache.find(ssi.id());
			ASSERT_WE_THINK(iter != commitData->storageCache.end());
			reply.resultsTagMapping.emplace_back(ssi.id(), iter->second->tag);
		}
	}
}

ACTOR static Future<Void> doTenantIdRequest(GetTenantIdRequest req, ProxyCommitData* commitData) {
	// We can't respond to these requests until we have valid txnStateStore
	wait(commitData->validState.getFuture());
	wait(delay(0, TaskPriority::DefaultEndpoint));

	state ErrorOr<int64_t> tenantId;
	state Version minTenantVersion =
	    req.minTenantVersion == latestVersion ? commitData->stats.lastCommitVersionAssigned + 1 : req.minTenantVersion;

	// If a large minTenantVersion is specified, we limit how long we wait for it to be available
	state Future<Void> futureVersionDelay = minTenantVersion > commitData->stats.lastCommitVersionAssigned + 1
	                                            ? delay(SERVER_KNOBS->FUTURE_VERSION_DELAY)
	                                            : Never();

	if (minTenantVersion > commitData->version.get()) {
		commitData->triggerCommit.set(true);
	}

	choose {
		// Wait until we are sure that we've received metadata updates through minTenantVersion
		// If latestVersion is specified, this will wait until we have definitely received
		// updates through the version at the time we received the request
		when(wait(commitData->version.whenAtLeast(minTenantVersion))) {}
		when(wait(futureVersionDelay)) {
			req.reply.sendError(future_version());
			++commitData->stats.tenantIdRequestOut;
			++commitData->stats.tenantIdRequestErrors;
			return Void();
		}
	}

	auto itr = commitData->tenantNameIndex.find(req.tenantName);
	if (itr != commitData->tenantNameIndex.end()) {
		req.reply.send(GetTenantIdReply(itr->second));
	} else {
		TraceEvent(SevWarn, "CommitProxyTenantNotFound", commitData->dbgid).detail("TenantName", req.tenantName);
		++commitData->stats.tenantIdRequestErrors;
		req.reply.sendError(tenant_not_found());
	}

	++commitData->stats.tenantIdRequestOut;
	return Void();
}

ACTOR static Future<Void> tenantIdServer(CommitProxyInterface proxy,
                                         PromiseStream<Future<Void>> addActor,
                                         ProxyCommitData* commitData) {
	loop {
		GetTenantIdRequest req = waitNext(proxy.getTenantId.getFuture());
		// WARNING: this code is run at a high priority, so it needs to do as little work as possible
		if (commitData->stats.tenantIdRequestIn.getValue() - commitData->stats.tenantIdRequestOut.getValue() >
		    SERVER_KNOBS->TENANT_ID_REQUEST_MAX_QUEUE_SIZE) {
			++commitData->stats.tenantIdRequestErrors;
			req.reply.sendError(commit_proxy_memory_limit_exceeded());
			TraceEvent(SevWarnAlways, "ProxyGetTenantRequestThresholdExceeded").suppressFor(60);
		} else {
			++commitData->stats.tenantIdRequestIn;
			addActor.send(doTenantIdRequest(req, commitData));
		}
	}
}

ACTOR static Future<Void> doKeyServerLocationRequest(GetKeyServerLocationsRequest req, ProxyCommitData* commitData) {
	// We can't respond to these requests until we have valid txnStateStore
	getCurrentLineage()->modify(&TransactionLineage::operation) = TransactionLineage::Operation::GetKeyServersLocations;
	getCurrentLineage()->modify(&TransactionLineage::txID) = req.spanContext.traceID;

	wait(commitData->validState.getFuture());

	state Version minVersion = commitData->stats.lastCommitVersionAssigned + 1;
	wait(delay(0, TaskPriority::DefaultEndpoint));

	bool validTenant = wait(checkTenant(commitData, req.tenant.tenantId, minVersion, "GetKeyServerLocation"));

	if (!validTenant) {
		++commitData->stats.keyServerLocationOut;
		req.reply.sendError(tenant_not_found());
		return Void();
	}

	std::unordered_set<UID> tssMappingsIncluded;
	GetKeyServerLocationsReply rep;

	if (req.tenant.hasTenant()) {
		req.begin = req.begin.withPrefix(req.tenant.prefix.get(), req.arena);
		if (req.end.present()) {
			req.end = req.end.get().withPrefix(req.tenant.prefix.get(), req.arena);
		}
	}

	if (!req.end.present()) {
		auto r = req.reverse ? commitData->keyInfo.rangeContainingKeyBefore(req.begin)
		                     : commitData->keyInfo.rangeContaining(req.begin);
		std::vector<StorageServerInterface> ssis;
		ssis.reserve(r.value().src_info.size());
		for (auto& it : r.value().src_info) {
			ssis.push_back(it->interf);
			maybeAddTssMapping(rep, commitData, tssMappingsIncluded, it->interf.id());
		}
		rep.results.emplace_back(r.range(), ssis);
	} else if (!req.reverse) {
		int count = 0;
		for (auto r = commitData->keyInfo.rangeContaining(req.begin);
		     r != commitData->keyInfo.ranges().end() && count < req.limit && r.begin() < req.end.get();
		     ++r) {
			std::vector<StorageServerInterface> ssis;
			ssis.reserve(r.value().src_info.size());
			for (auto& it : r.value().src_info) {
				ssis.push_back(it->interf);
				maybeAddTssMapping(rep, commitData, tssMappingsIncluded, it->interf.id());
			}
			rep.results.emplace_back(r.range(), ssis);
			count++;
		}
	} else {
		int count = 0;
		auto r = commitData->keyInfo.rangeContainingKeyBefore(req.end.get());
		while (count < req.limit && req.begin < r.end()) {
			std::vector<StorageServerInterface> ssis;
			ssis.reserve(r.value().src_info.size());
			for (auto& it : r.value().src_info) {
				ssis.push_back(it->interf);
				maybeAddTssMapping(rep, commitData, tssMappingsIncluded, it->interf.id());
			}
			rep.results.emplace_back(r.range(), ssis);
			if (r == commitData->keyInfo.ranges().begin()) {
				break;
			}
			count++;
			--r;
		}
	}
	addTagMapping(rep, commitData);
	req.reply.send(rep);
	++commitData->stats.keyServerLocationOut;
	return Void();
}

ACTOR static Future<Void> readRequestServer(CommitProxyInterface proxy,
                                            PromiseStream<Future<Void>> addActor,
                                            ProxyCommitData* commitData) {
	loop {
		GetKeyServerLocationsRequest req = waitNext(proxy.getKeyServersLocations.getFuture());
		// WARNING: this code is run at a high priority, so it needs to do as little work as possible
		if (req.limit != CLIENT_KNOBS->STORAGE_METRICS_SHARD_LIMIT && // Always do data distribution requests
		    commitData->stats.keyServerLocationIn.getValue() - commitData->stats.keyServerLocationOut.getValue() >
		        SERVER_KNOBS->KEY_LOCATION_MAX_QUEUE_SIZE) {
			++commitData->stats.keyServerLocationErrors;
			req.reply.sendError(commit_proxy_memory_limit_exceeded());
			TraceEvent(SevWarnAlways, "ProxyLocationRequestThresholdExceeded").suppressFor(60);
		} else {
			++commitData->stats.keyServerLocationIn;
			addActor.send(doKeyServerLocationRequest(req, commitData));
		}
	}
}

ACTOR static Future<Void> rejoinServer(CommitProxyInterface proxy, ProxyCommitData* commitData) {
	// We can't respond to these requests until we have valid txnStateStore
	wait(commitData->validState.getFuture());

	TraceEvent("ProxyReadyForReads", proxy.id()).log();

	loop {
		GetStorageServerRejoinInfoRequest req = waitNext(proxy.getStorageServerRejoinInfo.getFuture());
		if (commitData->txnStateStore->readValue(serverListKeyFor(req.id)).get().present()) {
			GetStorageServerRejoinInfoReply rep;
			rep.version = commitData->version.get();
			rep.tag = decodeServerTagValue(commitData->txnStateStore->readValue(serverTagKeyFor(req.id)).get().get());
			RangeResult history = commitData->txnStateStore->readRange(serverTagHistoryRangeFor(req.id)).get();
			for (int i = history.size() - 1; i >= 0; i--) {
				rep.history.push_back(
				    std::make_pair(decodeServerTagHistoryKey(history[i].key), decodeServerTagValue(history[i].value)));
			}
			auto localityKey = commitData->txnStateStore->readValue(tagLocalityListKeyFor(req.dcId)).get();
			rep.newLocality = false;
			if (localityKey.present()) {
				int8_t locality = decodeTagLocalityListValue(localityKey.get());
				if (rep.tag.locality != tagLocalityUpgraded && locality != rep.tag.locality) {
					TraceEvent(SevWarnAlways, "SSRejoinedWithChangedLocality")
					    .detail("Tag", rep.tag.toString())
					    .detail("DcId", req.dcId)
					    .detail("NewLocality", locality);
				} else if (locality != rep.tag.locality) {
					uint16_t tagId = 0;
					std::vector<uint16_t> usedTags;
					auto tagKeys = commitData->txnStateStore->readRange(serverTagKeys).get();
					for (auto& kv : tagKeys) {
						Tag t = decodeServerTagValue(kv.value);
						if (t.locality == locality) {
							usedTags.push_back(t.id);
						}
					}
					auto historyKeys = commitData->txnStateStore->readRange(serverTagHistoryKeys).get();
					for (auto& kv : historyKeys) {
						Tag t = decodeServerTagValue(kv.value);
						if (t.locality == locality) {
							usedTags.push_back(t.id);
						}
					}
					std::sort(usedTags.begin(), usedTags.end());

					int usedIdx = 0;
					for (; usedTags.size() > 0 && tagId <= usedTags.end()[-1]; tagId++) {
						if (tagId < usedTags[usedIdx]) {
							break;
						} else {
							usedIdx++;
						}
					}
					rep.newTag = Tag(locality, tagId);
				}
			} else if (rep.tag.locality != tagLocalityUpgraded) {
				TraceEvent(SevWarnAlways, "SSRejoinedWithUnknownLocality")
				    .detail("Tag", rep.tag.toString())
				    .detail("DcId", req.dcId);
			} else {
				rep.newLocality = true;
				int8_t maxTagLocality = -1;
				auto localityKeys = commitData->txnStateStore->readRange(tagLocalityListKeys).get();
				for (auto& kv : localityKeys) {
					maxTagLocality = std::max(maxTagLocality, decodeTagLocalityListValue(kv.value));
				}
				rep.newTag = Tag(maxTagLocality + 1, 0);
			}
			req.reply.send(rep);
		} else {
			req.reply.sendError(worker_removed());
		}
	}
}

ACTOR Future<Void> ddMetricsRequestServer(CommitProxyInterface proxy, Reference<AsyncVar<ServerDBInfo> const> db) {
	loop {
		choose {
			when(state GetDDMetricsRequest req = waitNext(proxy.getDDMetrics.getFuture())) {
				if (!db->get().distributor.present()) {
					req.reply.sendError(dd_not_found());
					continue;
				}
				ErrorOr<GetDataDistributorMetricsReply> reply =
				    wait(errorOr(db->get().distributor.get().dataDistributorMetrics.getReply(
				        GetDataDistributorMetricsRequest(req.keys, req.shardLimit))));
				if (reply.isError()) {
					req.reply.sendError(reply.getError());
				} else {
					GetDDMetricsReply newReply;
					newReply.storageMetricsList = reply.get().storageMetricsList;
					req.reply.send(newReply);
				}
			}
		}
	}
}

ACTOR Future<Void> monitorRemoteCommitted(ProxyCommitData* self) {
	loop {
		wait(delay(0)); // allow this actor to be cancelled if we are removed after db changes.
		state Optional<std::vector<OptionalInterface<TLogInterface>>> remoteLogs;
		if (self->db->get().recoveryState >= RecoveryState::ALL_LOGS_RECRUITED) {
			for (auto& logSet : self->db->get().logSystemConfig.tLogs) {
				if (!logSet.isLocal) {
					remoteLogs = logSet.tLogs;
					for (auto& tLog : logSet.tLogs) {
						if (!tLog.present()) {
							remoteLogs = Optional<std::vector<OptionalInterface<TLogInterface>>>();
							break;
						}
					}
					break;
				}
			}
		}

		if (!remoteLogs.present()) {
			wait(self->db->onChange());
			continue;
		}
		self->popRemoteTxs = true;

		state Future<Void> onChange = self->db->onChange();
		loop {
			state std::vector<Future<TLogQueuingMetricsReply>> replies;
			for (auto& it : remoteLogs.get()) {
				replies.push_back(
				    brokenPromiseToNever(it.interf().getQueuingMetrics.getReply(TLogQueuingMetricsRequest())));
			}
			wait(waitForAll(replies) || onChange);

			if (onChange.isReady()) {
				break;
			}

			// FIXME: use the configuration to calculate a more precise minimum recovery version.
			Version minVersion = std::numeric_limits<Version>::max();
			for (auto& it : replies) {
				minVersion = std::min(minVersion, it.get().v);
			}

			while (self->txsPopVersions.size() && self->txsPopVersions.front().first <= minVersion) {
				self->lastTxsPop = self->txsPopVersions.front().second;
				self->logSystem->popTxs(self->txsPopVersions.front().second, tagLocalityRemoteLog);
				self->txsPopVersions.pop_front();
			}

			wait(delay(SERVER_KNOBS->UPDATE_REMOTE_LOG_VERSION_INTERVAL) || onChange);
			if (onChange.isReady()) {
				break;
			}
		}
	}
}

ACTOR Future<Void> proxySnapCreate(ProxySnapRequest snapReq, ProxyCommitData* commitData) {
	TraceEvent("SnapCommitProxy_SnapReqEnter")
	    .detail("SnapPayload", snapReq.snapPayload)
	    .detail("SnapUID", snapReq.snapUID);
	try {
		// whitelist check
		ExecCmdValueString execArg(snapReq.snapPayload);
		StringRef binPath = execArg.getBinaryPath();
		if (!isWhitelisted(commitData->whitelistedBinPathVec, binPath)) {
			TraceEvent("SnapCommitProxy_WhiteListCheckFailed")
			    .detail("SnapPayload", snapReq.snapPayload)
			    .detail("SnapUID", snapReq.snapUID);
			throw snap_path_not_whitelisted();
		}
		// db fully recovered check
		if (commitData->db->get().recoveryState != RecoveryState::FULLY_RECOVERED) {
			// Cluster is not fully recovered and needs TLogs
			// from previous generation for full recovery.
			// Currently, snapshot of old tlog generation is not
			// supported and hence failing the snapshot request until
			// cluster is fully_recovered.
			TraceEvent("SnapCommitProxy_ClusterNotFullyRecovered")
			    .detail("SnapPayload", snapReq.snapPayload)
			    .detail("SnapUID", snapReq.snapUID);
			throw snap_not_fully_recovered_unsupported();
		}

		auto result = commitData->txnStateStore->readValue("log_anti_quorum"_sr.withPrefix(configKeysPrefix)).get();
		int logAntiQuorum = 0;
		if (result.present()) {
			logAntiQuorum = atoi(result.get().toString().c_str());
		}
		// FIXME: logAntiQuorum not supported, remove it later,
		// In version2, we probably don't need this limtiation, but this needs to be tested.
		if (logAntiQuorum > 0) {
			TraceEvent("SnapCommitProxy_LogAntiQuorumNotSupported")
			    .detail("SnapPayload", snapReq.snapPayload)
			    .detail("SnapUID", snapReq.snapUID);
			throw snap_log_anti_quorum_unsupported();
		}

		state int snapReqRetry = 0;
		state double snapRetryBackoff = FLOW_KNOBS->PREVENT_FAST_SPIN_DELAY;
		loop {
			// send a snap request to DD
			if (!commitData->db->get().distributor.present()) {
				TraceEvent(SevWarnAlways, "DataDistributorNotPresent").detail("Operation", "SnapRequest");
				throw dd_not_found();
			}
			try {
				Future<ErrorOr<Void>> ddSnapReq =
				    commitData->db->get().distributor.get().distributorSnapReq.tryGetReply(
				        DistributorSnapRequest(snapReq.snapPayload, snapReq.snapUID));
				wait(throwErrorOr(ddSnapReq));
				break;
			} catch (Error& e) {
				TraceEvent("SnapCommitProxy_DDSnapResponseError")
				    .errorUnsuppressed(e)
				    .detail("SnapPayload", snapReq.snapPayload)
				    .detail("SnapUID", snapReq.snapUID)
				    .detail("Retry", snapReqRetry);
				// Retry if we have network issues
				if (e.code() != error_code_request_maybe_delivered ||
				    ++snapReqRetry > SERVER_KNOBS->SNAP_NETWORK_FAILURE_RETRY_LIMIT)
					throw e;
				wait(delay(snapRetryBackoff));
				snapRetryBackoff = snapRetryBackoff * 2; // exponential backoff
			}
		}
		snapReq.reply.send(Void());
	} catch (Error& e) {
		TraceEvent("SnapCommitProxy_SnapReqError")
		    .errorUnsuppressed(e)
		    .detail("SnapPayload", snapReq.snapPayload)
		    .detail("SnapUID", snapReq.snapUID);
		if (e.code() != error_code_operation_cancelled) {
			snapReq.reply.sendError(e);
		} else {
			throw e;
		}
	}
	TraceEvent("SnapCommitProxy_SnapReqExit")
	    .detail("SnapPayload", snapReq.snapPayload)
	    .detail("SnapUID", snapReq.snapUID);
	return Void();
}

ACTOR Future<Void> proxyCheckSafeExclusion(Reference<AsyncVar<ServerDBInfo> const> db,
                                           ExclusionSafetyCheckRequest req) {
	TraceEvent("SafetyCheckCommitProxyBegin").log();
	state ExclusionSafetyCheckReply reply(false);
	if (!db->get().distributor.present()) {
		TraceEvent(SevWarnAlways, "DataDistributorNotPresent").detail("Operation", "ExclusionSafetyCheck");
		req.reply.send(reply);
		return Void();
	}
	try {
		state Future<ErrorOr<DistributorExclusionSafetyCheckReply>> ddSafeFuture =
		    db->get().distributor.get().distributorExclCheckReq.tryGetReply(
		        DistributorExclusionSafetyCheckRequest(req.exclusions));
		DistributorExclusionSafetyCheckReply _reply = wait(throwErrorOr(ddSafeFuture));
		reply.safe = _reply.safe;
		if (db->get().blobManager.present()) {
			TraceEvent("SafetyCheckCommitProxyBM").detail("BMID", db->get().blobManager.get().id());
			state Future<ErrorOr<BlobManagerExclusionSafetyCheckReply>> bmSafeFuture =
			    db->get().blobManager.get().blobManagerExclCheckReq.tryGetReply(
			        BlobManagerExclusionSafetyCheckRequest(req.exclusions));
			BlobManagerExclusionSafetyCheckReply _reply = wait(throwErrorOr(bmSafeFuture));
			reply.safe &= _reply.safe;
		} else {
			TraceEvent("SafetyCheckCommitProxyNoBM");
		}
	} catch (Error& e) {
		TraceEvent("SafetyCheckCommitProxyResponseError").error(e);
		if (e.code() != error_code_operation_cancelled) {
			req.reply.sendError(e);
			return Void();
		} else {
			throw e;
		}
	}
	TraceEvent("SafetyCheckCommitProxyFinish").log();
	req.reply.send(reply);
	return Void();
}

ACTOR Future<Void> reportTxnTagCommitCost(UID myID,
                                          Reference<AsyncVar<ServerDBInfo> const> db,
                                          UIDTransactionTagMap<TransactionCommitCostEstimation>* ssTrTagCommitCost) {
	state Future<Void> nextRequestTimer = Never();
	state Future<Void> nextReply = Never();
	if (db->get().ratekeeper.present())
		nextRequestTimer = Void();
	loop choose {
		when(wait(db->onChange())) {
			if (db->get().ratekeeper.present()) {
				TraceEvent("ProxyRatekeeperChanged", myID).detail("RKID", db->get().ratekeeper.get().id());
				nextRequestTimer = Void();
			} else {
				TraceEvent("ProxyRatekeeperDied", myID).log();
				nextRequestTimer = Never();
			}
		}
		when(wait(nextRequestTimer)) {
			nextRequestTimer = Never();
			if (db->get().ratekeeper.present()) {
				nextReply = brokenPromiseToNever(db->get().ratekeeper.get().reportCommitCostEstimation.getReply(
				    ReportCommitCostEstimationRequest(std::move(*ssTrTagCommitCost))));
				ssTrTagCommitCost->clear();
			} else {
				nextReply = Never();
			}
		}
		when(wait(nextReply)) {
			nextReply = Never();
			nextRequestTimer = delay(SERVER_KNOBS->REPORT_TRANSACTION_COST_ESTIMATION_DELAY);
		}
	}
}

// Get the list of tenants that are over the storage quota from the data distributor for quota enforcement.
ACTOR Future<Void> monitorTenantsOverStorageQuota(UID myID,
                                                  Reference<AsyncVar<ServerDBInfo> const> db,
                                                  ProxyCommitData* commitData) {
	state Future<Void> nextRequestTimer = Never();
	state Future<TenantsOverStorageQuotaReply> nextReply = Never();
	if (db->get().distributor.present())
		nextRequestTimer = Void();
	loop choose {
		when(wait(db->onChange())) {
			if (db->get().distributor.present()) {
				CODE_PROBE(true, "ServerDBInfo changed during monitorTenantsOverStorageQuota");
				TraceEvent("ServerDBInfoChanged", myID).detail("DDID", db->get().distributor.get().id());
				nextRequestTimer = Void();
			} else {
				TraceEvent("DataDistributorDied", myID).log();
				nextRequestTimer = Never();
			}
		}
		when(wait(nextRequestTimer)) {
			nextRequestTimer = Never();
			if (db->get().distributor.present()) {
				nextReply = brokenPromiseToNever(
				    db->get().distributor.get().tenantsOverStorageQuota.getReply(TenantsOverStorageQuotaRequest()));
			} else {
				nextReply = Never();
			}
		}
		when(TenantsOverStorageQuotaReply reply = wait(nextReply)) {
			nextReply = Never();
			commitData->tenantsOverStorageQuota = reply.tenants;
			TraceEvent(SevDebug, "MonitorTenantsOverStorageQuota")
			    .detail("NumTenants", commitData->tenantsOverStorageQuota.size());
			nextRequestTimer = delay(SERVER_KNOBS->CP_FETCH_TENANTS_OVER_STORAGE_QUOTA_INTERVAL);
		}
	}
}

namespace {
struct ExpireServerEntry {
	int64_t timeReceived;
	int expectedCount = 0;
	int receivedCount = 0;
	bool initialized = false;
};

struct IdempotencyKey {
	Version version;
	uint8_t highOrderBatchIndex;
	bool operator==(const IdempotencyKey& other) const {
		return version == other.version && highOrderBatchIndex == other.highOrderBatchIndex;
	}
};

} // namespace

namespace std {
template <>
struct hash<IdempotencyKey> {
	std::size_t operator()(const IdempotencyKey& key) const {
		std::size_t seed = 0;
		boost::hash_combine(seed, std::hash<Version>{}(key.version));
		boost::hash_combine(seed, std::hash<uint8_t>{}(key.highOrderBatchIndex));
		return seed;
	}
};

} // namespace std

ACTOR static Future<Void> idempotencyIdsExpireServer(
    Database db,
    PublicRequestStream<ExpireIdempotencyIdRequest> expireIdempotencyId,
    PromiseStream<ExpectedIdempotencyIdCountForKey> expectedIdempotencyIdCountForKey,
    Standalone<VectorRef<MutationRef>>* idempotencyClears) {
	state std::unordered_map<IdempotencyKey, ExpireServerEntry> idStatus;
	state std::unordered_map<IdempotencyKey, ExpireServerEntry>::iterator iter;
	state int64_t purgeBefore;
	state IdempotencyKey key;
	state ExpireServerEntry* status = nullptr;
	state Future<Void> purgeOld = Void();
	loop {
		choose {
			when(ExpireIdempotencyIdRequest req = waitNext(expireIdempotencyId.getFuture())) {
				key = IdempotencyKey{ req.commitVersion, req.batchIndexHighByte };
				status = &idStatus[key];
				status->receivedCount += 1;
				CODE_PROBE(status->expectedCount == 0, "ExpireIdempotencyIdRequest received before count is known");
				if (status->expectedCount > 0) {
					ASSERT_LE(status->receivedCount, status->expectedCount);
				}
			}
			when(ExpectedIdempotencyIdCountForKey req = waitNext(expectedIdempotencyIdCountForKey.getFuture())) {
				key = IdempotencyKey{ req.commitVersion, req.batchIndexHighByte };
				status = &idStatus[key];
				ASSERT_EQ(status->expectedCount, 0);
				status->expectedCount = req.idempotencyIdCount;
			}
			when(wait(purgeOld)) {
				purgeOld = delay(SERVER_KNOBS->IDEMPOTENCY_ID_IN_MEMORY_LIFETIME);
				purgeBefore = now() - SERVER_KNOBS->IDEMPOTENCY_ID_IN_MEMORY_LIFETIME;
				for (iter = idStatus.begin(); iter != idStatus.end();) {
					// We have exclusive access to idStatus in this when block, so iter will still be valid after the
					// wait
					wait(yield());
					if (iter->second.timeReceived < purgeBefore) {
						iter = idStatus.erase(iter);
					} else {
						++iter;
					}
				}
				continue;
			}
		}
		if (status->initialized) {
			if (status->receivedCount == status->expectedCount) {
				auto keyRange =
				    makeIdempotencySingleKeyRange(idempotencyClears->arena(), key.version, key.highOrderBatchIndex);
				idempotencyClears->push_back(idempotencyClears->arena(),
				                             MutationRef(MutationRef::ClearRange, keyRange.begin, keyRange.end));
				idStatus.erase(key);
			}
		} else {
			status->timeReceived = now();
			status->initialized = true;
		}
	}
}

namespace {

struct TransactionStateResolveContext {
	// Maximum sequence for txnStateRequest, this is defined when the request last flag is set.
	Sequence maxSequence = std::numeric_limits<Sequence>::max();

	// Flags marks received transaction state requests, we only process the transaction request when *all* requests are
	// received.
	std::unordered_set<Sequence> receivedSequences;

	ProxyCommitData* pCommitData = nullptr;

	// Pointer to transaction state store, shortcut for commitData.txnStateStore
	IKeyValueStore* pTxnStateStore = nullptr;

	Future<Void> txnRecovery;

	// Actor streams
	PromiseStream<Future<Void>>* pActors = nullptr;

	// Flag reports if the transaction state request is complete. This request should only happen during recover, i.e.
	// once per commit proxy.
	bool processed = false;

	TransactionStateResolveContext() = default;

	TransactionStateResolveContext(ProxyCommitData* pCommitData_, PromiseStream<Future<Void>>* pActors_)
	  : pCommitData(pCommitData_), pTxnStateStore(pCommitData_->txnStateStore), pActors(pActors_) {
		ASSERT(pTxnStateStore != nullptr);
	}
};

ACTOR Future<Void> processCompleteTransactionStateRequest(TransactionStateResolveContext* pContext) {
	state KeyRange txnKeys = allKeys;
	state std::map<Tag, UID> tag_uid;

	RangeResult UIDtoTagMap = pContext->pTxnStateStore->readRange(serverTagKeys).get();
	for (const KeyValueRef& kv : UIDtoTagMap) {
		tag_uid[decodeServerTagValue(kv.value)] = decodeServerTagKey(kv.key);
	}

	state std::unordered_map<EncryptCipherDomainId, Reference<BlobCipherKey>> cipherKeys;
	if (pContext->pCommitData->encryptMode.isEncryptionEnabled()) {
		static const std::unordered_set<EncryptCipherDomainId> metadataDomainIds = { SYSTEM_KEYSPACE_ENCRYPT_DOMAIN_ID,
			                                                                         ENCRYPT_HEADER_DOMAIN_ID };
		std::unordered_map<EncryptCipherDomainId, Reference<BlobCipherKey>> cks =
		    wait(getLatestEncryptCipherKeys(pContext->pCommitData->db, metadataDomainIds, BlobCipherMetrics::TLOG));
		cipherKeys = cks;
	}

	loop {
		wait(yield());

		RangeResult data =
		    pContext->pTxnStateStore
		        ->readRange(txnKeys, SERVER_KNOBS->BUGGIFIED_ROW_LIMIT, SERVER_KNOBS->APPLY_MUTATION_BYTES)
		        .get();
		if (!data.size())
			break;

		((KeyRangeRef&)txnKeys) = KeyRangeRef(keyAfter(data.back().key, txnKeys.arena()), txnKeys.end);

		MutationsVec mutations;
		std::vector<std::pair<MapPair<Key, ServerCacheInfo>, int>> keyInfoData;
		std::vector<UID> src, dest;
		ServerCacheInfo info;
		// NOTE: An ACTOR will be compiled into several classes, the this pointer is from one of them.
		auto updateTagInfo = [pContext = pContext](const std::vector<UID>& uids,
		                                           std::vector<Tag>& tags,
		                                           std::vector<Reference<StorageInfo>>& storageInfoItems) {
			for (const auto& id : uids) {
				auto storageInfo = getStorageInfo(id, &pContext->pCommitData->storageCache, pContext->pTxnStateStore);
				ASSERT(storageInfo->tag != invalidTag);
				tags.push_back(storageInfo->tag);
				storageInfoItems.push_back(storageInfo);
			}
		};
		for (auto& kv : data) {
			if (!kv.key.startsWith(keyServersPrefix)) {
				mutations.emplace_back(mutations.arena(), MutationRef::SetValue, kv.key, kv.value);
				continue;
			}

			KeyRef k = kv.key.removePrefix(keyServersPrefix);
			if (k == allKeys.end) {
				continue;
			}
			decodeKeyServersValue(tag_uid, kv.value, src, dest);

			info.tags.clear();

			info.src_info.clear();
			updateTagInfo(src, info.tags, info.src_info);

			info.dest_info.clear();
			updateTagInfo(dest, info.tags, info.dest_info);

			uniquify(info.tags);
			keyInfoData.emplace_back(MapPair<Key, ServerCacheInfo>(k, info), 1);
		}

		// insert keyTag data separately from metadata mutations so that we can do one bulk insert which
		// avoids a lot of map lookups.
		pContext->pCommitData->keyInfo.rawInsert(keyInfoData);

		Arena arena;
		bool confChanges;
		CODE_PROBE(
		    pContext->pCommitData->encryptMode.isEncryptionEnabled(),
		    "Commit proxy apply metadata mutations from txnStateStore on recovery, with encryption-at-rest enabled");
		applyMetadataMutations(SpanContext(),
		                       *pContext->pCommitData,
		                       arena,
		                       Reference<ILogSystem>(),
		                       mutations,
		                       /* pToCommit= */ nullptr,
		                       pContext->pCommitData->encryptMode.isEncryptionEnabled() ? &cipherKeys : nullptr,
		                       pContext->pCommitData->encryptMode,
		                       confChanges,
		                       /* version= */ 0,
		                       /* popVersion= */ 0,
		                       /* initialCommit= */ true,
		                       /* provisionalCommitProxy */ pContext->pCommitData->provisional);
	} // loop

	auto lockedKey = pContext->pTxnStateStore->readValue(databaseLockedKey).get();
	pContext->pCommitData->locked = lockedKey.present() && lockedKey.get().size();
	pContext->pCommitData->metadataVersion = pContext->pTxnStateStore->readValue(metadataVersionKey).get();

	pContext->pTxnStateStore->enableSnapshot();

	return Void();
}

ACTOR Future<Void> processTransactionStateRequestPart(TransactionStateResolveContext* pContext,
                                                      TxnStateRequest request) {
	ASSERT(pContext->pCommitData != nullptr);
	ASSERT(pContext->pActors != nullptr);

	if (pContext->receivedSequences.count(request.sequence)) {
		if (pContext->receivedSequences.size() == pContext->maxSequence) {
			wait(pContext->txnRecovery);
		}
		// This part is already received. Still we will re-broadcast it to other CommitProxies
		pContext->pActors->send(broadcastTxnRequest(request, SERVER_KNOBS->TXN_STATE_SEND_AMOUNT, true));
		wait(yield());
		return Void();
	}

	if (request.last) {
		// This is the last piece of subsequence, yet other pieces might still on the way.
		pContext->maxSequence = request.sequence + 1;
	}
	pContext->receivedSequences.insert(request.sequence);

	// Although we may receive the CommitTransactionRequest for the recovery transaction before all of the
	// TxnStateRequest, we will not get a resolution result from any resolver until the master has submitted its initial
	// (sequence 0) resolution request, which it doesn't do until we have acknowledged all TxnStateRequests
	ASSERT(!pContext->pCommitData->validState.isSet());

	for (auto& kv : request.data) {
		pContext->pTxnStateStore->set(kv, &request.arena);
	}
	pContext->pTxnStateStore->commit(true);

	if (pContext->receivedSequences.size() == pContext->maxSequence) {
		// Received all components of the txnStateRequest
		ASSERT(!pContext->processed);
		pContext->txnRecovery = processCompleteTransactionStateRequest(pContext);
		wait(pContext->txnRecovery);
		pContext->processed = true;
	}

	pContext->pActors->send(broadcastTxnRequest(request, SERVER_KNOBS->TXN_STATE_SEND_AMOUNT, true));
	wait(yield());
	return Void();
}

} // anonymous namespace

ACTOR Future<Void> commitProxyServerCore(CommitProxyInterface proxy,
                                         MasterInterface master,
                                         LifetimeToken masterLifetime,
                                         Reference<AsyncVar<ServerDBInfo> const> db,
                                         LogEpoch epoch,
                                         Version recoveryTransactionVersion,
                                         bool firstProxy,
                                         std::string whitelistBinPaths,
                                         EncryptionAtRestMode encryptMode,
                                         bool provisional) {
	state ProxyCommitData commitData(proxy.id(),
	                                 master,
	                                 proxy.getConsistentReadVersion,
	                                 recoveryTransactionVersion,
	                                 proxy.commit,
	                                 db,
	                                 firstProxy,
	                                 encryptMode,
	                                 provisional);

	state Future<Sequence> sequenceFuture = (Sequence)0;
	state PromiseStream<std::pair<std::vector<CommitTransactionRequest>, int>> batchedCommits;
	state Future<Void> commitBatcherActor;
	state Future<Void> lastCommitComplete = Void();

	state PromiseStream<Future<Void>> addActor;
	state Future<Void> onError = transformError(actorCollection(addActor.getFuture()), broken_promise(), tlog_failed());

	state GetHealthMetricsReply healthMetricsReply;
	state GetHealthMetricsReply detailedHealthMetricsReply;

	TraceEvent("CPEncryptionAtRestMode").detail("Mode", commitData.encryptMode.toString());

	addActor.send(waitFailureServer(proxy.waitFailure.getFuture()));
	addActor.send(traceRole(Role::COMMIT_PROXY, proxy.id()));

	//TraceEvent("CommitProxyInit1", proxy.id());

	// Wait until we can load the "real" logsystem, since we don't support switching them currently
	while (!(masterLifetime.isEqual(commitData.db->get().masterLifetime) &&
	         commitData.db->get().recoveryState >= RecoveryState::RECOVERY_TRANSACTION &&
	         (!commitData.encryptMode.isEncryptionEnabled() || commitData.db->get().encryptKeyProxy.present()))) {
		//TraceEvent("ProxyInit2", proxy.id()).detail("LSEpoch", db->get().logSystemConfig.epoch).detail("Need", epoch);
		wait(commitData.db->onChange());
	}
	state Future<Void> dbInfoChange = commitData.db->onChange();
	//TraceEvent("ProxyInit3", proxy.id());

	commitData.resolvers = commitData.db->get().resolvers;
	commitData.localTLogCount = commitData.db->get().logSystemConfig.numLogs();
	ASSERT(commitData.resolvers.size() != 0);
	for (int i = 0; i < commitData.resolvers.size(); ++i) {
		commitData.stats.resolverDist.push_back(Histogram::getHistogram(
		    "CommitProxy"_sr, "ToResolver_" + commitData.resolvers[i].id().toString(), Histogram::Unit::milliseconds));
	}

	// Initialize keyResolvers map
	auto rs = commitData.keyResolvers.modify(SERVER_KNOBS->PROXY_USE_RESOLVER_PRIVATE_MUTATIONS ? normalKeys : allKeys);
	for (auto r = rs.begin(); r != rs.end(); ++r)
		r->value().emplace_back(0, 0);
	commitData.systemKeyVersions.push_back(0);

	commitData.logSystem = ILogSystem::fromServerDBInfo(proxy.id(), commitData.db->get(), false, addActor);
	commitData.logAdapter =
	    new LogSystemDiskQueueAdapter(commitData.logSystem, Reference<AsyncVar<PeekTxsInfo>>(), 1, false);
	// TODO: Pass the encrypt mode once supported in IKeyValueStore
	commitData.txnStateStore = keyValueStoreLogSystem(
	    commitData.logAdapter, commitData.db, proxy.id(), 2e9, true, true, true, encryptMode.isEncryptionEnabled());
	createWhitelistBinPathVec(whitelistBinPaths, commitData.whitelistedBinPathVec);

	commitData.updateLatencyBandConfig(commitData.db->get().latencyBandConfig);

	// ((SERVER_MEM_LIMIT * COMMIT_BATCHES_MEM_FRACTION_OF_TOTAL) / COMMIT_BATCHES_MEM_TO_TOTAL_MEM_SCALE_FACTOR) is
	// only a approximate formula for limiting the memory used. COMMIT_BATCHES_MEM_TO_TOTAL_MEM_SCALE_FACTOR is an
	// estimate based on experiments and not an accurate one.
	state int64_t commitBatchesMemoryLimit = SERVER_KNOBS->COMMIT_BATCHES_MEM_BYTES_HARD_LIMIT;
	if (SERVER_KNOBS->SERVER_MEM_LIMIT > 0) {
		commitBatchesMemoryLimit = std::min(
		    commitBatchesMemoryLimit,
		    static_cast<int64_t>((SERVER_KNOBS->SERVER_MEM_LIMIT * SERVER_KNOBS->COMMIT_BATCHES_MEM_FRACTION_OF_TOTAL) /
		                         SERVER_KNOBS->COMMIT_BATCHES_MEM_TO_TOTAL_MEM_SCALE_FACTOR));
	}
	TraceEvent(SevInfo, "CommitBatchesMemoryLimit").detail("BytesLimit", commitBatchesMemoryLimit);

	addActor.send(monitorRemoteCommitted(&commitData));
	addActor.send(tenantIdServer(proxy, addActor, &commitData));
	addActor.send(readRequestServer(proxy, addActor, &commitData));
	addActor.send(rejoinServer(proxy, &commitData));
	addActor.send(ddMetricsRequestServer(proxy, db));
	addActor.send(reportTxnTagCommitCost(proxy.id(), db, &commitData.ssTrTagCommitCost));

	auto openDb = openDBOnServer(db);

	if (firstProxy) {
		addActor.send(recurringAsync(
		    [openDb = openDb]() { return cleanIdempotencyIds(openDb, SERVER_KNOBS->IDEMPOTENCY_IDS_MIN_AGE_SECONDS); },
		    SERVER_KNOBS->IDEMPOTENCY_IDS_CLEANER_POLLING_INTERVAL,
		    true,
		    SERVER_KNOBS->IDEMPOTENCY_IDS_CLEANER_POLLING_INTERVAL));
	}
	addActor.send(idempotencyIdsExpireServer(
	    openDb, proxy.expireIdempotencyId, commitData.expectedIdempotencyIdCountForKey, &commitData.idempotencyClears));

	if (SERVER_KNOBS->STORAGE_QUOTA_ENABLED) {
		addActor.send(monitorTenantsOverStorageQuota(proxy.id(), db, &commitData));
	}

	// wait for txnStateStore recovery
	wait(success(commitData.txnStateStore->readValue(StringRef())));

	int commitBatchByteLimit =
	    (int)std::min<double>(SERVER_KNOBS->COMMIT_TRANSACTION_BATCH_BYTES_MAX,
	                          std::max<double>(SERVER_KNOBS->COMMIT_TRANSACTION_BATCH_BYTES_MIN,
	                                           SERVER_KNOBS->COMMIT_TRANSACTION_BATCH_BYTES_SCALE_BASE *
	                                               pow(commitData.db->get().client.commitProxies.size(),
	                                                   SERVER_KNOBS->COMMIT_TRANSACTION_BATCH_BYTES_SCALE_POWER)));

	commitBatcherActor = commitBatcher(
	    &commitData, batchedCommits, proxy.commit.getFuture(), commitBatchByteLimit, commitBatchesMemoryLimit);

	// This has to be declared after the commitData.txnStateStore get initialized
	state TransactionStateResolveContext transactionStateResolveContext(&commitData, &addActor);

	loop choose {
		when(wait(dbInfoChange)) {
			dbInfoChange = commitData.db->onChange();
			if (masterLifetime.isEqual(commitData.db->get().masterLifetime) &&
			    commitData.db->get().recoveryState >= RecoveryState::RECOVERY_TRANSACTION) {
				commitData.logSystem = ILogSystem::fromServerDBInfo(proxy.id(), commitData.db->get(), false, addActor);
				for (auto it : commitData.tag_popped) {
					commitData.logSystem->pop(it.second, it.first);
				}
				commitData.logSystem->popTxs(commitData.lastTxsPop, tagLocalityRemoteLog);
			}

			commitData.updateLatencyBandConfig(commitData.db->get().latencyBandConfig);
		}
		when(wait(onError)) {}
		when(std::pair<std::vector<CommitTransactionRequest>, int> batchedRequests =
		         waitNext(batchedCommits.getFuture())) {
			// WARNING: this code is run at a high priority, so it needs to do as little work as possible
			const std::vector<CommitTransactionRequest>& trs = batchedRequests.first;
			int batchBytes = batchedRequests.second;
			//TraceEvent("CommitProxyCTR", proxy.id()).detail("CommitTransactions", trs.size()).detail("TransactionRate", transactionRate).detail("TransactionQueue", transactionQueue.size()).detail("ReleasedTransactionCount", transactionCount);
			//TraceEvent("CommitProxyCore", commitData.dbgid).detail("TxSize", trs.size()).detail("MasterLifetime", masterLifetime.toString()).detail("DbMasterLifetime", commitData.db->get().masterLifetime.toString()).detail("RecoveryState", commitData.db->get().recoveryState).detail("CCInf", commitData.db->get().clusterInterface.id().toString());
			if (trs.size() || (commitData.db->get().recoveryState >= RecoveryState::ACCEPTING_COMMITS &&
			                   masterLifetime.isEqual(commitData.db->get().masterLifetime))) {

				if (trs.size() || lastCommitComplete.isReady()) {
					lastCommitComplete = transformError(
					    timeoutError(
					        commitBatch(&commitData,
					                    const_cast<std::vector<CommitTransactionRequest>*>(&batchedRequests.first),
					                    batchBytes),
					        SERVER_KNOBS->COMMIT_PROXY_LIVENESS_TIMEOUT),
					    timed_out(),
					    failed_to_progress());
					addActor.send(lastCommitComplete);
				}
			}
		}
		when(ProxySnapRequest snapReq = waitNext(proxy.proxySnapReq.getFuture())) {
			TraceEvent(SevDebug, "SnapMasterEnqueue").log();
			addActor.send(proxySnapCreate(snapReq, &commitData));
		}
		when(ExclusionSafetyCheckRequest exclCheckReq = waitNext(proxy.exclusionSafetyCheckReq.getFuture())) {
			addActor.send(proxyCheckSafeExclusion(db, exclCheckReq));
		}
		when(TxnStateRequest request = waitNext(proxy.txnState.getFuture())) {
			addActor.send(processTransactionStateRequestPart(&transactionStateResolveContext, request));
		}
	}
}

ACTOR Future<Void> checkRemoved(Reference<AsyncVar<ServerDBInfo> const> db,
                                uint64_t recoveryCount,
                                CommitProxyInterface myInterface) {
	loop {
		if (db->get().recoveryCount >= recoveryCount &&
		    !std::count(db->get().client.commitProxies.begin(), db->get().client.commitProxies.end(), myInterface)) {
			throw worker_removed();
		}
		wait(db->onChange());
	}
}

ACTOR Future<Void> commitProxyServer(CommitProxyInterface proxy,
                                     InitializeCommitProxyRequest req,
                                     Reference<AsyncVar<ServerDBInfo> const> db,
                                     std::string whitelistBinPaths) {
	try {
		state Future<Void> core = commitProxyServerCore(proxy,
		                                                req.master,
		                                                req.masterLifetime,
		                                                db,
		                                                req.recoveryCount,
		                                                req.recoveryTransactionVersion,
		                                                req.firstProxy,
		                                                whitelistBinPaths,
		                                                req.encryptMode,
		                                                proxy.provisional);
		wait(core || checkRemoved(db, req.recoveryCount, proxy));
	} catch (Error& e) {
		TraceEvent("CommitProxyTerminated", proxy.id()).errorUnsuppressed(e);

		if (e.code() != error_code_worker_removed && e.code() != error_code_tlog_stopped &&
		    e.code() != error_code_tlog_failed && e.code() != error_code_coordinators_changed &&
		    e.code() != error_code_coordinated_state_conflict && e.code() != error_code_new_coordinators_timed_out &&
		    e.code() != error_code_failed_to_progress) {
			throw;
		}
		CODE_PROBE(e.code() == error_code_failed_to_progress, "Commit proxy failed to progress");
	}
	return Void();
}<|MERGE_RESOLUTION|>--- conflicted
+++ resolved
@@ -1065,35 +1065,13 @@
 	}
 }
 
-inline int64_t extractTenantIdFromKeyRef(StringRef s) {
-	if (s.size() < TenantAPI::PREFIX_SIZE) {
-		return TenantInfo::INVALID_TENANT;
-	}
-	// Parse mutation key to determine tenant prefix
-	StringRef prefix = s.substr(0, TenantAPI::PREFIX_SIZE);
-	return TenantAPI::prefixToId(prefix, EnforceValidTenantId::False);
-}
-
-int64_t extractTenantIdFromSingleKeyMutation(MutationRef m) {
-	ASSERT(!isSystemKey(m.param1));
-
-	// The first 8 bytes of the key of this OP is also an 8-byte number
-	if (m.type == MutationRef::SetVersionstampedKey && m.param1.size() >= 4 && parseVersionstampOffset(m.param1) < 8) {
-		return TenantInfo::INVALID_TENANT;
-	}
-
-	ASSERT(isSingleKeyMutation((MutationRef::Type)m.type));
-
-	return extractTenantIdFromKeyRef(m.param1);
-}
-
 // Return true if a single-key mutation is associated with a valid tenant id or a system key
 bool validTenantAccess(MutationRef m) {
 	if (isSystemKey(m.param1))
 		return true;
 
 	if (isSingleKeyMutation((MutationRef::Type)m.type)) {
-		auto tenantId = extractTenantIdFromSingleKeyMutation(m);
+		auto tenantId = TenantAPI::extractTenantIdFromMutation(m);
 		// throw exception for invalid raw access
 		if (tenantId == TenantInfo::INVALID_TENANT) {
 			return false;
@@ -1101,8 +1079,8 @@
 	} else {
 		// For clear range, we allow raw access
 		ASSERT_EQ(m.type, MutationRef::Type::ClearRange);
-		auto beginTenantId = extractTenantIdFromKeyRef(m.param1);
-		auto endTenantId = extractTenantIdFromKeyRef(m.param2);
+		auto beginTenantId = TenantAPI::extractTenantIdFromKeyRef(m.param1);
+		auto endTenantId = TenantAPI::extractTenantIdFromKeyRef(m.param2);
 		CODE_PROBE(beginTenantId != endTenantId, "Clear Range raw access or cross multiple tenants");
 	}
 	return true;
@@ -1224,30 +1202,6 @@
 	}
 }
 
-<<<<<<< HEAD
-=======
-// Return true if a single-key mutation is associated with a valid tenant id or a system key
-bool validTenantAccess(MutationRef m) {
-	if (isSystemKey(m.param1))
-		return true;
-
-	if (isSingleKeyMutation((MutationRef::Type)m.type)) {
-		auto tenantId = TenantAPI::extractTenantIdFromMutation(m);
-		// throw exception for invalid raw access
-		if (tenantId == TenantInfo::INVALID_TENANT) {
-			return false;
-		}
-	} else {
-		// For clear range, we allow raw access
-		ASSERT_EQ(m.type, MutationRef::Type::ClearRange);
-		auto beginTenantId = TenantAPI::extractTenantIdFromKeyRef(m.param1);
-		auto endTenantId = TenantAPI::extractTenantIdFromKeyRef(m.param2);
-		CODE_PROBE(beginTenantId != endTenantId, "Clear Range raw access or cross multiple tenants");
-	}
-	return true;
-}
-
->>>>>>> ca4a964d
 // Return true if all tenant check pass. Otherwise, return false and send error back
 bool validTenantAccess(const CommitTransactionRequest& tr, ProxyCommitData* const pProxyCommitData) {
 	bool isValid = checkTenantNoWait(pProxyCommitData, tr.tenantInfo.tenantId, "Commit", true);

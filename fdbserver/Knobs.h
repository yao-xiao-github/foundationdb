--- conflicted
+++ resolved
@@ -355,13 +355,10 @@
 	//Worker
 	double WORKER_LOGGING_INTERVAL;
 	double INCOMPATIBLE_PEER_DELAY_BEFORE_LOGGING;
-<<<<<<< HEAD
 	double HEAP_PROFILER_INTERVAL;
-=======
 	double DEGRADED_RESET_INTERVAL;
 	double DEGRADED_WARNING_LIMIT;
 	double DEGRADED_WARNING_RESET_DELAY;
->>>>>>> 40d632b3
 
 	// Test harness
 	double WORKER_POLL_DELAY;

/*
 * DataDistribution.actor.cpp
 *
 * This source file is part of the FoundationDB open source project
 *
 * Copyright 2013-2018 Apple Inc. and the FoundationDB project authors
 *
 * Licensed under the Apache License, Version 2.0 (the "License");
 * you may not use this file except in compliance with the License.
 * You may obtain a copy of the License at
 *
 *     http://www.apache.org/licenses/LICENSE-2.0
 *
 * Unless required by applicable law or agreed to in writing, software
 * distributed under the License is distributed on an "AS IS" BASIS,
 * WITHOUT WARRANTIES OR CONDITIONS OF ANY KIND, either express or implied.
 * See the License for the specific language governing permissions and
 * limitations under the License.
 */

#include <set>
#include <sstream>
#include "fdbclient/FDBOptions.g.h"
#include "fdbclient/FDBTypes.h"
#include "fdbclient/Knobs.h"
#include "fdbclient/StorageServerInterface.h"
#include "fdbclient/SystemData.h"
#include "fdbclient/DatabaseContext.h"
#include "fdbclient/ManagementAPI.actor.h"
#include "fdbclient/RunTransaction.actor.h"
#include "fdbrpc/Replication.h"
#include "fdbserver/DataDistribution.actor.h"
#include "fdbserver/FDBExecHelper.actor.h"
#include "fdbserver/IKeyValueStore.h"
#include "fdbserver/Knobs.h"
#include "fdbserver/MoveKeys.actor.h"
#include "fdbserver/QuietDatabase.h"
#include "fdbserver/ServerDBInfo.h"
#include "fdbserver/TLogInterface.h"
#include "fdbserver/WaitFailure.h"
#include "flow/ActorCollection.h"
#include "flow/Arena.h"
#include "flow/Trace.h"
#include "flow/UnitTest.h"
#include "flow/actorcompiler.h" // This must be the last #include.
#include "flow/serialize.h"

class TCTeamInfo;
struct TCMachineInfo;
class TCMachineTeamInfo;

ACTOR Future<Void> checkAndRemoveInvalidLocalityAddr(DDTeamCollection* self);
ACTOR Future<Void> removeWrongStoreType(DDTeamCollection* self);
ACTOR Future<Void> waitForAllDataRemoved(Database cx, UID serverID, Version addedVersion, DDTeamCollection* teams);

struct TCServerInfo : public ReferenceCounted<TCServerInfo> {
	UID id;
	Version addedVersion; // Read version when this Server is added
	DDTeamCollection* collection;
	StorageServerInterface lastKnownInterface;
	ProcessClass lastKnownClass;
	vector<Reference<TCTeamInfo>> teams;
	Reference<TCMachineInfo> machine;
	Future<Void> tracker;
	int64_t dataInFlightToServer;
	ErrorOr<GetStorageMetricsReply> serverMetrics;
	Promise<std::pair<StorageServerInterface, ProcessClass>> interfaceChanged;
	Future<std::pair<StorageServerInterface, ProcessClass>> onInterfaceChanged;
	Promise<Void> removed;
	Future<Void> onRemoved;
	Future<Void> onTSSPairRemoved;
	Promise<Void> killTss;
	Promise<Void> wakeUpTracker;
	bool inDesiredDC;
	LocalityEntry localityEntry;
	Promise<Void> updated;
	AsyncVar<bool> wrongStoreTypeToRemove;
	AsyncVar<bool> ssVersionTooFarBehind;
	// A storage server's StoreType does not change.
	// To change storeType for an ip:port, we destroy the old one and create a new one.
	KeyValueStoreType storeType; // Storage engine type

	TCServerInfo(StorageServerInterface ssi,
	             DDTeamCollection* collection,
	             ProcessClass processClass,
	             bool inDesiredDC,
	             Reference<LocalitySet> storageServerSet,
	             Version addedVersion = 0)
	  : id(ssi.id()), collection(collection), lastKnownInterface(ssi), lastKnownClass(processClass),
	    dataInFlightToServer(0), onInterfaceChanged(interfaceChanged.getFuture()), onRemoved(removed.getFuture()),
<<<<<<< HEAD
	    inDesiredDC(inDesiredDC), storeType(KeyValueStoreType::END), addedVersion(addedVersion) {
		localityEntry = ((LocalityMap<UID>*)storageServerSet.getPtr())->add(ssi.locality, &id);
=======
	    inDesiredDC(inDesiredDC), storeType(KeyValueStoreType::END), onTSSPairRemoved(Never()) {
		if (!ssi.isTss()) {
			localityEntry = ((LocalityMap<UID>*)storageServerSet.getPtr())->add(ssi.locality, &id);
		}
>>>>>>> 6f5ae9d7
	}

	bool isCorrectStoreType(KeyValueStoreType configStoreType) {
		// A new storage server's store type may not be set immediately.
		// If a storage server does not reply its storeType, it will be tracked by failure monitor and removed.
		return (storeType == configStoreType || storeType == KeyValueStoreType::END);
	}
	~TCServerInfo();
};

struct TCMachineInfo : public ReferenceCounted<TCMachineInfo> {
	std::vector<Reference<TCServerInfo>> serversOnMachine; // SOMEDAY: change from vector to set
	Standalone<StringRef> machineID;
	std::vector<Reference<TCMachineTeamInfo>> machineTeams; // SOMEDAY: split good and bad machine teams.
	LocalityEntry localityEntry;

	explicit TCMachineInfo(Reference<TCServerInfo> server, const LocalityEntry& entry) : localityEntry(entry) {
		ASSERT(serversOnMachine.empty());
		serversOnMachine.push_back(server);

		LocalityData& locality = server->lastKnownInterface.locality;
		ASSERT(locality.zoneId().present());
		machineID = locality.zoneId().get();
	}

	std::string getServersIDStr() const {
		std::stringstream ss;
		if (serversOnMachine.empty())
			return "[unset]";

		for (const auto& server : serversOnMachine) {
			ss << server->id.toString() << " ";
		}

		return std::move(ss).str();
	}
};

ACTOR Future<Void> updateServerMetrics(Reference<TCServerInfo> server);

// TeamCollection's machine team information
class TCMachineTeamInfo : public ReferenceCounted<TCMachineTeamInfo> {
public:
	vector<Reference<TCMachineInfo>> machines;
	vector<Standalone<StringRef>> machineIDs;
	vector<Reference<TCTeamInfo>> serverTeams;
	UID id;

	explicit TCMachineTeamInfo(vector<Reference<TCMachineInfo>> const& machines)
	  : machines(machines), id(deterministicRandom()->randomUniqueID()) {
		machineIDs.reserve(machines.size());
		for (int i = 0; i < machines.size(); i++) {
			machineIDs.push_back(machines[i]->machineID);
		}
		sort(machineIDs.begin(), machineIDs.end());
	}

	int size() const {
		ASSERT(machines.size() == machineIDs.size());
		return machineIDs.size();
	}

	std::string getMachineIDsStr() const {
		std::stringstream ss;

		if (machineIDs.empty())
			return "[unset]";

		for (const auto& id : machineIDs) {
			ss << id.contents().toString() << " ";
		}

		return std::move(ss).str();
	}

	bool operator==(TCMachineTeamInfo& rhs) const { return this->machineIDs == rhs.machineIDs; }
};

// TeamCollection's server team info.
class TCTeamInfo final : public ReferenceCounted<TCTeamInfo>, public IDataDistributionTeam {
	vector<Reference<TCServerInfo>> servers;
	vector<UID> serverIDs;
	bool healthy;
	bool wrongConfiguration; // True if any of the servers in the team have the wrong configuration
	int priority;
	UID id;

public:
	Reference<TCMachineTeamInfo> machineTeam;
	Future<Void> tracker;

	explicit TCTeamInfo(vector<Reference<TCServerInfo>> const& servers)
	  : servers(servers), healthy(true), priority(SERVER_KNOBS->PRIORITY_TEAM_HEALTHY), wrongConfiguration(false),
	    id(deterministicRandom()->randomUniqueID()) {
		if (servers.empty()) {
			TraceEvent(SevInfo, "ConstructTCTeamFromEmptyServers");
		}
		serverIDs.reserve(servers.size());
		for (int i = 0; i < servers.size(); i++) {
			serverIDs.push_back(servers[i]->id);
		}
	}

	std::string getTeamID() const override { return id.shortString(); }

	vector<StorageServerInterface> getLastKnownServerInterfaces() const override {
		vector<StorageServerInterface> v;
		v.reserve(servers.size());
		for (const auto& server : servers) {
			v.push_back(server->lastKnownInterface);
		}
		return v;
	}
	int size() const override {
		ASSERT(servers.size() == serverIDs.size());
		return servers.size();
	}
	vector<UID> const& getServerIDs() const override { return serverIDs; }
	const vector<Reference<TCServerInfo>>& getServers() const { return servers; }

	std::string getServerIDsStr() const {
		std::stringstream ss;

		if (serverIDs.empty())
			return "[unset]";

		for (const auto& id : serverIDs) {
			ss << id.toString() << " ";
		}

		return std::move(ss).str();
	}

	void addDataInFlightToTeam(int64_t delta) override {
		for (int i = 0; i < servers.size(); i++)
			servers[i]->dataInFlightToServer += delta;
	}
	int64_t getDataInFlightToTeam() const override {
		int64_t dataInFlight = 0.0;
		for (int i = 0; i < servers.size(); i++)
			dataInFlight += servers[i]->dataInFlightToServer;
		return dataInFlight;
	}

	int64_t getLoadBytes(bool includeInFlight = true, double inflightPenalty = 1.0) const override {
		int64_t physicalBytes = getLoadAverage();
		double minAvailableSpaceRatio = getMinAvailableSpaceRatio(includeInFlight);
		int64_t inFlightBytes = includeInFlight ? getDataInFlightToTeam() / servers.size() : 0;
		double availableSpaceMultiplier =
		    SERVER_KNOBS->AVAILABLE_SPACE_RATIO_CUTOFF /
		    (std::max(std::min(SERVER_KNOBS->AVAILABLE_SPACE_RATIO_CUTOFF, minAvailableSpaceRatio), 0.000001));
		if (servers.size() > 2) {
			// make sure in triple replication the penalty is high enough that you will always avoid a team with a
			// member at 20% free space
			availableSpaceMultiplier = availableSpaceMultiplier * availableSpaceMultiplier;
		}

		if (minAvailableSpaceRatio < SERVER_KNOBS->TARGET_AVAILABLE_SPACE_RATIO) {
			TraceEvent(SevWarn, "DiskNearCapacity")
			    .suppressFor(1.0)
			    .detail("AvailableSpaceRatio", minAvailableSpaceRatio);
		}

		return (physicalBytes + (inflightPenalty * inFlightBytes)) * availableSpaceMultiplier;
	}

	int64_t getMinAvailableSpace(bool includeInFlight = true) const override {
		int64_t minAvailableSpace = std::numeric_limits<int64_t>::max();
		for (const auto& server : servers) {
			if (server->serverMetrics.present()) {
				auto& replyValue = server->serverMetrics.get();

				ASSERT(replyValue.available.bytes >= 0);
				ASSERT(replyValue.capacity.bytes >= 0);

				int64_t bytesAvailable = replyValue.available.bytes;
				if (includeInFlight) {
					bytesAvailable -= server->dataInFlightToServer;
				}

				minAvailableSpace = std::min(bytesAvailable, minAvailableSpace);
			}
		}

		return minAvailableSpace; // Could be negative
	}

	double getMinAvailableSpaceRatio(bool includeInFlight = true) const override {
		double minRatio = 1.0;
		for (const auto& server : servers) {
			if (server->serverMetrics.present()) {
				auto& replyValue = server->serverMetrics.get();

				ASSERT(replyValue.available.bytes >= 0);
				ASSERT(replyValue.capacity.bytes >= 0);

				int64_t bytesAvailable = replyValue.available.bytes;
				if (includeInFlight) {
					bytesAvailable = std::max((int64_t)0, bytesAvailable - server->dataInFlightToServer);
				}

				if (replyValue.capacity.bytes == 0)
					minRatio = 0;
				else
					minRatio = std::min(minRatio, ((double)bytesAvailable) / replyValue.capacity.bytes);
			}
		}

		return minRatio;
	}

	bool hasHealthyAvailableSpace(double minRatio) const override {
		return getMinAvailableSpaceRatio() >= minRatio && getMinAvailableSpace() > SERVER_KNOBS->MIN_AVAILABLE_SPACE;
	}

	Future<Void> updateStorageMetrics() override { return doUpdateStorageMetrics(this); }

	bool isOptimal() const override {
		for (const auto& server : servers) {
			if (server->lastKnownClass.machineClassFitness(ProcessClass::Storage) > ProcessClass::UnsetFit) {
				return false;
			}
		}
		return true;
	}

	bool isWrongConfiguration() const override { return wrongConfiguration; }
	void setWrongConfiguration(bool wrongConfiguration) override { this->wrongConfiguration = wrongConfiguration; }
	bool isHealthy() const override { return healthy; }
	void setHealthy(bool h) override { healthy = h; }
	int getPriority() const override { return priority; }
	void setPriority(int p) override { priority = p; }
	void addref() override { ReferenceCounted<TCTeamInfo>::addref(); }
	void delref() override { ReferenceCounted<TCTeamInfo>::delref(); }

	void addServers(const vector<UID>& servers) override {
		serverIDs.reserve(servers.size());
		for (int i = 0; i < servers.size(); i++) {
			serverIDs.push_back(servers[i]);
		}
	}

private:
	// Calculate an "average" of the metrics replies that we received.  Penalize teams from which we did not receive all
	// replies.
	int64_t getLoadAverage() const {
		int64_t bytesSum = 0;
		int added = 0;
		for (int i = 0; i < servers.size(); i++)
			if (servers[i]->serverMetrics.present()) {
				added++;
				bytesSum += servers[i]->serverMetrics.get().load.bytes;
			}

		if (added < servers.size())
			bytesSum *= 2;

		return added == 0 ? 0 : bytesSum / added;
	}

	// Calculate the max of the metrics replies that we received.

	ACTOR Future<Void> doUpdateStorageMetrics(TCTeamInfo* self) {
		std::vector<Future<Void>> updates;
		updates.reserve(self->servers.size());
		for (int i = 0; i < self->servers.size(); i++)
			updates.push_back(updateServerMetrics(self->servers[i]));
		wait(waitForAll(updates));
		return Void();
	}
};

struct ServerStatus {
	bool isWiggling;
	bool isFailed;
	bool isUndesired;
	bool isWrongConfiguration;
	bool initialized; // AsyncMap erases default constructed objects
	LocalityData locality;
	ServerStatus()
	  : isWiggling(false), isFailed(true), isUndesired(false), isWrongConfiguration(false), initialized(false) {}
	ServerStatus(bool isFailed, bool isUndesired, LocalityData const& locality)
	  : isFailed(isFailed), isUndesired(isUndesired), locality(locality), isWrongConfiguration(false),
	    initialized(true), isWiggling(false) {}
	bool isUnhealthy() const { return isFailed || isUndesired; }
	const char* toString() const { return isFailed ? "Failed" : isUndesired ? "Undesired" : "Healthy"; }

	bool operator==(ServerStatus const& r) const {
		return isFailed == r.isFailed && isUndesired == r.isUndesired &&
		       isWrongConfiguration == r.isWrongConfiguration && locality == r.locality && initialized == r.initialized;
	}
	bool operator!=(ServerStatus const& r) const { return !(*this == r); }

	// If a process has reappeared without the storage server that was on it (isFailed == true), we don't need to
	// exclude it We also don't need to exclude processes who are in the wrong configuration (since those servers will
	// be removed)
	bool excludeOnRecruit() { return !isFailed && !isWrongConfiguration; }
};
typedef AsyncMap<UID, ServerStatus> ServerStatusMap;

// Read keyservers, return unique set of teams
ACTOR Future<Reference<InitialDataDistribution>> getInitialDataDistribution(Database cx,
                                                                            UID distributorId,
                                                                            MoveKeysLock moveKeysLock,
                                                                            std::vector<Optional<Key>> remoteDcIds,
                                                                            const DDEnabledState* ddEnabledState) {
	state Reference<InitialDataDistribution> result = makeReference<InitialDataDistribution>();
	state Key beginKey = allKeys.begin;

	state bool succeeded;

	state Transaction tr(cx);

	state std::map<UID, Optional<Key>> server_dc;
	state std::map<vector<UID>, std::pair<vector<UID>, vector<UID>>> team_cache;
	state std::vector<std::pair<StorageServerInterface, ProcessClass>> tss_servers;

	// Get the server list in its own try/catch block since it modifies result.  We don't want a subsequent failure
	// causing entries to be duplicated
	loop {
		server_dc.clear();
		succeeded = false;
		try {

			// Read healthyZone value which is later used to determine on/off of failure triggered DD
			tr.setOption(FDBTransactionOptions::READ_SYSTEM_KEYS);
			tr.setOption(FDBTransactionOptions::READ_LOCK_AWARE);
			Optional<Value> val = wait(tr.get(healthyZoneKey));
			if (val.present()) {
				auto p = decodeHealthyZoneValue(val.get());
				if (p.second > tr.getReadVersion().get() || p.first == ignoreSSFailuresZoneString) {
					result->initHealthyZoneValue = Optional<Key>(p.first);
				} else {
					result->initHealthyZoneValue = Optional<Key>();
				}
			} else {
				result->initHealthyZoneValue = Optional<Key>();
			}

			result->mode = 1;
			tr.setOption(FDBTransactionOptions::PRIORITY_SYSTEM_IMMEDIATE);
			Optional<Value> mode = wait(tr.get(dataDistributionModeKey));
			if (mode.present()) {
				BinaryReader rd(mode.get(), Unversioned());
				rd >> result->mode;
			}
			if (!result->mode || !ddEnabledState->isDDEnabled()) {
				// DD can be disabled persistently (result->mode = 0) or transiently (isDDEnabled() = 0)
				TraceEvent(SevDebug, "GetInitialDataDistribution_DisabledDD");
				return result;
			}

			state Future<vector<ProcessData>> workers = getWorkers(&tr);
			state Future<RangeResult> serverList = tr.getRange(serverListKeys, CLIENT_KNOBS->TOO_MANY);
			wait(success(workers) && success(serverList));
			ASSERT(!serverList.get().more && serverList.get().size() < CLIENT_KNOBS->TOO_MANY);

			std::map<Optional<Standalone<StringRef>>, ProcessData> id_data;
			for (int i = 0; i < workers.get().size(); i++)
				id_data[workers.get()[i].locality.processId()] = workers.get()[i];

			succeeded = true;

			for (int i = 0; i < serverList.get().size(); i++) {
				auto ssi = decodeServerListValue(serverList.get()[i].value);
				if (!ssi.isTss()) {
					result->allServers.push_back(std::make_pair(ssi, id_data[ssi.locality.processId()].processClass));
					server_dc[ssi.id()] = ssi.locality.dcId();
				} else {
					tss_servers.push_back(std::make_pair(ssi, id_data[ssi.locality.processId()].processClass));
				}
			}

			break;
		} catch (Error& e) {
			wait(tr.onError(e));

			ASSERT(!succeeded); // We shouldn't be retrying if we have already started modifying result in this loop
			TraceEvent("GetInitialTeamsRetry", distributorId);
		}
	}

	// If keyServers is too large to read in a single transaction, then we will have to break this process up into
	// multiple transactions. In that case, each iteration should begin where the previous left off
	while (beginKey < allKeys.end) {
		TEST(beginKey > allKeys.begin); // Multi-transactional getInitialDataDistribution
		loop {
			succeeded = false;
			try {
				tr.setOption(FDBTransactionOptions::PRIORITY_SYSTEM_IMMEDIATE);
				wait(checkMoveKeysLockReadOnly(&tr, moveKeysLock, ddEnabledState));
				state RangeResult UIDtoTagMap = wait(tr.getRange(serverTagKeys, CLIENT_KNOBS->TOO_MANY));
				ASSERT(!UIDtoTagMap.more && UIDtoTagMap.size() < CLIENT_KNOBS->TOO_MANY);
				RangeResult keyServers = wait(krmGetRanges(&tr,
				                                           keyServersPrefix,
				                                           KeyRangeRef(beginKey, allKeys.end),
				                                           SERVER_KNOBS->MOVE_KEYS_KRM_LIMIT,
				                                           SERVER_KNOBS->MOVE_KEYS_KRM_LIMIT_BYTES));
				succeeded = true;

				vector<UID> src, dest, last;

				// for each range
				for (int i = 0; i < keyServers.size() - 1; i++) {
					DDShardInfo info(keyServers[i].key);
					decodeKeyServersValue(UIDtoTagMap, keyServers[i].value, src, dest);
					if (remoteDcIds.size()) {
						auto srcIter = team_cache.find(src);
						if (srcIter == team_cache.end()) {
							for (auto& id : src) {
								auto& dc = server_dc[id];
								if (std::find(remoteDcIds.begin(), remoteDcIds.end(), dc) != remoteDcIds.end()) {
									info.remoteSrc.push_back(id);
								} else {
									info.primarySrc.push_back(id);
								}
							}
							result->primaryTeams.insert(info.primarySrc);
							result->remoteTeams.insert(info.remoteSrc);
							team_cache[src] = std::make_pair(info.primarySrc, info.remoteSrc);
						} else {
							info.primarySrc = srcIter->second.first;
							info.remoteSrc = srcIter->second.second;
						}
						if (dest.size()) {
							info.hasDest = true;
							auto destIter = team_cache.find(dest);
							if (destIter == team_cache.end()) {
								for (auto& id : dest) {
									auto& dc = server_dc[id];
									if (std::find(remoteDcIds.begin(), remoteDcIds.end(), dc) != remoteDcIds.end()) {
										info.remoteDest.push_back(id);
									} else {
										info.primaryDest.push_back(id);
									}
								}
								result->primaryTeams.insert(info.primaryDest);
								result->remoteTeams.insert(info.remoteDest);
								team_cache[dest] = std::make_pair(info.primaryDest, info.remoteDest);
							} else {
								info.primaryDest = destIter->second.first;
								info.remoteDest = destIter->second.second;
							}
						}
					} else {
						info.primarySrc = src;
						auto srcIter = team_cache.find(src);
						if (srcIter == team_cache.end()) {
							result->primaryTeams.insert(src);
							team_cache[src] = std::pair<vector<UID>, vector<UID>>();
						}
						if (dest.size()) {
							info.hasDest = true;
							info.primaryDest = dest;
							auto destIter = team_cache.find(dest);
							if (destIter == team_cache.end()) {
								result->primaryTeams.insert(dest);
								team_cache[dest] = std::pair<vector<UID>, vector<UID>>();
							}
						}
					}
					result->shards.push_back(info);
				}

				ASSERT(keyServers.size() > 0);
				beginKey = keyServers.end()[-1].key;
				break;
			} catch (Error& e) {
				TraceEvent("GetInitialTeamsKeyServersRetry", distributorId).error(e);

				wait(tr.onError(e));
				ASSERT(!succeeded); // We shouldn't be retrying if we have already started modifying result in this loop
			}
		}

		tr.reset();
	}

	// a dummy shard at the end with no keys or servers makes life easier for trackInitialShards()
	result->shards.push_back(DDShardInfo(allKeys.end));

	// add tss to server list AFTER teams are built
	for (auto& it : tss_servers) {
		result->allServers.push_back(it);
	}

	return result;
}

ACTOR Future<Void> storageServerTracker(struct DDTeamCollection* self,
                                        Database cx,
                                        TCServerInfo* server,
                                        Promise<Void> errorOut,
                                        Version addedVersion,
                                        const DDEnabledState* ddEnabledState,
                                        bool isTss);

Future<Void> teamTracker(struct DDTeamCollection* const& self,
                         Reference<TCTeamInfo> const& team,
                         bool const& badTeam,
                         bool const& redundantTeam);

struct DDTeamCollection : ReferenceCounted<DDTeamCollection> {
	// clang-format off
	enum { REQUESTING_WORKER = 0, GETTING_WORKER = 1, GETTING_STORAGE = 2 };
	enum class Status { NONE = 0, WIGGLING = 1, EXCLUDED = 2, FAILED = 3};

	// addActor: add to actorCollection so that when an actor has error, the ActorCollection can catch the error.
	// addActor is used to create the actorCollection when the dataDistributionTeamCollection is created
	PromiseStream<Future<Void>> addActor;
	Database cx;
	UID distributorId;
	DatabaseConfiguration configuration;

	bool doBuildTeams;
	bool lastBuildTeamsFailed;
	Future<Void> teamBuilder;
	AsyncTrigger restartTeamBuilder;

	MoveKeysLock lock;
	PromiseStream<RelocateShard> output;
	vector<UID> allServers;
	ServerStatusMap server_status;
	int64_t unhealthyServers;
	std::map<int,int> priority_teams;
	std::map<UID, Reference<TCServerInfo>> server_info;
<<<<<<< HEAD
	std::map<Key, std::vector<Reference<TCServerInfo>>> pid2server_info; // some process may serve as multiple storage servers
=======
	std::map<UID, Reference<TCServerInfo>> tss_info_by_pair;
	std::map<UID, Reference<TCServerInfo>> server_and_tss_info; // TODO could replace this with an efficient way to do a read-only concatenation of 2 data structures? 
>>>>>>> 6f5ae9d7
	std::map<Key, int> lagging_zones; // zone to number of storage servers lagging
	AsyncVar<bool> disableFailingLaggingServers;
	AsyncTrigger canStartStorageWiggling;

	// machine_info has all machines info; key must be unique across processes on the same machine
	std::map<Standalone<StringRef>, Reference<TCMachineInfo>> machine_info;
	std::vector<Reference<TCMachineTeamInfo>> machineTeams; // all machine teams
	LocalityMap<UID> machineLocalityMap; // locality info of machines

	vector<Reference<TCTeamInfo>> teams;
	vector<Reference<TCTeamInfo>> badTeams;
	Reference<ShardsAffectedByTeamFailure> shardsAffectedByTeamFailure;
	PromiseStream<UID> removedServers;
	PromiseStream<UID> removedTSS;
	std::set<UID> recruitingIds; // The IDs of the SS which are being recruited
	std::set<NetworkAddress> recruitingLocalities;
	Future<Void> initialFailureReactionDelay;
	Future<Void> initializationDoneActor;
	Promise<Void> serverTrackerErrorOut;
	AsyncVar<int> recruitingStream;
	Debouncer restartRecruiting;

	int healthyTeamCount;
	Reference<AsyncVar<bool>> zeroHealthyTeams;

	int optimalTeamCount;
	AsyncVar<bool> zeroOptimalTeams;

	bool isTssRecruiting; // If tss recruiting is waiting on a pair, don't consider DD recruiting for the purposes of QuietDB

	// EXCLUDED if an address is in the excluded list in the database.
	// FAILED if an address is permanently failed.
	// NONE by default.  Updated asynchronously (eventually)
	AsyncMap< AddressExclusion, Status > excludedServers;

	std::set<AddressExclusion> invalidLocalityAddr; // These address have invalidLocality for the configured storagePolicy

	std::vector<Optional<Key>> includedDCs;
	Optional<std::vector<Optional<Key>>> otherTrackedDCs;
	bool primary;
	Reference<AsyncVar<bool>> processingUnhealthy;
	Future<Void> readyToStart;
	Future<Void> checkTeamDelay;
	Promise<Void> addSubsetComplete;
	Future<Void> badTeamRemover;
	Future<Void> checkInvalidLocalities;

	Future<Void> wrongStoreTypeRemover;

	Reference<LocalitySet> storageServerSet;
	std::vector<LocalityEntry> forcedEntries, resultEntries;

	std::vector<DDTeamCollection*> teamCollections;
	AsyncVar<Optional<Key>> healthyZone;
	Future<bool> clearHealthyZoneFuture;
	double medianAvailableSpace;
	double lastMedianAvailableSpaceUpdate;
	// clang-format on

	int lowestUtilizationTeam;
	int highestUtilizationTeam;

	AsyncTrigger printDetailedTeamsInfo;
	PromiseStream<GetMetricsRequest> getShardMetrics;
	PromiseStream<Promise<int>> getUnhealthyRelocationCount;
	Promise<UID> removeFailedServer;

	void resetLocalitySet() {
		storageServerSet = Reference<LocalitySet>(new LocalityMap<UID>());
		LocalityMap<UID>* storageServerMap = (LocalityMap<UID>*)storageServerSet.getPtr();

		for (auto& it : server_info) {
			it.second->localityEntry = storageServerMap->add(it.second->lastKnownInterface.locality, &it.second->id);
		}
	}

	bool satisfiesPolicy(const std::vector<Reference<TCServerInfo>>& team, int amount = -1) {
		forcedEntries.clear();
		resultEntries.clear();
		if (amount == -1) {
			amount = team.size();
		}

		for (int i = 0; i < amount; i++) {
			forcedEntries.push_back(team[i]->localityEntry);
		}

		bool result = storageServerSet->selectReplicas(configuration.storagePolicy, forcedEntries, resultEntries);
		return result && resultEntries.size() == 0;
	}

	DDTeamCollection(Database const& cx,
	                 UID distributorId,
	                 MoveKeysLock const& lock,
	                 PromiseStream<RelocateShard> const& output,
	                 Reference<ShardsAffectedByTeamFailure> const& shardsAffectedByTeamFailure,
	                 DatabaseConfiguration configuration,
	                 std::vector<Optional<Key>> includedDCs,
	                 Optional<std::vector<Optional<Key>>> otherTrackedDCs,
	                 Future<Void> readyToStart,
	                 Reference<AsyncVar<bool>> zeroHealthyTeams,
	                 bool primary,
	                 Reference<AsyncVar<bool>> processingUnhealthy,
	                 PromiseStream<GetMetricsRequest> getShardMetrics,
	                 Promise<UID> removeFailedServer,
	                 PromiseStream<Promise<int>> getUnhealthyRelocationCount)
	  : cx(cx), distributorId(distributorId), lock(lock), output(output),
	    shardsAffectedByTeamFailure(shardsAffectedByTeamFailure), doBuildTeams(true), lastBuildTeamsFailed(false),
	    teamBuilder(Void()), badTeamRemover(Void()), checkInvalidLocalities(Void()), wrongStoreTypeRemover(Void()),
	    configuration(configuration), readyToStart(readyToStart), clearHealthyZoneFuture(true),
	    checkTeamDelay(delay(SERVER_KNOBS->CHECK_TEAM_DELAY, TaskPriority::DataDistribution)),
	    initialFailureReactionDelay(
	        delayed(readyToStart, SERVER_KNOBS->INITIAL_FAILURE_REACTION_DELAY, TaskPriority::DataDistribution)),
	    healthyTeamCount(0), storageServerSet(new LocalityMap<UID>()),
	    initializationDoneActor(logOnCompletion(readyToStart && initialFailureReactionDelay, this)),
	    optimalTeamCount(0), recruitingStream(0), restartRecruiting(SERVER_KNOBS->DEBOUNCE_RECRUITING_DELAY),
	    unhealthyServers(0), includedDCs(includedDCs), otherTrackedDCs(otherTrackedDCs),
	    zeroHealthyTeams(zeroHealthyTeams), zeroOptimalTeams(true), primary(primary), isTssRecruiting(false),
	    medianAvailableSpace(SERVER_KNOBS->MIN_AVAILABLE_SPACE_RATIO), lastMedianAvailableSpaceUpdate(0),
	    processingUnhealthy(processingUnhealthy), lowestUtilizationTeam(0), highestUtilizationTeam(0),
	    getShardMetrics(getShardMetrics), removeFailedServer(removeFailedServer),
	    getUnhealthyRelocationCount(getUnhealthyRelocationCount) {
		if (!primary || configuration.usableRegions == 1) {
			TraceEvent("DDTrackerStarting", distributorId).detail("State", "Inactive").trackLatest("DDTrackerStarting");
		}
	}

	~DDTeamCollection() {
		TraceEvent("DDTeamCollectionDestructed", distributorId).detail("Primary", primary);

		// Cancel the teamBuilder to avoid creating new teams after teams are cancelled.
		teamBuilder.cancel();
		// TraceEvent("DDTeamCollectionDestructed", distributorId)
		//    .detail("Primary", primary)
		//    .detail("TeamBuilderDestroyed", server_info.size());

		// Other teamCollections also hold pointer to this teamCollection;
		// TeamTracker may access the destructed DDTeamCollection if we do not reset the pointer
		for (int i = 0; i < teamCollections.size(); i++) {
			if (teamCollections[i] != nullptr && teamCollections[i] != this) {
				for (int j = 0; j < teamCollections[i]->teamCollections.size(); ++j) {
					if (teamCollections[i]->teamCollections[j] == this) {
						teamCollections[i]->teamCollections[j] = nullptr;
					}
				}
			}
		}
		// Team tracker has pointers to DDTeamCollections both in primary and remote.
		// The following kills a reference cycle between the teamTracker actor and the TCTeamInfo that both holds and is
		// held by the actor It also ensures that the trackers are done fiddling with healthyTeamCount before we free
		// this
		for (auto& team : teams) {
			team->tracker.cancel();
		}
		// The commented TraceEvent log is useful in detecting what is running during the destruction
		// TraceEvent("DDTeamCollectionDestructed", distributorId)
		//     .detail("Primary", primary)
		//     .detail("TeamTrackerDestroyed", teams.size());
		for (auto& badTeam : badTeams) {
			badTeam->tracker.cancel();
		}
		// TraceEvent("DDTeamCollectionDestructed", distributorId)
		//     .detail("Primary", primary)
		//     .detail("BadTeamTrackerDestroyed", badTeams.size());
		// The following makes sure that, even if a reference to a team is held in the DD Queue, the tracker will be
		// stopped
		//  before the server_status map to which it has a pointer, is destroyed.
		for (auto& [_, info] : server_and_tss_info) {
			info->tracker.cancel();
			info->collection = nullptr;
		}

		// TraceEvent("DDTeamCollectionDestructed", distributorId)
		//    .detail("Primary", primary)
		//    .detail("ServerTrackerDestroyed", server_info.size());
	}

	void addLaggingStorageServer(Key zoneId) {
		lagging_zones[zoneId]++;
		if (lagging_zones.size() > std::max(1, configuration.storageTeamSize - 1) &&
		    !disableFailingLaggingServers.get())
			disableFailingLaggingServers.set(true);
	}

	void removeLaggingStorageServer(Key zoneId) {
		auto iter = lagging_zones.find(zoneId);
		ASSERT(iter != lagging_zones.end());
		iter->second--;
		ASSERT(iter->second >= 0);
		if (iter->second == 0)
			lagging_zones.erase(iter);
		if (lagging_zones.size() <= std::max(1, configuration.storageTeamSize - 1) &&
		    disableFailingLaggingServers.get())
			disableFailingLaggingServers.set(false);
	}

	ACTOR static Future<Void> logOnCompletion(Future<Void> signal, DDTeamCollection* self) {
		wait(signal);
		wait(delay(SERVER_KNOBS->LOG_ON_COMPLETION_DELAY, TaskPriority::DataDistribution));

		if (!self->primary || self->configuration.usableRegions == 1) {
			TraceEvent("DDTrackerStarting", self->distributorId)
			    .detail("State", "Active")
			    .trackLatest("DDTrackerStarting");
		}

		return Void();
	}

	ACTOR static Future<Void> interruptableBuildTeams(DDTeamCollection* self) {
		if (!self->addSubsetComplete.isSet()) {
			wait(addSubsetOfEmergencyTeams(self));
			self->addSubsetComplete.send(Void());
		}

		loop {
			choose {
				when(wait(self->buildTeams(self))) { return Void(); }
				when(wait(self->restartTeamBuilder.onTrigger())) {}
			}
		}
	}

	ACTOR static Future<Void> checkBuildTeams(DDTeamCollection* self) {
		wait(self->checkTeamDelay);
		while (!self->teamBuilder.isReady())
			wait(self->teamBuilder);

		if (self->doBuildTeams && self->readyToStart.isReady()) {
			self->doBuildTeams = false;
			self->teamBuilder = self->interruptableBuildTeams(self);
			wait(self->teamBuilder);
		}

		return Void();
	}

	// SOMEDAY: Make bestTeam better about deciding to leave a shard where it is (e.g. in PRIORITY_TEAM_HEALTHY case)
	//		    use keys, src, dest, metrics, priority, system load, etc.. to decide...
	ACTOR static Future<Void> getTeam(DDTeamCollection* self, GetTeamRequest req) {
		try {
			wait(self->checkBuildTeams(self));
			if (now() - self->lastMedianAvailableSpaceUpdate > SERVER_KNOBS->AVAILABLE_SPACE_UPDATE_DELAY) {
				self->lastMedianAvailableSpaceUpdate = now();
				std::vector<double> teamAvailableSpace;
				teamAvailableSpace.reserve(self->teams.size());
				for (const auto& team : self->teams) {
					if (team->isHealthy()) {
						teamAvailableSpace.push_back(team->getMinAvailableSpaceRatio());
					}
				}

				size_t pivot = teamAvailableSpace.size() / 2;
				if (teamAvailableSpace.size() > 1) {
					std::nth_element(
					    teamAvailableSpace.begin(), teamAvailableSpace.begin() + pivot, teamAvailableSpace.end());
					self->medianAvailableSpace =
					    std::max(SERVER_KNOBS->MIN_AVAILABLE_SPACE_RATIO,
					             std::min(SERVER_KNOBS->TARGET_AVAILABLE_SPACE_RATIO, teamAvailableSpace[pivot]));
				} else {
					self->medianAvailableSpace = SERVER_KNOBS->MIN_AVAILABLE_SPACE_RATIO;
				}
				if (self->medianAvailableSpace < SERVER_KNOBS->TARGET_AVAILABLE_SPACE_RATIO) {
					TraceEvent(SevWarn, "DDTeamMedianAvailableSpaceTooSmall", self->distributorId)
					    .detail("MedianAvailableSpaceRatio", self->medianAvailableSpace)
					    .detail("TargetAvailableSpaceRatio", SERVER_KNOBS->TARGET_AVAILABLE_SPACE_RATIO)
					    .detail("Primary", self->primary);
					self->printDetailedTeamsInfo.trigger();
				}
			}

			bool foundSrc = false;
			for (int i = 0; i < req.src.size(); i++) {
				if (self->server_info.count(req.src[i])) {
					foundSrc = true;
					break;
				}
			}

			// Select the best team
			// Currently the metric is minimum used disk space (adjusted for data in flight)
			// Only healthy teams may be selected. The team has to be healthy at the moment we update
			//   shardsAffectedByTeamFailure or we could be dropping a shard on the floor (since team
			//   tracking is "edge triggered")
			// SOMEDAY: Account for capacity, load (when shardMetrics load is high)

			// self->teams.size() can be 0 under the ConfigureTest.txt test when we change configurations
			// The situation happens rarely. We may want to eliminate this situation someday
			if (!self->teams.size()) {
				req.reply.send(std::make_pair(Optional<Reference<IDataDistributionTeam>>(), foundSrc));
				return Void();
			}

			int64_t bestLoadBytes = 0;
			Optional<Reference<IDataDistributionTeam>> bestOption;
			std::vector<Reference<IDataDistributionTeam>> randomTeams;
			const std::set<UID> completeSources(req.completeSources.begin(), req.completeSources.end());

			// Note: this block does not apply any filters from the request
			if (!req.wantsNewServers) {
				for (int i = 0; i < req.completeSources.size(); i++) {
					if (!self->server_info.count(req.completeSources[i])) {
						continue;
					}
					auto& teamList = self->server_info[req.completeSources[i]]->teams;
					for (int j = 0; j < teamList.size(); j++) {
						bool found = true;
						auto serverIDs = teamList[j]->getServerIDs();
						for (int k = 0; k < teamList[j]->size(); k++) {
							if (!completeSources.count(serverIDs[k])) {
								found = false;
								break;
							}
						}
						if (found && teamList[j]->isHealthy()) {
							bestOption = teamList[j];
							req.reply.send(std::make_pair(bestOption, foundSrc));
							return Void();
						}
					}
				}
			}

			if (req.wantsTrueBest) {
				ASSERT(!bestOption.present());
				auto& startIndex =
				    req.preferLowerUtilization ? self->lowestUtilizationTeam : self->highestUtilizationTeam;
				if (startIndex >= self->teams.size()) {
					startIndex = 0;
				}

				int bestIndex = startIndex;
				for (int i = 0; i < self->teams.size(); i++) {
					int currentIndex = (startIndex + i) % self->teams.size();
					if (self->teams[currentIndex]->isHealthy() &&
					    (!req.preferLowerUtilization ||
					     self->teams[currentIndex]->hasHealthyAvailableSpace(self->medianAvailableSpace))) {
						int64_t loadBytes = self->teams[currentIndex]->getLoadBytes(true, req.inflightPenalty);
						if ((!bestOption.present() || (req.preferLowerUtilization && loadBytes < bestLoadBytes) ||
						     (!req.preferLowerUtilization && loadBytes > bestLoadBytes)) &&
						    (!req.teamMustHaveShards ||
						     self->shardsAffectedByTeamFailure->hasShards(ShardsAffectedByTeamFailure::Team(
						         self->teams[currentIndex]->getServerIDs(), self->primary)))) {
							bestLoadBytes = loadBytes;
							bestOption = self->teams[currentIndex];
							bestIndex = currentIndex;
						}
					}
				}

				startIndex = bestIndex;
			} else {
				int nTries = 0;
				while (randomTeams.size() < SERVER_KNOBS->BEST_TEAM_OPTION_COUNT &&
				       nTries < SERVER_KNOBS->BEST_TEAM_MAX_TEAM_TRIES) {
					// If unhealthy team is majority, we may not find an ok dest in this while loop
					Reference<IDataDistributionTeam> dest = deterministicRandom()->randomChoice(self->teams);

					bool ok = dest->isHealthy() && (!req.preferLowerUtilization ||
					                                dest->hasHealthyAvailableSpace(self->medianAvailableSpace));

					for (int i = 0; ok && i < randomTeams.size(); i++) {
						if (randomTeams[i]->getServerIDs() == dest->getServerIDs()) {
							ok = false;
							break;
						}
					}

					ok = ok && (!req.teamMustHaveShards ||
					            self->shardsAffectedByTeamFailure->hasShards(
					                ShardsAffectedByTeamFailure::Team(dest->getServerIDs(), self->primary)));

					if (ok)
						randomTeams.push_back(dest);
					else
						nTries++;
				}

				// Log BestTeamStuck reason when we have healthy teams but they do not have healthy free space
				if (g_network->isSimulated() && randomTeams.empty() && !self->zeroHealthyTeams->get()) {
					TraceEvent(SevWarn, "GetTeamReturnEmpty").detail("HealthyTeams", self->healthyTeamCount);
				}

				for (int i = 0; i < randomTeams.size(); i++) {
					int64_t loadBytes = randomTeams[i]->getLoadBytes(true, req.inflightPenalty);
					if (!bestOption.present() || (req.preferLowerUtilization && loadBytes < bestLoadBytes) ||
					    (!req.preferLowerUtilization && loadBytes > bestLoadBytes)) {
						bestLoadBytes = loadBytes;
						bestOption = randomTeams[i];
					}
				}
			}

			// Note: req.completeSources can be empty and all servers (and server teams) can be unhealthy.
			// We will get stuck at this! This only happens when a DC fails. No need to consider it right now.
			// Note: this block does not apply any filters from the request
			if (!bestOption.present() && self->zeroHealthyTeams->get()) {
				// Attempt to find the unhealthy source server team and return it
				for (int i = 0; i < req.completeSources.size(); i++) {
					if (!self->server_info.count(req.completeSources[i])) {
						continue;
					}
					auto& teamList = self->server_info[req.completeSources[i]]->teams;
					for (int j = 0; j < teamList.size(); j++) {
						bool found = true;
						auto serverIDs = teamList[j]->getServerIDs();
						for (int k = 0; k < teamList[j]->size(); k++) {
							if (!completeSources.count(serverIDs[k])) {
								found = false;
								break;
							}
						}
						if (found) {
							bestOption = teamList[j];
							req.reply.send(std::make_pair(bestOption, foundSrc));
							return Void();
						}
					}
				}
			}
			// if (!bestOption.present()) {
			// 	TraceEvent("GetTeamRequest").detail("Request", req.getDesc());
			// 	self->traceAllInfo(true);
			// }

			req.reply.send(std::make_pair(bestOption, foundSrc));

			return Void();
		} catch (Error& e) {
			if (e.code() != error_code_actor_cancelled)
				req.reply.sendError(e);
			throw;
		}
	}

	int64_t getDebugTotalDataInFlight() {
		int64_t total = 0;
		for (auto itr = server_info.begin(); itr != server_info.end(); ++itr)
			total += itr->second->dataInFlightToServer;
		return total;
	}

	ACTOR static Future<Void> addSubsetOfEmergencyTeams(DDTeamCollection* self) {
		state int idx = 0;
		state std::vector<Reference<TCServerInfo>> servers;
		state std::vector<UID> serverIds;
		state Reference<LocalitySet> tempSet = Reference<LocalitySet>(new LocalityMap<UID>());
		state LocalityMap<UID>* tempMap = (LocalityMap<UID>*)tempSet.getPtr();

		for (; idx < self->badTeams.size(); idx++) {
			servers.clear();
			for (const auto& server : self->badTeams[idx]->getServers()) {
				if (server->inDesiredDC && !self->server_status.get(server->id).isUnhealthy()) {
					servers.push_back(server);
				}
			}

			// For the bad team that is too big (too many servers), we will try to find a subset of servers in the team
			// to construct a new healthy team, so that moving data to the new healthy team will not
			// cause too much data movement overhead
			// FIXME: This code logic can be simplified.
			if (servers.size() >= self->configuration.storageTeamSize) {
				bool foundTeam = false;
				for (int j = 0; j < servers.size() - self->configuration.storageTeamSize + 1 && !foundTeam; j++) {
					auto& serverTeams = servers[j]->teams;
					for (int k = 0; k < serverTeams.size(); k++) {
						auto& testTeam = serverTeams[k]->getServerIDs();
						bool allInTeam = true; // All servers in testTeam belong to the healthy servers
						for (int l = 0; l < testTeam.size(); l++) {
							bool foundServer = false;
							for (auto it : servers) {
								if (it->id == testTeam[l]) {
									foundServer = true;
									break;
								}
							}
							if (!foundServer) {
								allInTeam = false;
								break;
							}
						}
						if (allInTeam) {
							foundTeam = true;
							break;
						}
					}
				}
				if (!foundTeam) {
					if (self->satisfiesPolicy(servers)) {
						if (servers.size() == self->configuration.storageTeamSize ||
						    self->satisfiesPolicy(servers, self->configuration.storageTeamSize)) {
							servers.resize(self->configuration.storageTeamSize);
							self->addTeam(servers, true);
							// self->traceTeamCollectionInfo(); // Trace at the end of the function
						} else {
							tempSet->clear();
							for (auto it : servers) {
								tempMap->add(it->lastKnownInterface.locality, &it->id);
							}

							self->resultEntries.clear();
							self->forcedEntries.clear();
							bool result = tempSet->selectReplicas(
							    self->configuration.storagePolicy, self->forcedEntries, self->resultEntries);
							ASSERT(result && self->resultEntries.size() == self->configuration.storageTeamSize);

							serverIds.clear();
							for (auto& it : self->resultEntries) {
								serverIds.push_back(*tempMap->getObject(it));
							}
							std::sort(serverIds.begin(), serverIds.end());
							self->addTeam(serverIds.begin(), serverIds.end(), true);
						}
					} else {
						serverIds.clear();
						for (auto it : servers) {
							serverIds.push_back(it->id);
						}
						TraceEvent(SevWarnAlways, "CannotAddSubset", self->distributorId)
						    .detail("Servers", describe(serverIds));
					}
				}
			}
			wait(yield());
		}

		// Trace and record the current number of teams for correctness test
		self->traceTeamCollectionInfo();

		return Void();
	}

	ACTOR static Future<Void> init(DDTeamCollection* self,
	                               Reference<InitialDataDistribution> initTeams,
	                               const DDEnabledState* ddEnabledState) {
		self->healthyZone.set(initTeams->initHealthyZoneValue);
		// SOMEDAY: If some servers have teams and not others (or some servers have more data than others) and there is
		// an address/locality collision, should we preferentially mark the least used server as undesirable?

		for (auto i = initTeams->allServers.begin(); i != initTeams->allServers.end(); ++i) {
			if (self->shouldHandleServer(i->first)) {
				if (!self->isValidLocality(self->configuration.storagePolicy, i->first.locality)) {
					TraceEvent(SevWarnAlways, "MissingLocality")
					    .detail("Server", i->first.uniqueID)
					    .detail("Locality", i->first.locality.toString());
					auto addr = i->first.stableAddress();
					self->invalidLocalityAddr.insert(AddressExclusion(addr.ip, addr.port));
					if (self->checkInvalidLocalities.isReady()) {
						self->checkInvalidLocalities = checkAndRemoveInvalidLocalityAddr(self);
						self->addActor.send(self->checkInvalidLocalities);
					}
				}
				self->addServer(i->first, i->second, self->serverTrackerErrorOut, 0, ddEnabledState);
			}
		}

		state std::set<std::vector<UID>>::iterator teamIter =
		    self->primary ? initTeams->primaryTeams.begin() : initTeams->remoteTeams.begin();
		state std::set<std::vector<UID>>::iterator teamIterEnd =
		    self->primary ? initTeams->primaryTeams.end() : initTeams->remoteTeams.end();
		for (; teamIter != teamIterEnd; ++teamIter) {
			self->addTeam(teamIter->begin(), teamIter->end(), true);
			wait(yield());
		}

		return Void();
	}

	// Check if server or machine has a valid locality based on configured replication policy
	bool isValidLocality(Reference<IReplicationPolicy> storagePolicy, const LocalityData& locality) {
		// Future: Once we add simulation test that misconfigure a cluster, such as not setting some locality entries,
		// DD_VALIDATE_LOCALITY should always be true. Otherwise, simulation test may fail.
		if (!SERVER_KNOBS->DD_VALIDATE_LOCALITY) {
			// Disable the checking if locality is valid
			return true;
		}

		std::set<std::string> replicationPolicyKeys = storagePolicy->attributeKeys();
		for (auto& policy : replicationPolicyKeys) {
			if (!locality.isPresent(policy)) {
				return false;
			}
		}

		return true;
	}

	void evaluateTeamQuality() {
		int teamCount = teams.size(), serverCount = allServers.size();
		double teamsPerServer = (double)teamCount * configuration.storageTeamSize / serverCount;

		ASSERT(serverCount == server_info.size());

		int minTeams = std::numeric_limits<int>::max();
		int maxTeams = std::numeric_limits<int>::min();
		double varTeams = 0;

		std::map<Optional<Standalone<StringRef>>, int> machineTeams;
		for (const auto& [id, info] : server_info) {
			if (!server_status.get(id).isUnhealthy()) {
				int stc = info->teams.size();
				minTeams = std::min(minTeams, stc);
				maxTeams = std::max(maxTeams, stc);
				varTeams += (stc - teamsPerServer) * (stc - teamsPerServer);
				// Use zoneId as server's machine id
				machineTeams[info->lastKnownInterface.locality.zoneId()] += stc;
			}
		}
		varTeams /= teamsPerServer * teamsPerServer;

		int minMachineTeams = std::numeric_limits<int>::max();
		int maxMachineTeams = std::numeric_limits<int>::min();
		for (auto m = machineTeams.begin(); m != machineTeams.end(); ++m) {
			minMachineTeams = std::min(minMachineTeams, m->second);
			maxMachineTeams = std::max(maxMachineTeams, m->second);
		}

		TraceEvent(minTeams > 0 ? SevInfo : SevWarn, "DataDistributionTeamQuality", distributorId)
		    .detail("Servers", serverCount)
		    .detail("Teams", teamCount)
		    .detail("TeamsPerServer", teamsPerServer)
		    .detail("Variance", varTeams / serverCount)
		    .detail("ServerMinTeams", minTeams)
		    .detail("ServerMaxTeams", maxTeams)
		    .detail("MachineMinTeams", minMachineTeams)
		    .detail("MachineMaxTeams", maxMachineTeams);
	}

	int overlappingMembers(const vector<UID>& team) const {
		if (team.empty()) {
			return 0;
		}

		int maxMatchingServers = 0;
		const UID& serverID = team[0];
		const auto it = server_info.find(serverID);
		ASSERT(it != server_info.end());
		const auto& usedTeams = it->second->teams;
		for (const auto& usedTeam : usedTeams) {
			auto used = usedTeam->getServerIDs();
			int teamIdx = 0;
			int usedIdx = 0;
			int matchingServers = 0;
			while (teamIdx < team.size() && usedIdx < used.size()) {
				if (team[teamIdx] == used[usedIdx]) {
					matchingServers++;
					teamIdx++;
					usedIdx++;
				} else if (team[teamIdx] < used[usedIdx]) {
					teamIdx++;
				} else {
					usedIdx++;
				}
			}
			ASSERT(matchingServers > 0);
			maxMatchingServers = std::max(maxMatchingServers, matchingServers);
			if (maxMatchingServers == team.size()) {
				return maxMatchingServers;
			}
		}

		return maxMatchingServers;
	}

	int overlappingMachineMembers(vector<Standalone<StringRef>>& team) {
		if (team.empty()) {
			return 0;
		}

		int maxMatchingServers = 0;
		Standalone<StringRef>& serverID = team[0];
		for (auto& usedTeam : machine_info[serverID]->machineTeams) {
			auto used = usedTeam->machineIDs;
			int teamIdx = 0;
			int usedIdx = 0;
			int matchingServers = 0;
			while (teamIdx < team.size() && usedIdx < used.size()) {
				if (team[teamIdx] == used[usedIdx]) {
					matchingServers++;
					teamIdx++;
					usedIdx++;
				} else if (team[teamIdx] < used[usedIdx]) {
					teamIdx++;
				} else {
					usedIdx++;
				}
			}
			ASSERT(matchingServers > 0);
			maxMatchingServers = std::max(maxMatchingServers, matchingServers);
			if (maxMatchingServers == team.size()) {
				return maxMatchingServers;
			}
		}

		return maxMatchingServers;
	}

	Reference<TCMachineTeamInfo> findMachineTeam(vector<Standalone<StringRef>>& machineIDs) {
		if (machineIDs.empty()) {
			return Reference<TCMachineTeamInfo>();
		}

		Standalone<StringRef> machineID = machineIDs[0];
		for (auto& machineTeam : machine_info[machineID]->machineTeams) {
			if (machineTeam->machineIDs == machineIDs) {
				return machineTeam;
			}
		}

		return Reference<TCMachineTeamInfo>();
	}

	// Assume begin to end is sorted by std::sort
	// Assume InputIt is iterator to UID
	// Note: We must allow creating empty teams because empty team is created when a remote DB is initialized.
	// The empty team is used as the starting point to move data to the remote DB
	// begin : the start of the team member ID
	// end : end of the team member ID
	// isIntialTeam : False when the team is added by addTeamsBestOf(); True otherwise, e.g.,
	// when the team added at init() when we recreate teams by looking up DB
	template <class InputIt>
	void addTeam(InputIt begin, InputIt end, bool isInitialTeam) {
		vector<Reference<TCServerInfo>> newTeamServers;
		for (auto i = begin; i != end; ++i) {
			if (server_info.find(*i) != server_info.end()) {
				newTeamServers.push_back(server_info[*i]);
			}
		}

		addTeam(newTeamServers, isInitialTeam);
	}

	void addTeam(const vector<Reference<TCServerInfo>>& newTeamServers,
	             bool isInitialTeam,
	             bool redundantTeam = false) {
		auto teamInfo = makeReference<TCTeamInfo>(newTeamServers);

		// Move satisfiesPolicy to the end for performance benefit
		bool badTeam = redundantTeam || teamInfo->size() != configuration.storageTeamSize ||
		               !satisfiesPolicy(teamInfo->getServers());

		teamInfo->tracker = teamTracker(this, teamInfo, badTeam, redundantTeam);
		// ASSERT( teamInfo->serverIDs.size() > 0 ); //team can be empty at DB initialization
		if (badTeam) {
			badTeams.push_back(teamInfo);
			return;
		}

		// For a good team, we add it to teams and create machine team for it when necessary
		teams.push_back(teamInfo);
		for (int i = 0; i < newTeamServers.size(); ++i) {
			newTeamServers[i]->teams.push_back(teamInfo);
		}

		// Find or create machine team for the server team
		// Add the reference of machineTeam (with machineIDs) into process team
		vector<Standalone<StringRef>> machineIDs;
		for (auto server = newTeamServers.begin(); server != newTeamServers.end(); ++server) {
			ASSERT_WE_THINK((*server)->machine.isValid());
			machineIDs.push_back((*server)->machine->machineID);
		}
		sort(machineIDs.begin(), machineIDs.end());
		Reference<TCMachineTeamInfo> machineTeamInfo = findMachineTeam(machineIDs);

		// A team is not initial team if it is added by addTeamsBestOf() which always create a team with correct size
		// A non-initial team must have its machine team created and its size must be correct
		ASSERT(isInitialTeam || machineTeamInfo.isValid());

		// Create a machine team if it does not exist
		// Note an initial team may be added at init() even though the team size is not storageTeamSize
		if (!machineTeamInfo.isValid() && !machineIDs.empty()) {
			machineTeamInfo = addMachineTeam(machineIDs.begin(), machineIDs.end());
		}

		if (!machineTeamInfo.isValid()) {
			TraceEvent(SevWarn, "AddTeamWarning")
			    .detail("NotFoundMachineTeam", "OKIfTeamIsEmpty")
			    .detail("TeamInfo", teamInfo->getDesc());
		}

		teamInfo->machineTeam = machineTeamInfo;
		machineTeamInfo->serverTeams.push_back(teamInfo);
		if (g_network->isSimulated()) {
			// Update server team information for consistency check in simulation
			traceTeamCollectionInfo();
		}
	}

	void addTeam(std::set<UID> const& team, bool isInitialTeam) { addTeam(team.begin(), team.end(), isInitialTeam); }

	// Add a machine team specified by input machines
	Reference<TCMachineTeamInfo> addMachineTeam(vector<Reference<TCMachineInfo>> machines) {
		auto machineTeamInfo = makeReference<TCMachineTeamInfo>(machines);
		machineTeams.push_back(machineTeamInfo);

		// Assign machine teams to machine
		for (auto machine : machines) {
			// A machine's machineTeams vector should not hold duplicate machineTeam members
			ASSERT_WE_THINK(std::count(machine->machineTeams.begin(), machine->machineTeams.end(), machineTeamInfo) ==
			                0);
			machine->machineTeams.push_back(machineTeamInfo);
		}

		return machineTeamInfo;
	}

	// Add a machine team by using the machineIDs from begin to end
	Reference<TCMachineTeamInfo> addMachineTeam(vector<Standalone<StringRef>>::iterator begin,
	                                            vector<Standalone<StringRef>>::iterator end) {
		vector<Reference<TCMachineInfo>> machines;

		for (auto i = begin; i != end; ++i) {
			if (machine_info.find(*i) != machine_info.end()) {
				machines.push_back(machine_info[*i]);
			} else {
				TraceEvent(SevWarn, "AddMachineTeamError").detail("MachineIDNotExist", i->contents().toString());
			}
		}

		return addMachineTeam(machines);
	}

	// Group storage servers (process) based on their machineId in LocalityData
	// All created machines are healthy
	// Return The number of healthy servers we grouped into machines
	int constructMachinesFromServers() {
		int totalServerIndex = 0;
		for (auto i = server_info.begin(); i != server_info.end(); ++i) {
			if (!server_status.get(i->first).isUnhealthy()) {
				checkAndCreateMachine(i->second);
				totalServerIndex++;
			}
		}

		return totalServerIndex;
	}

	void traceConfigInfo() {
		TraceEvent("DDConfig", distributorId)
		    .detail("StorageTeamSize", configuration.storageTeamSize)
		    .detail("DesiredTeamsPerServer", SERVER_KNOBS->DESIRED_TEAMS_PER_SERVER)
		    .detail("MaxTeamsPerServer", SERVER_KNOBS->MAX_TEAMS_PER_SERVER)
		    .detail("StoreType", configuration.storageServerStoreType);
	}

	void traceServerInfo() {
		int i = 0;

		TraceEvent("ServerInfo", distributorId).detail("Size", server_info.size());
		for (auto& server : server_info) {
			TraceEvent("ServerInfo", distributorId)
			    .detail("ServerInfoIndex", i++)
			    .detail("ServerID", server.first.toString())
			    .detail("ServerTeamOwned", server.second->teams.size())
			    .detail("MachineID", server.second->machine->machineID.contents().toString())
			    .detail("StoreType", server.second->storeType.toString())
			    .detail("InDesiredDC", server.second->inDesiredDC);
		}
		for (auto& server : server_info) {
			const UID& uid = server.first;
			TraceEvent("ServerStatus", distributorId)
			    .detail("ServerID", uid)
			    .detail("Healthy", !server_status.get(uid).isUnhealthy())
			    .detail("MachineIsValid", server_info[uid]->machine.isValid())
			    .detail("MachineTeamSize",
			            server_info[uid]->machine.isValid() ? server_info[uid]->machine->machineTeams.size() : -1);
		}
	}

	void traceServerTeamInfo() {
		int i = 0;

		TraceEvent("ServerTeamInfo", distributorId).detail("Size", teams.size());
		for (auto& team : teams) {
			TraceEvent("ServerTeamInfo", distributorId)
			    .detail("TeamIndex", i++)
			    .detail("Healthy", team->isHealthy())
			    .detail("TeamSize", team->size())
			    .detail("MemberIDs", team->getServerIDsStr())
			    .detail("TeamID", team->getTeamID());
		}
	}

	void traceMachineInfo() {
		int i = 0;

		TraceEvent("MachineInfo").detail("Size", machine_info.size());
		for (auto& machine : machine_info) {
			TraceEvent("MachineInfo", distributorId)
			    .detail("MachineInfoIndex", i++)
			    .detail("Healthy", isMachineHealthy(machine.second))
			    .detail("MachineID", machine.first.contents().toString())
			    .detail("MachineTeamOwned", machine.second->machineTeams.size())
			    .detail("ServerNumOnMachine", machine.second->serversOnMachine.size())
			    .detail("ServersID", machine.second->getServersIDStr());
		}
	}

	void traceMachineTeamInfo() {
		int i = 0;

		TraceEvent("MachineTeamInfo", distributorId).detail("Size", machineTeams.size());
		for (auto& team : machineTeams) {
			TraceEvent("MachineTeamInfo", distributorId)
			    .detail("TeamIndex", i++)
			    .detail("MachineIDs", team->getMachineIDsStr())
			    .detail("ServerTeams", team->serverTeams.size());
		}
	}

	// Locality string is hashed into integer, used as KeyIndex
	// For better understand which KeyIndex is used for locality, we print this info in trace.
	void traceLocalityArrayIndexName() {
		TraceEvent("LocalityRecordKeyName").detail("Size", machineLocalityMap._keymap->_lookuparray.size());
		for (int i = 0; i < machineLocalityMap._keymap->_lookuparray.size(); ++i) {
			TraceEvent("LocalityRecordKeyIndexName")
			    .detail("KeyIndex", i)
			    .detail("KeyName", machineLocalityMap._keymap->_lookuparray[i]);
		}
	}

	void traceMachineLocalityMap() {
		int i = 0;

		TraceEvent("MachineLocalityMap", distributorId).detail("Size", machineLocalityMap.size());
		for (auto& uid : machineLocalityMap.getObjects()) {
			Reference<LocalityRecord> record = machineLocalityMap.getRecord(i);
			if (record.isValid()) {
				TraceEvent("MachineLocalityMap", distributorId)
				    .detail("LocalityIndex", i++)
				    .detail("UID", uid->toString())
				    .detail("LocalityRecord", record->toString());
			} else {
				TraceEvent("MachineLocalityMap")
				    .detail("LocalityIndex", i++)
				    .detail("UID", uid->toString())
				    .detail("LocalityRecord", "[NotFound]");
			}
		}
	}

	// To enable verbose debug info, set shouldPrint to true
	void traceAllInfo(bool shouldPrint = false) {

		if (!shouldPrint)
			return;
		// Record all team collections IDs
		for (int i = 0; i < teamCollections.size(); ++i) {
			if (teamCollections[i] != nullptr) {
				TraceEvent("TraceAllInfo", distributorId)
				    .detail("TeamCollectionIndex", i)
				    .detail("Primary", teamCollections[i]->primary);
			}
		}

		TraceEvent("TraceAllInfo", distributorId).detail("Primary", primary);
		traceConfigInfo();
		traceServerInfo();
		traceServerTeamInfo();
		traceMachineInfo();
		traceMachineTeamInfo();
		traceLocalityArrayIndexName();
		traceMachineLocalityMap();
	}

	// We must rebuild machine locality map whenever the entry in the map is inserted or removed
	void rebuildMachineLocalityMap() {
		machineLocalityMap.clear();
		int numHealthyMachine = 0;
		for (auto machine = machine_info.begin(); machine != machine_info.end(); ++machine) {
			if (machine->second->serversOnMachine.empty()) {
				TraceEvent(SevWarn, "RebuildMachineLocalityMapError")
				    .detail("Machine", machine->second->machineID.toString())
				    .detail("NumServersOnMachine", 0);
				continue;
			}
			if (!isMachineHealthy(machine->second)) {
				continue;
			}
			Reference<TCServerInfo> representativeServer = machine->second->serversOnMachine[0];
			auto& locality = representativeServer->lastKnownInterface.locality;
			if (!isValidLocality(configuration.storagePolicy, locality)) {
				TraceEvent(SevWarn, "RebuildMachineLocalityMapError")
				    .detail("Machine", machine->second->machineID.toString())
				    .detail("InvalidLocality", locality.toString());
				continue;
			}
			const LocalityEntry& localityEntry = machineLocalityMap.add(locality, &representativeServer->id);
			machine->second->localityEntry = localityEntry;
			++numHealthyMachine;
		}
	}

	// Create machineTeamsToBuild number of machine teams
	// No operation if machineTeamsToBuild is 0
	// Note: The creation of machine teams should not depend on server teams:
	// No matter how server teams will be created, we will create the same set of machine teams;
	// We should never use server team number in building machine teams.
	//
	// Five steps to create each machine team, which are document in the function
	// Reuse ReplicationPolicy selectReplicas func to select machine team
	// return number of added machine teams
	int addBestMachineTeams(int machineTeamsToBuild) {
		int addedMachineTeams = 0;

		ASSERT(machineTeamsToBuild >= 0);
		// The number of machines is always no smaller than the storageTeamSize in a correct configuration
		ASSERT(machine_info.size() >= configuration.storageTeamSize);
		// Future: Consider if we should overbuild more machine teams to
		// allow machineTeamRemover() to get a more balanced machine teams per machine

		// Step 1: Create machineLocalityMap which will be used in building machine team
		rebuildMachineLocalityMap();

		// Add a team in each iteration
		while (addedMachineTeams < machineTeamsToBuild || notEnoughMachineTeamsForAMachine()) {
			// Step 2: Get least used machines from which we choose machines as a machine team
			std::vector<Reference<TCMachineInfo>> leastUsedMachines; // A less used machine has less number of teams
			int minTeamCount = std::numeric_limits<int>::max();
			for (auto& machine : machine_info) {
				// Skip invalid machine whose representative server is not in server_info
				ASSERT_WE_THINK(server_info.find(machine.second->serversOnMachine[0]->id) != server_info.end());
				// Skip unhealthy machines
				if (!isMachineHealthy(machine.second))
					continue;
				// Skip machine with incomplete locality
				if (!isValidLocality(configuration.storagePolicy,
				                     machine.second->serversOnMachine[0]->lastKnownInterface.locality)) {
					continue;
				}

				// Invariant: We only create correct size machine teams.
				// When configuration (e.g., team size) is changed, the DDTeamCollection will be destroyed and rebuilt
				// so that the invariant will not be violated.
				int teamCount = machine.second->machineTeams.size();

				if (teamCount < minTeamCount) {
					leastUsedMachines.clear();
					minTeamCount = teamCount;
				}
				if (teamCount == minTeamCount) {
					leastUsedMachines.push_back(machine.second);
				}
			}

			std::vector<UID*> team;
			std::vector<LocalityEntry> forcedAttributes;

			// Step 4: Reuse Policy's selectReplicas() to create team for the representative process.
			std::vector<UID*> bestTeam;
			int bestScore = std::numeric_limits<int>::max();
			int maxAttempts = SERVER_KNOBS->BEST_OF_AMT; // BEST_OF_AMT = 4
			for (int i = 0; i < maxAttempts && i < 100; ++i) {
				// Step 3: Create a representative process for each machine.
				// Construct forcedAttribute from leastUsedMachines.
				// We will use forcedAttribute to call existing function to form a team
				if (leastUsedMachines.size()) {
					forcedAttributes.clear();
					// Randomly choose 1 least used machine
					Reference<TCMachineInfo> tcMachineInfo = deterministicRandom()->randomChoice(leastUsedMachines);
					ASSERT(!tcMachineInfo->serversOnMachine.empty());
					LocalityEntry process = tcMachineInfo->localityEntry;
					forcedAttributes.push_back(process);
					TraceEvent("ChosenMachine")
					    .detail("MachineInfo", tcMachineInfo->machineID)
					    .detail("LeaseUsedMachinesSize", leastUsedMachines.size())
					    .detail("ForcedAttributesSize", forcedAttributes.size());
				} else {
					// when leastUsedMachine is empty, we will never find a team later, so we can simply return.
					return addedMachineTeams;
				}

				// Choose a team that balances the # of teams per server among the teams
				// that have the least-utilized server
				team.clear();
				ASSERT_WE_THINK(forcedAttributes.size() == 1);
				auto success = machineLocalityMap.selectReplicas(configuration.storagePolicy, forcedAttributes, team);
				// NOTE: selectReplicas() should always return success when storageTeamSize = 1
				ASSERT_WE_THINK(configuration.storageTeamSize > 1 || (configuration.storageTeamSize == 1 && success));
				if (!success) {
					continue; // Try up to maxAttempts, since next time we may choose a different forcedAttributes
				}
				ASSERT(forcedAttributes.size() > 0);
				team.push_back((UID*)machineLocalityMap.getObject(forcedAttributes[0]));

				// selectReplicas() may NEVER return server not in server_info.
				for (auto& pUID : team) {
					ASSERT_WE_THINK(server_info.find(*pUID) != server_info.end());
				}

				// selectReplicas() should always return a team with correct size. otherwise, it has a bug
				ASSERT(team.size() == configuration.storageTeamSize);

				int score = 0;
				vector<Standalone<StringRef>> machineIDs;
				for (auto process = team.begin(); process != team.end(); process++) {
					Reference<TCServerInfo> server = server_info[**process];
					score += server->machine->machineTeams.size();
					Standalone<StringRef> machine_id = server->lastKnownInterface.locality.zoneId().get();
					machineIDs.push_back(machine_id);
				}

				// Only choose healthy machines into machine team
				ASSERT_WE_THINK(isMachineTeamHealthy(machineIDs));

				std::sort(machineIDs.begin(), machineIDs.end());
				int overlap = overlappingMachineMembers(machineIDs);
				if (overlap == machineIDs.size()) {
					maxAttempts += 1;
					continue;
				}
				score += SERVER_KNOBS->DD_OVERLAP_PENALTY * overlap;

				// SOMEDAY: randomly pick one from teams with the lowest score
				if (score < bestScore) {
					// bestTeam is the team which has the smallest number of teams its team members belong to.
					bestTeam = team;
					bestScore = score;
				}
			}

			// bestTeam should be a new valid team to be added into machine team now
			// Step 5: Restore machine from its representative process team and get the machine team
			if (bestTeam.size() == configuration.storageTeamSize) {
				// machineIDs is used to quickly check if the machineIDs belong to an existed team
				// machines keep machines reference for performance benefit by avoiding looking up machine by machineID
				vector<Reference<TCMachineInfo>> machines;
				for (auto process = bestTeam.begin(); process < bestTeam.end(); process++) {
					Reference<TCMachineInfo> machine = server_info[**process]->machine;
					machines.push_back(machine);
				}

				addMachineTeam(machines);
				addedMachineTeams++;
			} else {
				traceAllInfo(true);
				TraceEvent(SevWarn, "DataDistributionBuildTeams", distributorId)
				    .detail("Primary", primary)
				    .detail("Reason", "Unable to make desired machine Teams");
				lastBuildTeamsFailed = true;
				break;
			}
		}

		return addedMachineTeams;
	}

	bool isMachineTeamHealthy(vector<Standalone<StringRef>> const& machineIDs) {
		int healthyNum = 0;

		// A healthy machine team should have the desired number of machines
		if (machineIDs.size() != configuration.storageTeamSize)
			return false;

		for (auto& id : machineIDs) {
			auto& machine = machine_info[id];
			if (isMachineHealthy(machine)) {
				healthyNum++;
			}
		}
		return (healthyNum == machineIDs.size());
	}

	bool isMachineTeamHealthy(Reference<TCMachineTeamInfo> const& machineTeam) {
		int healthyNum = 0;

		// A healthy machine team should have the desired number of machines
		if (machineTeam->size() != configuration.storageTeamSize)
			return false;

		for (auto& machine : machineTeam->machines) {
			if (isMachineHealthy(machine)) {
				healthyNum++;
			}
		}
		return (healthyNum == machineTeam->machines.size());
	}

	bool isMachineHealthy(Reference<TCMachineInfo> const& machine) {
		if (!machine.isValid() || machine_info.find(machine->machineID) == machine_info.end() ||
		    machine->serversOnMachine.empty()) {
			return false;
		}

		// Healthy machine has at least one healthy server
		for (auto& server : machine->serversOnMachine) {
			if (!server_status.get(server->id).isUnhealthy()) {
				return true;
			}
		}

		return false;
	}

	// Return the healthy server with the least number of correct-size server teams
	Reference<TCServerInfo> findOneLeastUsedServer() {
		vector<Reference<TCServerInfo>> leastUsedServers;
		int minTeams = std::numeric_limits<int>::max();
		for (auto& server : server_info) {
			// Only pick healthy server, which is not failed or excluded.
			if (server_status.get(server.first).isUnhealthy())
				continue;
			if (!isValidLocality(configuration.storagePolicy, server.second->lastKnownInterface.locality))
				continue;

			int numTeams = server.second->teams.size();
			if (numTeams < minTeams) {
				minTeams = numTeams;
				leastUsedServers.clear();
			}
			if (minTeams == numTeams) {
				leastUsedServers.push_back(server.second);
			}
		}

		if (leastUsedServers.empty()) {
			// If we cannot find a healthy server with valid locality
			TraceEvent("NoHealthyAndValidLocalityServers")
			    .detail("Servers", server_info.size())
			    .detail("UnhealthyServers", unhealthyServers);
			return Reference<TCServerInfo>();
		} else {
			return deterministicRandom()->randomChoice(leastUsedServers);
		}
	}

	// Randomly choose one machine team that has chosenServer and has the correct size
	// When configuration is changed, we may have machine teams with old storageTeamSize
	Reference<TCMachineTeamInfo> findOneRandomMachineTeam(Reference<TCServerInfo> chosenServer) {
		if (!chosenServer->machine->machineTeams.empty()) {
			std::vector<Reference<TCMachineTeamInfo>> healthyMachineTeamsForChosenServer;
			for (auto& mt : chosenServer->machine->machineTeams) {
				if (isMachineTeamHealthy(mt)) {
					healthyMachineTeamsForChosenServer.push_back(mt);
				}
			}
			if (!healthyMachineTeamsForChosenServer.empty()) {
				return deterministicRandom()->randomChoice(healthyMachineTeamsForChosenServer);
			}
		}

		// If we cannot find a healthy machine team
		TraceEvent("NoHealthyMachineTeamForServer")
		    .detail("ServerID", chosenServer->id)
		    .detail("MachineTeams", chosenServer->machine->machineTeams.size());
		return Reference<TCMachineTeamInfo>();
	}

	// A server team should always come from servers on a machine team
	// Check if it is true
	bool isOnSameMachineTeam(Reference<TCTeamInfo>& team) {
		std::vector<Standalone<StringRef>> machineIDs;
		for (const auto& server : team->getServers()) {
			if (!server->machine.isValid())
				return false;
			machineIDs.push_back(server->machine->machineID);
		}
		std::sort(machineIDs.begin(), machineIDs.end());

		int numExistance = 0;
		for (const auto& server : team->getServers()) {
			for (const auto& candidateMachineTeam : server->machine->machineTeams) {
				std::sort(candidateMachineTeam->machineIDs.begin(), candidateMachineTeam->machineIDs.end());
				if (machineIDs == candidateMachineTeam->machineIDs) {
					numExistance++;
					break;
				}
			}
		}
		return (numExistance == team->size());
	}

	// Sanity check the property of teams in unit test
	// Return true if all server teams belong to machine teams
	bool sanityCheckTeams() {
		for (auto& team : teams) {
			if (isOnSameMachineTeam(team) == false) {
				return false;
			}
		}

		return true;
	}

	int calculateHealthyServerCount() {
		int serverCount = 0;
		for (auto i = server_info.begin(); i != server_info.end(); ++i) {
			if (!server_status.get(i->first).isUnhealthy()) {
				++serverCount;
			}
		}
		return serverCount;
	}

	int calculateHealthyMachineCount() {
		int totalHealthyMachineCount = 0;
		for (auto& m : machine_info) {
			if (isMachineHealthy(m.second)) {
				++totalHealthyMachineCount;
			}
		}

		return totalHealthyMachineCount;
	}

	std::pair<int64_t, int64_t> calculateMinMaxServerTeamsOnServer() {
		int64_t minTeams = std::numeric_limits<int64_t>::max();
		int64_t maxTeams = 0;
		for (auto& server : server_info) {
			if (server_status.get(server.first).isUnhealthy()) {
				continue;
			}
			minTeams = std::min((int64_t)server.second->teams.size(), minTeams);
			maxTeams = std::max((int64_t)server.second->teams.size(), maxTeams);
		}
		return std::make_pair(minTeams, maxTeams);
	}

	std::pair<int64_t, int64_t> calculateMinMaxMachineTeamsOnMachine() {
		int64_t minTeams = std::numeric_limits<int64_t>::max();
		int64_t maxTeams = 0;
		for (auto& machine : machine_info) {
			if (!isMachineHealthy(machine.second)) {
				continue;
			}
			minTeams = std::min<int64_t>((int64_t)machine.second->machineTeams.size(), minTeams);
			maxTeams = std::max<int64_t>((int64_t)machine.second->machineTeams.size(), maxTeams);
		}
		return std::make_pair(minTeams, maxTeams);
	}

	// Sanity check
	bool isServerTeamCountCorrect(Reference<TCMachineTeamInfo>& mt) {
		int num = 0;
		bool ret = true;
		for (auto& team : teams) {
			if (team->machineTeam->machineIDs == mt->machineIDs) {
				++num;
			}
		}
		if (num != mt->serverTeams.size()) {
			ret = false;
			TraceEvent(SevError, "ServerTeamCountOnMachineIncorrect")
			    .detail("MachineTeam", mt->getMachineIDsStr())
			    .detail("ServerTeamsSize", mt->serverTeams.size())
			    .detail("CountedServerTeams", num);
		}
		return ret;
	}

	// Find the machine team with the least number of server teams
	std::pair<Reference<TCMachineTeamInfo>, int> getMachineTeamWithLeastProcessTeams() {
		Reference<TCMachineTeamInfo> retMT;
		int minNumProcessTeams = std::numeric_limits<int>::max();

		for (auto& mt : machineTeams) {
			if (EXPENSIVE_VALIDATION) {
				ASSERT(isServerTeamCountCorrect(mt));
			}

			if (mt->serverTeams.size() < minNumProcessTeams) {
				minNumProcessTeams = mt->serverTeams.size();
				retMT = mt;
			}
		}

		return std::pair<Reference<TCMachineTeamInfo>, int>(retMT, minNumProcessTeams);
	}

	// Find the machine team whose members are on the most number of machine teams, same logic as serverTeamRemover
	std::pair<Reference<TCMachineTeamInfo>, int> getMachineTeamWithMostMachineTeams() {
		Reference<TCMachineTeamInfo> retMT;
		int maxNumMachineTeams = 0;
		int targetMachineTeamNumPerMachine =
		    (SERVER_KNOBS->DESIRED_TEAMS_PER_SERVER * (configuration.storageTeamSize + 1)) / 2;

		for (auto& mt : machineTeams) {
			// The representative team number for the machine team mt is
			// the minimum number of machine teams of a machine in the team mt
			int representNumMachineTeams = std::numeric_limits<int>::max();
			for (auto& m : mt->machines) {
				representNumMachineTeams = std::min<int>(representNumMachineTeams, m->machineTeams.size());
			}
			if (representNumMachineTeams > targetMachineTeamNumPerMachine &&
			    representNumMachineTeams > maxNumMachineTeams) {
				maxNumMachineTeams = representNumMachineTeams;
				retMT = mt;
			}
		}

		return std::pair<Reference<TCMachineTeamInfo>, int>(retMT, maxNumMachineTeams);
	}

	// Find the server team whose members are on the most number of server teams
	std::pair<Reference<TCTeamInfo>, int> getServerTeamWithMostProcessTeams() {
		Reference<TCTeamInfo> retST;
		int maxNumProcessTeams = 0;
		int targetTeamNumPerServer = (SERVER_KNOBS->DESIRED_TEAMS_PER_SERVER * (configuration.storageTeamSize + 1)) / 2;

		for (auto& t : teams) {
			// The minimum number of teams of a server in a team is the representative team number for the team t
			int representNumProcessTeams = std::numeric_limits<int>::max();
			for (auto& server : t->getServers()) {
				representNumProcessTeams = std::min<int>(representNumProcessTeams, server->teams.size());
			}
			// We only remove the team whose representNumProcessTeams is larger than the targetTeamNumPerServer number
			// otherwise, teamBuilder will build the to-be-removed team again
			if (representNumProcessTeams > targetTeamNumPerServer && representNumProcessTeams > maxNumProcessTeams) {
				maxNumProcessTeams = representNumProcessTeams;
				retST = t;
			}
		}

		return std::pair<Reference<TCTeamInfo>, int>(retST, maxNumProcessTeams);
	}

	int getHealthyMachineTeamCount() {
		int healthyTeamCount = 0;
		for (auto mt = machineTeams.begin(); mt != machineTeams.end(); ++mt) {
			ASSERT((*mt)->machines.size() == configuration.storageTeamSize);

			if (isMachineTeamHealthy(*mt)) {
				++healthyTeamCount;
			}
		}

		return healthyTeamCount;
	}

	// Each machine is expected to have targetMachineTeamNumPerMachine
	// Return true if there exists a machine that does not have enough teams.
	bool notEnoughMachineTeamsForAMachine() {
		// If we want to remove the machine team with most machine teams, we use the same logic as
		// notEnoughTeamsForAServer
		int targetMachineTeamNumPerMachine =
		    SERVER_KNOBS->TR_FLAG_REMOVE_MT_WITH_MOST_TEAMS
		        ? (SERVER_KNOBS->DESIRED_TEAMS_PER_SERVER * (configuration.storageTeamSize + 1)) / 2
		        : SERVER_KNOBS->DESIRED_TEAMS_PER_SERVER;
		for (auto& m : machine_info) {
			// If SERVER_KNOBS->TR_FLAG_REMOVE_MT_WITH_MOST_TEAMS is false,
			// The desired machine team number is not the same with the desired server team number
			// in notEnoughTeamsForAServer() below, because the machineTeamRemover() does not
			// remove a machine team with the most number of machine teams.
			if (m.second->machineTeams.size() < targetMachineTeamNumPerMachine && isMachineHealthy(m.second)) {
				return true;
			}
		}

		return false;
	}

	// Each server is expected to have targetTeamNumPerServer teams.
	// Return true if there exists a server that does not have enough teams.
	bool notEnoughTeamsForAServer() {
		// We build more teams than we finally want so that we can use serverTeamRemover() actor to remove the teams
		// whose member belong to too many teams. This allows us to get a more balanced number of teams per server.
		// We want to ensure every server has targetTeamNumPerServer teams.
		// The numTeamsPerServerFactor is calculated as
		// (SERVER_KNOBS->DESIRED_TEAMS_PER_SERVER + ideal_num_of_teams_per_server) / 2
		// ideal_num_of_teams_per_server is (#teams * storageTeamSize) / #servers, which is
		// (#servers * DESIRED_TEAMS_PER_SERVER * storageTeamSize) / #servers.
		int targetTeamNumPerServer = (SERVER_KNOBS->DESIRED_TEAMS_PER_SERVER * (configuration.storageTeamSize + 1)) / 2;
		ASSERT(targetTeamNumPerServer > 0);
		for (auto& s : server_info) {
			if (s.second->teams.size() < targetTeamNumPerServer && !server_status.get(s.first).isUnhealthy()) {
				return true;
			}
		}

		return false;
	}

	// Create server teams based on machine teams
	// Before the number of machine teams reaches the threshold, build a machine team for each server team
	// When it reaches the threshold, first try to build a server team with existing machine teams; if failed,
	// build an extra machine team and record the event in trace
	int addTeamsBestOf(int teamsToBuild, int desiredTeams, int maxTeams) {
		ASSERT(teamsToBuild >= 0);
		ASSERT_WE_THINK(machine_info.size() > 0 || server_info.size() == 0);
		ASSERT_WE_THINK(SERVER_KNOBS->DESIRED_TEAMS_PER_SERVER >= 1 && configuration.storageTeamSize >= 1);

		int addedMachineTeams = 0;
		int addedTeams = 0;

		// Exclude machine teams who have members in the wrong configuration.
		// When we change configuration, we may have machine teams with storageTeamSize in the old configuration.
		int healthyMachineTeamCount = getHealthyMachineTeamCount();
		int totalMachineTeamCount = machineTeams.size();
		int totalHealthyMachineCount = calculateHealthyMachineCount();

		int desiredMachineTeams = SERVER_KNOBS->DESIRED_TEAMS_PER_SERVER * totalHealthyMachineCount;
		int maxMachineTeams = SERVER_KNOBS->MAX_TEAMS_PER_SERVER * totalHealthyMachineCount;
		// machineTeamsToBuild mimics how the teamsToBuild is calculated in buildTeams()
		int machineTeamsToBuild = std::max(
		    0, std::min(desiredMachineTeams - healthyMachineTeamCount, maxMachineTeams - totalMachineTeamCount));

		TraceEvent("BuildMachineTeams")
		    .detail("TotalHealthyMachine", totalHealthyMachineCount)
		    .detail("HealthyMachineTeamCount", healthyMachineTeamCount)
		    .detail("DesiredMachineTeams", desiredMachineTeams)
		    .detail("MaxMachineTeams", maxMachineTeams)
		    .detail("MachineTeamsToBuild", machineTeamsToBuild);
		// Pre-build all machine teams until we have the desired number of machine teams
		if (machineTeamsToBuild > 0 || notEnoughMachineTeamsForAMachine()) {
			addedMachineTeams = addBestMachineTeams(machineTeamsToBuild);
		}

		while (addedTeams < teamsToBuild || notEnoughTeamsForAServer()) {
			// Step 1: Create 1 best machine team
			std::vector<UID> bestServerTeam;
			int bestScore = std::numeric_limits<int>::max();
			int maxAttempts = SERVER_KNOBS->BEST_OF_AMT; // BEST_OF_AMT = 4
			bool earlyQuitBuild = false;
			for (int i = 0; i < maxAttempts && i < 100; ++i) {
				// Step 2: Choose 1 least used server and then choose 1 least used machine team from the server
				Reference<TCServerInfo> chosenServer = findOneLeastUsedServer();
				if (!chosenServer.isValid()) {
					TraceEvent(SevWarn, "NoValidServer").detail("Primary", primary);
					earlyQuitBuild = true;
					break;
				}
				// Note: To avoid creating correlation of picked machine teams, we simply choose a random machine team
				// instead of choosing the least used machine team.
				// The correlation happens, for example, when we add two new machines, we may always choose the machine
				// team with these two new machines because they are typically less used.
				Reference<TCMachineTeamInfo> chosenMachineTeam = findOneRandomMachineTeam(chosenServer);

				if (!chosenMachineTeam.isValid()) {
					// We may face the situation that temporarily we have no healthy machine.
					TraceEvent(SevWarn, "MachineTeamNotFound")
					    .detail("Primary", primary)
					    .detail("MachineTeams", machineTeams.size());
					continue; // try randomly to find another least used server
				}

				// From here, chosenMachineTeam must have a healthy server team
				// Step 3: Randomly pick 1 server from each machine in the chosen machine team to form a server team
				vector<UID> serverTeam;
				int chosenServerCount = 0;
				for (auto& machine : chosenMachineTeam->machines) {
					UID serverID;
					if (machine == chosenServer->machine) {
						serverID = chosenServer->id;
						++chosenServerCount;
					} else {
						std::vector<Reference<TCServerInfo>> healthyProcesses;
						for (auto it : machine->serversOnMachine) {
							if (!server_status.get(it->id).isUnhealthy()) {
								healthyProcesses.push_back(it);
							}
						}
						serverID = deterministicRandom()->randomChoice(healthyProcesses)->id;
					}
					serverTeam.push_back(serverID);
				}

				ASSERT(chosenServerCount == 1); // chosenServer should be used exactly once
				ASSERT(serverTeam.size() == configuration.storageTeamSize);

				std::sort(serverTeam.begin(), serverTeam.end());
				int overlap = overlappingMembers(serverTeam);
				if (overlap == serverTeam.size()) {
					maxAttempts += 1;
					continue;
				}

				// Pick the server team with smallest score in all attempts
				// If we use different metric here, DD may oscillate infinitely in creating and removing teams.
				// SOMEDAY: Improve the code efficiency by using reservoir algorithm
				int score = SERVER_KNOBS->DD_OVERLAP_PENALTY * overlap;
				for (auto& server : serverTeam) {
					score += server_info[server]->teams.size();
				}
				TraceEvent(SevDebug, "BuildServerTeams")
				    .detail("Score", score)
				    .detail("BestScore", bestScore)
				    .detail("TeamSize", serverTeam.size())
				    .detail("StorageTeamSize", configuration.storageTeamSize);
				if (score < bestScore) {
					bestScore = score;
					bestServerTeam = serverTeam;
				}
			}

			if (earlyQuitBuild) {
				break;
			}
			if (bestServerTeam.size() != configuration.storageTeamSize) {
				// Not find any team and will unlikely find a team
				lastBuildTeamsFailed = true;
				break;
			}

			// Step 4: Add the server team
			addTeam(bestServerTeam.begin(), bestServerTeam.end(), false);
			addedTeams++;
		}

		healthyMachineTeamCount = getHealthyMachineTeamCount();

		std::pair<uint64_t, uint64_t> minMaxTeamsOnServer = calculateMinMaxServerTeamsOnServer();
		std::pair<uint64_t, uint64_t> minMaxMachineTeamsOnMachine = calculateMinMaxMachineTeamsOnMachine();

		TraceEvent("TeamCollectionInfo", distributorId)
		    .detail("Primary", primary)
		    .detail("AddedTeams", addedTeams)
		    .detail("TeamsToBuild", teamsToBuild)
		    .detail("CurrentServerTeams", teams.size())
		    .detail("DesiredTeams", desiredTeams)
		    .detail("MaxTeams", maxTeams)
		    .detail("StorageTeamSize", configuration.storageTeamSize)
		    .detail("CurrentMachineTeams", machineTeams.size())
		    .detail("CurrentHealthyMachineTeams", healthyMachineTeamCount)
		    .detail("DesiredMachineTeams", desiredMachineTeams)
		    .detail("MaxMachineTeams", maxMachineTeams)
		    .detail("TotalHealthyMachines", totalHealthyMachineCount)
		    .detail("MinTeamsOnServer", minMaxTeamsOnServer.first)
		    .detail("MaxTeamsOnServer", minMaxTeamsOnServer.second)
		    .detail("MinMachineTeamsOnMachine", minMaxMachineTeamsOnMachine.first)
		    .detail("MaxMachineTeamsOnMachine", minMaxMachineTeamsOnMachine.second)
		    .detail("DoBuildTeams", doBuildTeams)
		    .trackLatest("TeamCollectionInfo");

		return addedTeams;
	}

	// Check if the number of server (and machine teams) is larger than the maximum allowed number
	void traceTeamCollectionInfo() {
		int totalHealthyServerCount = calculateHealthyServerCount();
		int desiredServerTeams = SERVER_KNOBS->DESIRED_TEAMS_PER_SERVER * totalHealthyServerCount;
		int maxServerTeams = SERVER_KNOBS->MAX_TEAMS_PER_SERVER * totalHealthyServerCount;

		int totalHealthyMachineCount = calculateHealthyMachineCount();
		int desiredMachineTeams = SERVER_KNOBS->DESIRED_TEAMS_PER_SERVER * totalHealthyMachineCount;
		int maxMachineTeams = SERVER_KNOBS->MAX_TEAMS_PER_SERVER * totalHealthyMachineCount;
		int healthyMachineTeamCount = getHealthyMachineTeamCount();

		std::pair<uint64_t, uint64_t> minMaxTeamsOnServer = calculateMinMaxServerTeamsOnServer();
		std::pair<uint64_t, uint64_t> minMaxMachineTeamsOnMachine = calculateMinMaxMachineTeamsOnMachine();

		TraceEvent("TeamCollectionInfo", distributorId)
		    .detail("Primary", primary)
		    .detail("AddedTeams", 0)
		    .detail("TeamsToBuild", 0)
		    .detail("CurrentServerTeams", teams.size())
		    .detail("DesiredTeams", desiredServerTeams)
		    .detail("MaxTeams", maxServerTeams)
		    .detail("StorageTeamSize", configuration.storageTeamSize)
		    .detail("CurrentMachineTeams", machineTeams.size())
		    .detail("CurrentHealthyMachineTeams", healthyMachineTeamCount)
		    .detail("DesiredMachineTeams", desiredMachineTeams)
		    .detail("MaxMachineTeams", maxMachineTeams)
		    .detail("TotalHealthyMachines", totalHealthyMachineCount)
		    .detail("MinTeamsOnServer", minMaxTeamsOnServer.first)
		    .detail("MaxTeamsOnServer", minMaxTeamsOnServer.second)
		    .detail("MinMachineTeamsOnMachine", minMaxMachineTeamsOnMachine.first)
		    .detail("MaxMachineTeamsOnMachine", minMaxMachineTeamsOnMachine.second)
		    .detail("DoBuildTeams", doBuildTeams)
		    .trackLatest("TeamCollectionInfo");

		// Advance time so that we will not have multiple TeamCollectionInfo at the same time, otherwise
		// simulation test will randomly pick one TeamCollectionInfo trace, which could be the one before build teams
		// wait(delay(0.01));

		// Debug purpose
		// if (healthyMachineTeamCount > desiredMachineTeams || machineTeams.size() > maxMachineTeams) {
		// 	// When the number of machine teams is over the limit, print out the current team info.
		// 	traceAllInfo(true);
		// }
	}

	// Use the current set of known processes (from server_info) to compute an optimized set of storage server teams.
	// The following are guarantees of the process:
	//   - Each newly-built team will meet the replication policy
	//   - All newly-built teams will have exactly teamSize machines
	//
	// buildTeams() only ever adds teams to the list of teams. Teams are only removed from the list when all data has
	// been removed.
	//
	// buildTeams will not count teams larger than teamSize against the desired teams.
	ACTOR static Future<Void> buildTeams(DDTeamCollection* self) {
		state int desiredTeams;
		int serverCount = 0;
		int uniqueMachines = 0;
		std::set<Optional<Standalone<StringRef>>> machines;

		for (auto i = self->server_info.begin(); i != self->server_info.end(); ++i) {
			if (!self->server_status.get(i->first).isUnhealthy()) {
				++serverCount;
				LocalityData& serverLocation = i->second->lastKnownInterface.locality;
				machines.insert(serverLocation.zoneId());
			}
		}
		uniqueMachines = machines.size();
		TraceEvent("BuildTeams", self->distributorId)
		    .detail("ServerCount", self->server_info.size())
		    .detail("UniqueMachines", uniqueMachines)
		    .detail("Primary", self->primary)
		    .detail("StorageTeamSize", self->configuration.storageTeamSize);

		// If there are too few machines to even build teams or there are too few represented datacenters, build no new
		// teams
		if (uniqueMachines >= self->configuration.storageTeamSize) {
			desiredTeams = SERVER_KNOBS->DESIRED_TEAMS_PER_SERVER * serverCount;
			int maxTeams = SERVER_KNOBS->MAX_TEAMS_PER_SERVER * serverCount;

			// Exclude teams who have members in the wrong configuration, since we don't want these teams
			int teamCount = 0;
			int totalTeamCount = 0;
			for (int i = 0; i < self->teams.size(); ++i) {
				if (!self->teams[i]->isWrongConfiguration()) {
					if (self->teams[i]->isHealthy()) {
						teamCount++;
					}
					totalTeamCount++;
				}
			}

			// teamsToBuild is calculated such that we will not build too many teams in the situation
			// when all (or most of) teams become unhealthy temporarily and then healthy again
			state int teamsToBuild = std::max(0, std::min(desiredTeams - teamCount, maxTeams - totalTeamCount));

			TraceEvent("BuildTeamsBegin", self->distributorId)
			    .detail("TeamsToBuild", teamsToBuild)
			    .detail("DesiredTeams", desiredTeams)
			    .detail("MaxTeams", maxTeams)
			    .detail("BadServerTeams", self->badTeams.size())
			    .detail("UniqueMachines", uniqueMachines)
			    .detail("TeamSize", self->configuration.storageTeamSize)
			    .detail("Servers", serverCount)
			    .detail("CurrentTrackedServerTeams", self->teams.size())
			    .detail("HealthyTeamCount", teamCount)
			    .detail("TotalTeamCount", totalTeamCount)
			    .detail("MachineTeamCount", self->machineTeams.size())
			    .detail("MachineCount", self->machine_info.size())
			    .detail("DesiredTeamsPerServer", SERVER_KNOBS->DESIRED_TEAMS_PER_SERVER);

			self->lastBuildTeamsFailed = false;
			if (teamsToBuild > 0 || self->notEnoughTeamsForAServer()) {
				state vector<std::vector<UID>> builtTeams;

				// addTeamsBestOf() will not add more teams than needed.
				// If the team number is more than the desired, the extra teams are added in the code path when
				// a team is added as an initial team
				int addedTeams = self->addTeamsBestOf(teamsToBuild, desiredTeams, maxTeams);

				if (addedTeams <= 0 && self->teams.size() == 0) {
					TraceEvent(SevWarn, "NoTeamAfterBuildTeam", self->distributorId)
					    .detail("ServerTeamNum", self->teams.size())
					    .detail("Debug", "Check information below");
					// Debug: set true for traceAllInfo() to print out more information
					self->traceAllInfo();
				}
			} else {
				int totalHealthyMachineCount = self->calculateHealthyMachineCount();

				int desiredMachineTeams = SERVER_KNOBS->DESIRED_TEAMS_PER_SERVER * totalHealthyMachineCount;
				int maxMachineTeams = SERVER_KNOBS->MAX_TEAMS_PER_SERVER * totalHealthyMachineCount;
				int healthyMachineTeamCount = self->getHealthyMachineTeamCount();

				std::pair<uint64_t, uint64_t> minMaxTeamsOnServer = self->calculateMinMaxServerTeamsOnServer();
				std::pair<uint64_t, uint64_t> minMaxMachineTeamsOnMachine =
				    self->calculateMinMaxMachineTeamsOnMachine();

				TraceEvent("TeamCollectionInfo", self->distributorId)
				    .detail("Primary", self->primary)
				    .detail("AddedTeams", 0)
				    .detail("TeamsToBuild", teamsToBuild)
				    .detail("CurrentServerTeams", self->teams.size())
				    .detail("DesiredTeams", desiredTeams)
				    .detail("MaxTeams", maxTeams)
				    .detail("StorageTeamSize", self->configuration.storageTeamSize)
				    .detail("CurrentMachineTeams", self->machineTeams.size())
				    .detail("CurrentHealthyMachineTeams", healthyMachineTeamCount)
				    .detail("DesiredMachineTeams", desiredMachineTeams)
				    .detail("MaxMachineTeams", maxMachineTeams)
				    .detail("TotalHealthyMachines", totalHealthyMachineCount)
				    .detail("MinTeamsOnServer", minMaxTeamsOnServer.first)
				    .detail("MaxTeamsOnServer", minMaxTeamsOnServer.second)
				    .detail("MinMachineTeamsOnMachine", minMaxMachineTeamsOnMachine.first)
				    .detail("MaxMachineTeamsOnMachine", minMaxMachineTeamsOnMachine.second)
				    .detail("DoBuildTeams", self->doBuildTeams)
				    .trackLatest("TeamCollectionInfo");
			}
		} else {
			self->lastBuildTeamsFailed = true;
		}

		self->evaluateTeamQuality();

		// Building teams can cause servers to become undesired, which can make teams unhealthy.
		// Let all of these changes get worked out before responding to the get team request
		wait(delay(0, TaskPriority::DataDistributionLaunch));

		return Void();
	}

	void noHealthyTeams() {
		std::set<UID> desiredServerSet;
		std::string desc;
		for (auto i = server_info.begin(); i != server_info.end(); ++i) {
			ASSERT(i->first == i->second->id);
			if (!server_status.get(i->first).isFailed) {
				desiredServerSet.insert(i->first);
				desc += i->first.shortString() + " (" + i->second->lastKnownInterface.toString() + "), ";
			}
		}

		TraceEvent(SevWarn, "NoHealthyTeams", distributorId)
		    .detail("CurrentServerTeamCount", teams.size())
		    .detail("ServerCount", server_info.size())
		    .detail("NonFailedServerCount", desiredServerSet.size());
	}

	bool shouldHandleServer(const StorageServerInterface& newServer) {
		return (includedDCs.empty() ||
		        std::find(includedDCs.begin(), includedDCs.end(), newServer.locality.dcId()) != includedDCs.end() ||
		        (otherTrackedDCs.present() &&
		         std::find(otherTrackedDCs.get().begin(), otherTrackedDCs.get().end(), newServer.locality.dcId()) ==
		             otherTrackedDCs.get().end()));
	}

	void addServer(StorageServerInterface newServer,
	               ProcessClass processClass,
	               Promise<Void> errorOut,
	               Version addedVersion,
	               const DDEnabledState* ddEnabledState) {
		if (!shouldHandleServer(newServer)) {
			return;
		}

		if (!newServer.isTss()) {
			allServers.push_back(newServer.id());
		}

		TraceEvent(newServer.isTss() ? "AddedTSS" : "AddedStorageServer", distributorId)
		    .detail("ServerID", newServer.id())
		    .detail("ProcessClass", processClass.toString())
		    .detail("WaitFailureToken", newServer.waitFailure.getEndpoint().token)
		    .detail("Address", newServer.waitFailure.getEndpoint().getPrimaryAddress());

		auto& r = server_and_tss_info[newServer.id()] = makeReference<TCServerInfo>(
		    newServer,
		    this,
		    processClass,
		    includedDCs.empty() ||
		        std::find(includedDCs.begin(), includedDCs.end(), newServer.locality.dcId()) != includedDCs.end(),
		    storageServerSet,
		    addedVersion);
		ASSERT(r->lastKnownInterface.locality.processId().present());
		StringRef pid = r->lastKnownInterface.locality.processId().get();
		pid2server_info[pid].push_back(r);
		canStartStorageWiggling.trigger();

		if (newServer.isTss()) {
			tss_info_by_pair[newServer.tssPairID.get()] = r;

			if (server_info.count(newServer.tssPairID.get())) {
				r->onTSSPairRemoved = server_info[newServer.tssPairID.get()]->onRemoved;
			}
		} else {
			server_info[newServer.id()] = r;
			// Establish the relation between server and machine
			checkAndCreateMachine(r);
		}

		r->tracker =
		    storageServerTracker(this, cx, r.getPtr(), errorOut, addedVersion, ddEnabledState, newServer.isTss());

		if (!newServer.isTss()) {
			// link and wake up tss' tracker so it knows when this server gets removed
			if (tss_info_by_pair.count(newServer.id())) {
				tss_info_by_pair[newServer.id()]->onTSSPairRemoved = r->onRemoved;
				if (tss_info_by_pair[newServer.id()]->wakeUpTracker.canBeSet()) {
					tss_info_by_pair[newServer.id()]->wakeUpTracker.send(Void());
				}
			}

			doBuildTeams = true; // Adding a new server triggers to build new teams
			restartTeamBuilder.trigger();
		}
	}

	bool removeTeam(Reference<TCTeamInfo> team) {
		TraceEvent("RemovedServerTeam", distributorId).detail("Team", team->getDesc());
		bool found = false;
		for (int t = 0; t < teams.size(); t++) {
			if (teams[t] == team) {
				teams[t--] = teams.back();
				teams.pop_back();
				found = true;
				break;
			}
		}

		for (const auto& server : team->getServers()) {
			for (int t = 0; t < server->teams.size(); t++) {
				if (server->teams[t] == team) {
					ASSERT(found);
					server->teams[t--] = server->teams.back();
					server->teams.pop_back();
					break; // The teams on a server should never duplicate
				}
			}
		}

		// Remove the team from its machine team
		bool foundInMachineTeam = false;
		for (int t = 0; t < team->machineTeam->serverTeams.size(); ++t) {
			if (team->machineTeam->serverTeams[t] == team) {
				team->machineTeam->serverTeams[t--] = team->machineTeam->serverTeams.back();
				team->machineTeam->serverTeams.pop_back();
				foundInMachineTeam = true;
				break; // The same team is added to the serverTeams only once
			}
		}

		ASSERT_WE_THINK(foundInMachineTeam);
		team->tracker.cancel();
		if (g_network->isSimulated()) {
			// Update server team information for consistency check in simulation
			traceTeamCollectionInfo();
		}
		return found;
	}

	// Check if the server belongs to a machine; if not, create the machine.
	// Establish the two-direction link between server and machine
	Reference<TCMachineInfo> checkAndCreateMachine(Reference<TCServerInfo> server) {
		ASSERT(server.isValid() && server_info.find(server->id) != server_info.end());
		auto& locality = server->lastKnownInterface.locality;
		Standalone<StringRef> machine_id = locality.zoneId().get(); // locality to machine_id with std::string type

		Reference<TCMachineInfo> machineInfo;
		if (machine_info.find(machine_id) == machine_info.end()) {
			// uid is the first storage server process on the machine
			TEST(true); // First storage server in process on the machine
			// For each machine, store the first server's localityEntry into machineInfo for later use.
			LocalityEntry localityEntry = machineLocalityMap.add(locality, &server->id);
			machineInfo = makeReference<TCMachineInfo>(server, localityEntry);
			machine_info.insert(std::make_pair(machine_id, machineInfo));
		} else {
			machineInfo = machine_info.find(machine_id)->second;
			machineInfo->serversOnMachine.push_back(server);
		}
		server->machine = machineInfo;

		return machineInfo;
	}

	// Check if the serverTeam belongs to a machine team; If not, create the machine team
	// Note: This function may make the machine team number larger than the desired machine team number
	Reference<TCMachineTeamInfo> checkAndCreateMachineTeam(Reference<TCTeamInfo> serverTeam) {
		std::vector<Standalone<StringRef>> machineIDs;
		for (auto& server : serverTeam->getServers()) {
			Reference<TCMachineInfo> machine = server->machine;
			machineIDs.push_back(machine->machineID);
		}

		std::sort(machineIDs.begin(), machineIDs.end());
		Reference<TCMachineTeamInfo> machineTeam = findMachineTeam(machineIDs);
		if (!machineTeam.isValid()) { // Create the machine team if it does not exist
			machineTeam = addMachineTeam(machineIDs.begin(), machineIDs.end());
		}

		machineTeam->serverTeams.push_back(serverTeam);

		return machineTeam;
	}

	// Remove the removedMachineInfo machine and any related machine team
	void removeMachine(Reference<TCMachineInfo> removedMachineInfo) {
		// Find machines that share teams with the removed machine
		std::set<Standalone<StringRef>> machinesWithAjoiningTeams;
		for (auto& machineTeam : removedMachineInfo->machineTeams) {
			machinesWithAjoiningTeams.insert(machineTeam->machineIDs.begin(), machineTeam->machineIDs.end());
		}
		machinesWithAjoiningTeams.erase(removedMachineInfo->machineID);
		// For each machine in a machine team with the removed machine,
		// erase shared machine teams from the list of teams.
		for (auto it = machinesWithAjoiningTeams.begin(); it != machinesWithAjoiningTeams.end(); ++it) {
			auto& machineTeams = machine_info[*it]->machineTeams;
			for (int t = 0; t < machineTeams.size(); t++) {
				auto& machineTeam = machineTeams[t];
				if (std::count(machineTeam->machineIDs.begin(),
				               machineTeam->machineIDs.end(),
				               removedMachineInfo->machineID)) {
					machineTeams[t--] = machineTeams.back();
					machineTeams.pop_back();
				}
			}
		}
		removedMachineInfo->machineTeams.clear();

		// Remove global machine team that includes removedMachineInfo
		for (int t = 0; t < machineTeams.size(); t++) {
			auto& machineTeam = machineTeams[t];
			if (std::count(
			        machineTeam->machineIDs.begin(), machineTeam->machineIDs.end(), removedMachineInfo->machineID)) {
				removeMachineTeam(machineTeam);
				// removeMachineTeam will swap the last team in machineTeams vector into [t];
				// t-- to avoid skipping the element
				t--;
			}
		}

		// Remove removedMachineInfo from machine's global info
		machine_info.erase(removedMachineInfo->machineID);
		TraceEvent("MachineLocalityMapUpdate").detail("MachineUIDRemoved", removedMachineInfo->machineID.toString());

		// We do not update macineLocalityMap when a machine is removed because we will do so when we use it in
		// addBestMachineTeams()
		// rebuildMachineLocalityMap();
	}

	// Invariant: Remove a machine team only when the server teams on it has been removed
	// We never actively remove a machine team.
	// A machine team is removed when a machine is removed,
	// which is caused by the event when all servers on the machine is removed.
	// NOTE: When this function is called in the loop of iterating machineTeams, make sure NOT increase the index
	// in the next iteration of the loop. Otherwise, you may miss checking some elements in machineTeams
	bool removeMachineTeam(Reference<TCMachineTeamInfo> targetMT) {
		bool foundMachineTeam = false;
		for (int i = 0; i < machineTeams.size(); i++) {
			Reference<TCMachineTeamInfo> mt = machineTeams[i];
			if (mt->machineIDs == targetMT->machineIDs) {
				machineTeams[i--] = machineTeams.back();
				machineTeams.pop_back();
				foundMachineTeam = true;
				break;
			}
		}
		// Remove machine team on each machine
		for (auto& machine : targetMT->machines) {
			for (int i = 0; i < machine->machineTeams.size(); ++i) {
				if (machine->machineTeams[i]->machineIDs == targetMT->machineIDs) {
					machine->machineTeams[i--] = machine->machineTeams.back();
					machine->machineTeams.pop_back();
					break; // The machineTeams on a machine should never duplicate
				}
			}
		}

		return foundMachineTeam;
	}

	void removeTSS(UID removedServer) {
		// much simpler than remove server. tss isn't in any teams, so just remove it from data structures
		TraceEvent("RemovedTSS", distributorId).detail("ServerID", removedServer);
		Reference<TCServerInfo> removedServerInfo = server_and_tss_info[removedServer];

		tss_info_by_pair.erase(removedServerInfo->lastKnownInterface.tssPairID.get());
		server_and_tss_info.erase(removedServer);

		server_status.clear(removedServer);
	}

	void removeServer(UID removedServer) {
		TraceEvent("RemovedStorageServer", distributorId).detail("ServerID", removedServer);

		// ASSERT( !shardsAffectedByTeamFailure->getServersForTeam( t ) for all t in teams that contain removedServer )
		Reference<TCServerInfo> removedServerInfo = server_info[removedServer];
		// Step: Remove TCServerInfo from pid2server_info
		ASSERT(removedServerInfo->lastKnownInterface.locality.processId().present());
		StringRef pid = removedServerInfo->lastKnownInterface.locality.processId().get();
		auto& info_vec = pid2server_info[pid];
		for (size_t i = 0; i < info_vec.size(); ++i) {
			if (info_vec[i] == removedServerInfo) {
				info_vec[i--] = info_vec.back();
				info_vec.pop_back();
			}
		}
		if (info_vec.size() == 0) {
			pid2server_info.erase(pid);
		}

		// Step: Remove server team that relate to removedServer
		// Find all servers with which the removedServer shares teams
		std::set<UID> serversWithAjoiningTeams;
		auto& sharedTeams = removedServerInfo->teams;
		for (int i = 0; i < sharedTeams.size(); ++i) {
			auto& teamIds = sharedTeams[i]->getServerIDs();
			serversWithAjoiningTeams.insert(teamIds.begin(), teamIds.end());
		}
		serversWithAjoiningTeams.erase(removedServer);

		// For each server in a team with the removedServer, erase shared teams from the list of teams in that other
		// server
		for (auto it = serversWithAjoiningTeams.begin(); it != serversWithAjoiningTeams.end(); ++it) {
			auto& serverTeams = server_info[*it]->teams;
			for (int t = 0; t < serverTeams.size(); t++) {
				auto& serverIds = serverTeams[t]->getServerIDs();
				if (std::count(serverIds.begin(), serverIds.end(), removedServer)) {
					serverTeams[t--] = serverTeams.back();
					serverTeams.pop_back();
				}
			}
		}

		// Step: Remove all teams that contain removedServer
		// SOMEDAY: can we avoid walking through all teams, since we have an index of teams in which removedServer
		// participated
		int removedCount = 0;
		for (int t = 0; t < teams.size(); t++) {
			if (std::count(teams[t]->getServerIDs().begin(), teams[t]->getServerIDs().end(), removedServer)) {
				TraceEvent("ServerTeamRemoved")
				    .detail("Primary", primary)
				    .detail("TeamServerIDs", teams[t]->getServerIDsStr())
				    .detail("TeamID", teams[t]->getTeamID());
				// removeTeam also needs to remove the team from the machine team info.
				removeTeam(teams[t]);
				t--;
				removedCount++;
			}
		}

		if (removedCount == 0) {
			TraceEvent(SevInfo, "NoTeamsRemovedWhenServerRemoved")
			    .detail("Primary", primary)
			    .detail("Debug", "ThisShouldRarelyHappen_CheckInfoBelow");
		}

		for (int t = 0; t < badTeams.size(); t++) {
			if (std::count(badTeams[t]->getServerIDs().begin(), badTeams[t]->getServerIDs().end(), removedServer)) {
				badTeams[t]->tracker.cancel();
				badTeams[t--] = badTeams.back();
				badTeams.pop_back();
			}
		}

		// Step: Remove machine info related to removedServer
		// Remove the server from its machine
		Reference<TCMachineInfo> removedMachineInfo = removedServerInfo->machine;
		for (int i = 0; i < removedMachineInfo->serversOnMachine.size(); ++i) {
			if (removedMachineInfo->serversOnMachine[i] == removedServerInfo) {
				// Safe even when removedServerInfo is the last one
				removedMachineInfo->serversOnMachine[i--] = removedMachineInfo->serversOnMachine.back();
				removedMachineInfo->serversOnMachine.pop_back();
				break;
			}
		}
		// Remove machine if no server on it
		// Note: Remove machine (and machine team) after server teams have been removed, because
		// we remove a machine team only when the server teams on it have been removed
		if (removedMachineInfo->serversOnMachine.size() == 0) {
			removeMachine(removedMachineInfo);
		}

		// If the machine uses removedServer's locality and the machine still has servers, the the machine's
		// representative server will be updated when it is used in addBestMachineTeams()
		// Note that since we do not rebuildMachineLocalityMap() here, the machineLocalityMap can be stale.
		// This is ok as long as we do not arbitrarily validate if machine team satisfies replication policy.

		if (server_info[removedServer]->wrongStoreTypeToRemove.get()) {
			if (wrongStoreTypeRemover.isReady()) {
				wrongStoreTypeRemover = removeWrongStoreType(this);
				addActor.send(wrongStoreTypeRemover);
			}
		}

		// Step: Remove removedServer from server's global data
		for (int s = 0; s < allServers.size(); s++) {
			if (allServers[s] == removedServer) {
				allServers[s--] = allServers.back();
				allServers.pop_back();
			}
		}
		server_info.erase(removedServer);
		server_and_tss_info.erase(removedServer);

		if (server_status.get(removedServer).initialized && server_status.get(removedServer).isUnhealthy()) {
			unhealthyServers--;
		}
		server_status.clear(removedServer);

		// FIXME: add remove support to localitySet so we do not have to recreate it
		resetLocalitySet();

		doBuildTeams = true;
		restartTeamBuilder.trigger();

		TraceEvent("DataDistributionTeamCollectionUpdate", distributorId)
		    .detail("ServerTeams", teams.size())
		    .detail("BadServerTeams", badTeams.size())
		    .detail("Servers", allServers.size())
		    .detail("Machines", machine_info.size())
		    .detail("MachineTeams", machineTeams.size())
		    .detail("DesiredTeamsPerServer", SERVER_KNOBS->DESIRED_TEAMS_PER_SERVER);
	}

	std::vector<Future<Void>> excludeStorageWigglingServers(const Value& pid) {
		std::vector<Future<Void>> moveFutures;
		if (this->pid2server_info.count(pid) != 0) {
			for (auto& info : this->pid2server_info[pid]) {
				AddressExclusion addr(info->lastKnownInterface.address().ip);
				if (this->excludedServers.count(addr) &&
				    this->excludedServers.get(addr) != DDTeamCollection::Status::NONE) {
					continue; // don't overwrite the value set by actor trackExcludedServer
				}
				this->excludedServers.set(addr, DDTeamCollection::Status::WIGGLING);
				moveFutures.push_back(
				    waitForAllDataRemoved(this->cx, info->lastKnownInterface.id(), info->addedVersion, this));
			}
			if (!moveFutures.empty()) {
				this->restartRecruiting.trigger();
			}
		}
		return moveFutures;
	}

	void includeStorageWigglingServers(const Value& pid) {
		bool included = false;
		for (auto& info : this->pid2server_info[pid]) {
			AddressExclusion addr(info->lastKnownInterface.address().ip);
			if (!this->excludedServers.count(addr) ||
			    this->excludedServers.get(addr) != DDTeamCollection::Status::WIGGLING) {
				continue;
			}
			included = true;
			this->excludedServers.set(addr, DDTeamCollection::Status::NONE);
		}
		if (included) {
			this->restartRecruiting.trigger();
		}
	}
};

TCServerInfo::~TCServerInfo() {
	if (collection && ssVersionTooFarBehind.get() && !lastKnownInterface.isTss()) {
		collection->removeLaggingStorageServer(lastKnownInterface.locality.zoneId().get());
	}
}

ACTOR Future<Void> updateServerMetrics(TCServerInfo* server) {
	state StorageServerInterface ssi = server->lastKnownInterface;
	state Future<ErrorOr<GetStorageMetricsReply>> metricsRequest =
	    ssi.getStorageMetrics.tryGetReply(GetStorageMetricsRequest(), TaskPriority::DataDistributionLaunch);
	state Future<Void> resetRequest = Never();
	state Future<std::pair<StorageServerInterface, ProcessClass>> interfaceChanged(server->onInterfaceChanged);
	state Future<Void> serverRemoved(server->onRemoved);

	loop {
		choose {
			when(ErrorOr<GetStorageMetricsReply> rep = wait(metricsRequest)) {
				if (rep.present()) {
					server->serverMetrics = rep;
					if (server->updated.canBeSet()) {
						server->updated.send(Void());
					}
					break;
				}
				metricsRequest = Never();
				resetRequest = delay(SERVER_KNOBS->METRIC_DELAY, TaskPriority::DataDistributionLaunch);
			}
			when(std::pair<StorageServerInterface, ProcessClass> _ssi = wait(interfaceChanged)) {
				ssi = _ssi.first;
				interfaceChanged = server->onInterfaceChanged;
				resetRequest = Void();
			}
			when(wait(serverRemoved)) { return Void(); }
			when(wait(resetRequest)) { // To prevent a tight spin loop
				if (IFailureMonitor::failureMonitor().getState(ssi.getStorageMetrics.getEndpoint()).isFailed()) {
					resetRequest = IFailureMonitor::failureMonitor().onStateEqual(ssi.getStorageMetrics.getEndpoint(),
					                                                              FailureStatus(false));
				} else {
					resetRequest = Never();
					metricsRequest = ssi.getStorageMetrics.tryGetReply(GetStorageMetricsRequest(),
					                                                   TaskPriority::DataDistributionLaunch);
				}
			}
		}
	}

	if (server->serverMetrics.get().lastUpdate < now() - SERVER_KNOBS->DD_SS_STUCK_TIME_LIMIT) {
		if (server->ssVersionTooFarBehind.get() == false) {
			TraceEvent("StorageServerStuck", server->collection->distributorId)
			    .detail("ServerId", server->id.toString())
			    .detail("LastUpdate", server->serverMetrics.get().lastUpdate);
			server->ssVersionTooFarBehind.set(true);
			server->collection->addLaggingStorageServer(server->lastKnownInterface.locality.zoneId().get());
		}
	} else if (server->serverMetrics.get().versionLag > SERVER_KNOBS->DD_SS_FAILURE_VERSIONLAG) {
		if (server->ssVersionTooFarBehind.get() == false) {
			TraceEvent(SevWarn, "SSVersionDiffLarge", server->collection->distributorId)
			    .detail("ServerId", server->id.toString())
			    .detail("VersionLag", server->serverMetrics.get().versionLag);
			server->ssVersionTooFarBehind.set(true);
			server->collection->addLaggingStorageServer(server->lastKnownInterface.locality.zoneId().get());
		}
	} else if (server->serverMetrics.get().versionLag < SERVER_KNOBS->DD_SS_ALLOWED_VERSIONLAG) {
		if (server->ssVersionTooFarBehind.get() == true) {
			TraceEvent("SSVersionDiffNormal", server->collection->distributorId)
			    .detail("ServerId", server->id.toString())
			    .detail("VersionLag", server->serverMetrics.get().versionLag);
			server->ssVersionTooFarBehind.set(false);
			server->collection->removeLaggingStorageServer(server->lastKnownInterface.locality.zoneId().get());
		}
	}
	return Void();
}

ACTOR Future<Void> updateServerMetrics(Reference<TCServerInfo> server) {
	wait(updateServerMetrics(server.getPtr()));
	return Void();
}

ACTOR Future<Void> waitUntilHealthy(DDTeamCollection* self, double extraDelay = 0) {
	state int waitCount = 0;
	loop {
		while (self->zeroHealthyTeams->get() || self->processingUnhealthy->get()) {
			// processingUnhealthy: true when there exists data movement
			TraceEvent("WaitUntilHealthyStalled", self->distributorId)
			    .detail("Primary", self->primary)
			    .detail("ZeroHealthy", self->zeroHealthyTeams->get())
			    .detail("ProcessingUnhealthy", self->processingUnhealthy->get());
			wait(self->zeroHealthyTeams->onChange() || self->processingUnhealthy->onChange());
			waitCount = 0;
		}
		wait(delay(SERVER_KNOBS->DD_STALL_CHECK_DELAY,
		           TaskPriority::Low)); // After the team trackers wait on the initial failure reaction delay, they
		                                // yield. We want to make sure every tracker has had the opportunity to send
		                                // their relocations to the queue.
		if (!self->zeroHealthyTeams->get() && !self->processingUnhealthy->get()) {
			if (extraDelay <= 0.01 || waitCount >= 1) {
				// Return healthy if we do not need extraDelay or when DD are healthy in at least two consecutive check
				return Void();
			} else {
				wait(delay(extraDelay, TaskPriority::Low));
				waitCount++;
			}
		}
	}
}

// Take a snapshot of necessary data structures from `DDTeamCollection` and print them out with yields to avoid slow
// task on the run loop.
ACTOR Future<Void> printSnapshotTeamsInfo(Reference<DDTeamCollection> self) {
	state DatabaseConfiguration configuration;
	state std::map<UID, Reference<TCServerInfo>> server_info;
	state std::map<UID, ServerStatus> server_status;
	state vector<Reference<TCTeamInfo>> teams;
	state std::map<Standalone<StringRef>, Reference<TCMachineInfo>> machine_info;
	state std::vector<Reference<TCMachineTeamInfo>> machineTeams;
	// state std::vector<std::string> internedLocalityRecordKeyNameStrings;
	// state int machineLocalityMapEntryArraySize;
	// state std::vector<Reference<LocalityRecord>> machineLocalityMapRecordArray;
	state int traceEventsPrinted = 0;
	state std::vector<const UID*> serverIDs;
	state double lastPrintTime = 0;
	state ReadYourWritesTransaction tr(self->cx);
	loop {
		try {
			tr.setOption(FDBTransactionOptions::ACCESS_SYSTEM_KEYS);
			state Future<Void> watchFuture = tr.watch(triggerDDTeamInfoPrintKey);
			wait(tr.commit());
			wait(self->printDetailedTeamsInfo.onTrigger() || watchFuture);
			tr.reset();
			if (now() - lastPrintTime < SERVER_KNOBS->DD_TEAMS_INFO_PRINT_INTERVAL) {
				continue;
			}
			lastPrintTime = now();

			traceEventsPrinted = 0;

			double snapshotStart = now();

			configuration = self->configuration;
			server_info = self->server_info;
			teams = self->teams;
			machine_info = self->machine_info;
			machineTeams = self->machineTeams;
			// internedLocalityRecordKeyNameStrings = self->machineLocalityMap._keymap->_lookuparray;
			// machineLocalityMapEntryArraySize = self->machineLocalityMap.size();
			// machineLocalityMapRecordArray = self->machineLocalityMap.getRecordArray();
			std::vector<const UID*> _uids = self->machineLocalityMap.getObjects();
			serverIDs = _uids;

			auto const& keys = self->server_status.getKeys();
			for (auto const& key : keys) {
				server_status.emplace(key, self->server_status.get(key));
			}

			TraceEvent("DDPrintSnapshotTeasmInfo", self->distributorId)
			    .detail("SnapshotSpeed", now() - snapshotStart)
			    .detail("Primary", self->primary);

			// Print to TraceEvents
			TraceEvent("DDConfig", self->distributorId)
			    .detail("StorageTeamSize", configuration.storageTeamSize)
			    .detail("DesiredTeamsPerServer", SERVER_KNOBS->DESIRED_TEAMS_PER_SERVER)
			    .detail("MaxTeamsPerServer", SERVER_KNOBS->MAX_TEAMS_PER_SERVER)
			    .detail("Primary", self->primary);

			TraceEvent("ServerInfo", self->distributorId)
			    .detail("Size", server_info.size())
			    .detail("Primary", self->primary);
			state int i;
			state std::map<UID, Reference<TCServerInfo>>::iterator server = server_info.begin();
			for (i = 0; i < server_info.size(); i++) {
				TraceEvent("ServerInfo", self->distributorId)
				    .detail("ServerInfoIndex", i)
				    .detail("ServerID", server->first.toString())
				    .detail("ServerTeamOwned", server->second->teams.size())
				    .detail("MachineID", server->second->machine->machineID.contents().toString())
				    .detail("Primary", self->primary);
				server++;
				if (++traceEventsPrinted % SERVER_KNOBS->DD_TEAMS_INFO_PRINT_YIELD_COUNT == 0) {
					wait(yield());
				}
			}

			server = server_info.begin();
			for (i = 0; i < server_info.size(); i++) {
				const UID& uid = server->first;
				TraceEvent("ServerStatus", self->distributorId)
				    .detail("ServerUID", uid)
				    .detail("Healthy", !server_status.at(uid).isUnhealthy())
				    .detail("MachineIsValid", server_info[uid]->machine.isValid())
				    .detail("MachineTeamSize",
				            server_info[uid]->machine.isValid() ? server_info[uid]->machine->machineTeams.size() : -1)
				    .detail("Primary", self->primary);
				server++;
				if (++traceEventsPrinted % SERVER_KNOBS->DD_TEAMS_INFO_PRINT_YIELD_COUNT == 0) {
					wait(yield());
				}
			}

			TraceEvent("ServerTeamInfo", self->distributorId)
			    .detail("Size", teams.size())
			    .detail("Primary", self->primary);
			for (i = 0; i < teams.size(); i++) {
				const auto& team = teams[i];
				TraceEvent("ServerTeamInfo", self->distributorId)
				    .detail("TeamIndex", i)
				    .detail("Healthy", team->isHealthy())
				    .detail("TeamSize", team->size())
				    .detail("MemberIDs", team->getServerIDsStr())
				    .detail("Primary", self->primary);
				if (++traceEventsPrinted % SERVER_KNOBS->DD_TEAMS_INFO_PRINT_YIELD_COUNT == 0) {
					wait(yield());
				}
			}

			TraceEvent("MachineInfo", self->distributorId)
			    .detail("Size", machine_info.size())
			    .detail("Primary", self->primary);
			state std::map<Standalone<StringRef>, Reference<TCMachineInfo>>::iterator machine = machine_info.begin();
			state bool isMachineHealthy = false;
			for (i = 0; i < machine_info.size(); i++) {
				Reference<TCMachineInfo> _machine = machine->second;
				if (!_machine.isValid() || machine_info.find(_machine->machineID) == machine_info.end() ||
				    _machine->serversOnMachine.empty()) {
					isMachineHealthy = false;
				}

				// Healthy machine has at least one healthy server
				for (auto& server : _machine->serversOnMachine) {
					if (!server_status.at(server->id).isUnhealthy()) {
						isMachineHealthy = true;
					}
				}

				isMachineHealthy = false;
				TraceEvent("MachineInfo", self->distributorId)
				    .detail("MachineInfoIndex", i)
				    .detail("Healthy", isMachineHealthy)
				    .detail("MachineID", machine->first.contents().toString())
				    .detail("MachineTeamOwned", machine->second->machineTeams.size())
				    .detail("ServerNumOnMachine", machine->second->serversOnMachine.size())
				    .detail("ServersID", machine->second->getServersIDStr())
				    .detail("Primary", self->primary);
				machine++;
				if (++traceEventsPrinted % SERVER_KNOBS->DD_TEAMS_INFO_PRINT_YIELD_COUNT == 0) {
					wait(yield());
				}
			}

			TraceEvent("MachineTeamInfo", self->distributorId)
			    .detail("Size", machineTeams.size())
			    .detail("Primary", self->primary);
			for (i = 0; i < machineTeams.size(); i++) {
				const auto& team = machineTeams[i];
				TraceEvent("MachineTeamInfo", self->distributorId)
				    .detail("TeamIndex", i)
				    .detail("MachineIDs", team->getMachineIDsStr())
				    .detail("ServerTeams", team->serverTeams.size())
				    .detail("Primary", self->primary);
				if (++traceEventsPrinted % SERVER_KNOBS->DD_TEAMS_INFO_PRINT_YIELD_COUNT == 0) {
					wait(yield());
				}
			}

			// TODO: re-enable the following logging or remove them.
			// TraceEvent("LocalityRecordKeyName", self->distributorId)
			//     .detail("Size", internedLocalityRecordKeyNameStrings.size())
			//     .detail("Primary", self->primary);
			// for (i = 0; i < internedLocalityRecordKeyNameStrings.size(); i++) {
			// 	TraceEvent("LocalityRecordKeyIndexName", self->distributorId)
			// 	    .detail("KeyIndex", i)
			// 	    .detail("KeyName", internedLocalityRecordKeyNameStrings[i])
			// 	    .detail("Primary", self->primary);
			// 	if (++traceEventsPrinted % SERVER_KNOBS->DD_TEAMS_INFO_PRINT_YIELD_COUNT == 0) {
			// 		wait(yield());
			// 	}
			// }

			// TraceEvent("MachineLocalityMap", self->distributorId)
			//     .detail("Size", machineLocalityMapEntryArraySize)
			//     .detail("Primary", self->primary);
			// for (i = 0; i < serverIDs.size(); i++) {
			// 	const auto& serverID = serverIDs[i];
			// 	Reference<LocalityRecord> record = machineLocalityMapRecordArray[i];
			// 	if (record.isValid()) {
			// 		TraceEvent("MachineLocalityMap", self->distributorId)
			// 		    .detail("LocalityIndex", i)
			// 		    .detail("UID", serverID->toString())
			// 		    .detail("LocalityRecord", record->toString())
			// 		    .detail("Primary", self->primary);
			// 	} else {
			// 		TraceEvent("MachineLocalityMap", self->distributorId)
			// 		    .detail("LocalityIndex", i)
			// 		    .detail("UID", serverID->toString())
			// 		    .detail("LocalityRecord", "[NotFound]")
			// 		    .detail("Primary", self->primary);
			// 	}
			// 	if (++traceEventsPrinted % SERVER_KNOBS->DD_TEAMS_INFO_PRINT_YIELD_COUNT == 0) {
			// 		wait(yield());
			// 	}
			// }
		} catch (Error& e) {
			wait(tr.onError(e));
		}
	}
}

ACTOR Future<Void> removeBadTeams(DDTeamCollection* self) {
	wait(self->initialFailureReactionDelay);
	wait(waitUntilHealthy(self));
	wait(self->addSubsetComplete.getFuture());
	TraceEvent("DDRemovingBadServerTeams", self->distributorId).detail("Primary", self->primary);
	for (auto it : self->badTeams) {
		it->tracker.cancel();
	}
	self->badTeams.clear();
	return Void();
}

bool isCorrectDC(DDTeamCollection* self, TCServerInfo* server) {
	return (self->includedDCs.empty() ||
	        std::find(self->includedDCs.begin(), self->includedDCs.end(), server->lastKnownInterface.locality.dcId()) !=
	            self->includedDCs.end());
}

ACTOR Future<Void> removeWrongStoreType(DDTeamCollection* self) {
	// Wait for storage servers to initialize its storeType
	wait(delay(SERVER_KNOBS->DD_REMOVE_STORE_ENGINE_DELAY));

	state Future<Void> fisServerRemoved = Never();

	TraceEvent("WrongStoreTypeRemoverStart", self->distributorId).detail("Servers", self->server_info.size());
	loop {
		// Removing a server here when DD is not healthy may lead to rare failure scenarios, for example,
		// the server with wrong storeType is shutting down while this actor marks it as to-be-removed.
		// In addition, removing servers cause extra data movement, which should be done while a cluster is healthy
		wait(waitUntilHealthy(self));

		bool foundSSToRemove = false;

		for (auto& server : self->server_info) {
			if (!server.second->isCorrectStoreType(self->configuration.storageServerStoreType)) {
				// Server may be removed due to failure while the wrongStoreTypeToRemove is sent to the
				// storageServerTracker. This race may cause the server to be removed before react to
				// wrongStoreTypeToRemove
				server.second->wrongStoreTypeToRemove.set(true);
				foundSSToRemove = true;
				TraceEvent("WrongStoreTypeRemover", self->distributorId)
				    .detail("Server", server.first)
				    .detail("StoreType", server.second->storeType)
				    .detail("ConfiguredStoreType", self->configuration.storageServerStoreType);
				break;
			}
		}

		if (!foundSSToRemove) {
			break;
		}
	}

	return Void();
}

ACTOR Future<Void> machineTeamRemover(DDTeamCollection* self) {
	state int numMachineTeamRemoved = 0;
	loop {
		// In case the machineTeamRemover cause problems in production, we can disable it
		if (SERVER_KNOBS->TR_FLAG_DISABLE_MACHINE_TEAM_REMOVER) {
			return Void(); // Directly return Void()
		}

		// To avoid removing machine teams too fast, which is unlikely happen though
		wait(delay(SERVER_KNOBS->TR_REMOVE_MACHINE_TEAM_DELAY, TaskPriority::DataDistribution));

		wait(waitUntilHealthy(self, SERVER_KNOBS->TR_REMOVE_SERVER_TEAM_EXTRA_DELAY));
		// Wait for the badTeamRemover() to avoid the potential race between adding the bad team (add the team tracker)
		// and remove bad team (cancel the team tracker).
		wait(self->badTeamRemover);

		state int healthyMachineCount = self->calculateHealthyMachineCount();
		// Check if all machines are healthy, if not, we wait for 1 second and loop back.
		// Eventually, all machines will become healthy.
		if (healthyMachineCount != self->machine_info.size()) {
			continue;
		}

		// From this point, all machine teams and server teams should be healthy, because we wait above
		// until processingUnhealthy is done, and all machines are healthy

		// Sanity check all machine teams are healthy
		//		int currentHealthyMTCount = self->getHealthyMachineTeamCount();
		//		if (currentHealthyMTCount != self->machineTeams.size()) {
		//			TraceEvent(SevError, "InvalidAssumption")
		//			    .detail("HealthyMachineCount", healthyMachineCount)
		//			    .detail("Machines", self->machine_info.size())
		//			    .detail("CurrentHealthyMTCount", currentHealthyMTCount)
		//			    .detail("MachineTeams", self->machineTeams.size());
		//			self->traceAllInfo(true);
		//		}

		// In most cases, all machine teams should be healthy teams at this point.
		int desiredMachineTeams = SERVER_KNOBS->DESIRED_TEAMS_PER_SERVER * healthyMachineCount;
		int totalMTCount = self->machineTeams.size();
		// Pick the machine team to remove. After release-6.2 version,
		// we remove the machine team with most machine teams, the same logic as serverTeamRemover
		std::pair<Reference<TCMachineTeamInfo>, int> foundMTInfo = SERVER_KNOBS->TR_FLAG_REMOVE_MT_WITH_MOST_TEAMS
		                                                               ? self->getMachineTeamWithMostMachineTeams()
		                                                               : self->getMachineTeamWithLeastProcessTeams();

		if (totalMTCount > desiredMachineTeams && foundMTInfo.first.isValid()) {
			Reference<TCMachineTeamInfo> mt = foundMTInfo.first;
			int minNumProcessTeams = foundMTInfo.second;
			ASSERT(mt.isValid());

			// Pick one process team, and mark it as a bad team
			// Remove the machine by removing its process team one by one
			Reference<TCTeamInfo> team;
			int teamIndex = 0;
			for (teamIndex = 0; teamIndex < mt->serverTeams.size(); ++teamIndex) {
				team = mt->serverTeams[teamIndex];
				ASSERT(team->machineTeam->machineIDs == mt->machineIDs); // Sanity check

				// Check if a server will have 0 team after the team is removed
				for (auto& s : team->getServers()) {
					if (s->teams.size() == 0) {
						TraceEvent(SevError, "MachineTeamRemoverTooAggressive", self->distributorId)
						    .detail("Server", s->id)
						    .detail("ServerTeam", team->getDesc());
						self->traceAllInfo(true);
					}
				}

				// The team will be marked as a bad team
				bool foundTeam = self->removeTeam(team);
				ASSERT(foundTeam == true);
				// removeTeam() has side effect of swapping the last element to the current pos
				// in the serverTeams vector in the machine team.
				--teamIndex;
				self->addTeam(team->getServers(), true, true);
				TEST(true); // Removed machine team
			}

			self->doBuildTeams = true;

			if (self->badTeamRemover.isReady()) {
				self->badTeamRemover = removeBadTeams(self);
				self->addActor.send(self->badTeamRemover);
			}

			TraceEvent("MachineTeamRemover", self->distributorId)
			    .detail("MachineTeamIDToRemove", mt->id.shortString())
			    .detail("MachineTeamToRemove", mt->getMachineIDsStr())
			    .detail("NumProcessTeamsOnTheMachineTeam", minNumProcessTeams)
			    .detail("CurrentMachineTeams", self->machineTeams.size())
			    .detail("DesiredMachineTeams", desiredMachineTeams);

			// Remove the machine team
			bool foundRemovedMachineTeam = self->removeMachineTeam(mt);
			// When we remove the last server team on a machine team in removeTeam(), we also remove the machine team
			// This is needed for removeTeam() functoin.
			// So here the removeMachineTeam() should not find the machine team
			ASSERT(foundRemovedMachineTeam);
			numMachineTeamRemoved++;
		} else {
			if (numMachineTeamRemoved > 0) {
				// Only trace the information when we remove a machine team
				TraceEvent("MachineTeamRemoverDone", self->distributorId)
				    .detail("HealthyMachines", healthyMachineCount)
				    // .detail("CurrentHealthyMachineTeams", currentHealthyMTCount)
				    .detail("CurrentMachineTeams", self->machineTeams.size())
				    .detail("DesiredMachineTeams", desiredMachineTeams)
				    .detail("NumMachineTeamsRemoved", numMachineTeamRemoved);
				self->traceTeamCollectionInfo();
				numMachineTeamRemoved = 0; // Reset the counter to avoid keep printing the message
			}
		}
	}
}

// Remove the server team whose members have the most number of process teams
// until the total number of server teams is no larger than the desired number
ACTOR Future<Void> serverTeamRemover(DDTeamCollection* self) {
	state int numServerTeamRemoved = 0;
	loop {
		// In case the serverTeamRemover cause problems in production, we can disable it
		if (SERVER_KNOBS->TR_FLAG_DISABLE_SERVER_TEAM_REMOVER) {
			return Void(); // Directly return Void()
		}

		double removeServerTeamDelay = SERVER_KNOBS->TR_REMOVE_SERVER_TEAM_DELAY;
		if (g_network->isSimulated()) {
			// Speed up the team remover in simulation; otherwise,
			// it may time out because we need to remove hundreds of teams
			removeServerTeamDelay = removeServerTeamDelay / 100;
		}
		// To avoid removing server teams too fast, which is unlikely happen though
		wait(delay(removeServerTeamDelay, TaskPriority::DataDistribution));

		wait(waitUntilHealthy(self, SERVER_KNOBS->TR_REMOVE_SERVER_TEAM_EXTRA_DELAY));
		// Wait for the badTeamRemover() to avoid the potential race between
		// adding the bad team (add the team tracker) and remove bad team (cancel the team tracker).
		wait(self->badTeamRemover);

		// From this point, all server teams should be healthy, because we wait above
		// until processingUnhealthy is done, and all machines are healthy
		int desiredServerTeams = SERVER_KNOBS->DESIRED_TEAMS_PER_SERVER * self->server_info.size();
		int totalSTCount = self->teams.size();
		// Pick the server team whose members are on the most number of server teams, and mark it undesired
		std::pair<Reference<TCTeamInfo>, int> foundSTInfo = self->getServerTeamWithMostProcessTeams();

		if (totalSTCount > desiredServerTeams && foundSTInfo.first.isValid()) {
			ASSERT(foundSTInfo.first.isValid());
			Reference<TCTeamInfo> st = foundSTInfo.first;
			int maxNumProcessTeams = foundSTInfo.second;
			ASSERT(st.isValid());
			// The team will be marked as a bad team
			bool foundTeam = self->removeTeam(st);
			ASSERT(foundTeam == true);
			self->addTeam(st->getServers(), true, true);
			TEST(true); // Marked team as a bad team

			self->doBuildTeams = true;

			if (self->badTeamRemover.isReady()) {
				self->badTeamRemover = removeBadTeams(self);
				self->addActor.send(self->badTeamRemover);
			}

			TraceEvent("ServerTeamRemover", self->distributorId)
			    .detail("ServerTeamToRemove", st->getServerIDsStr())
			    .detail("ServerTeamID", st->getTeamID())
			    .detail("NumProcessTeamsOnTheServerTeam", maxNumProcessTeams)
			    .detail("CurrentServerTeams", self->teams.size())
			    .detail("DesiredServerTeams", desiredServerTeams);

			numServerTeamRemoved++;
		} else {
			if (numServerTeamRemoved > 0) {
				// Only trace the information when we remove a machine team
				TraceEvent("ServerTeamRemoverDone", self->distributorId)
				    .detail("CurrentServerTeams", self->teams.size())
				    .detail("DesiredServerTeams", desiredServerTeams)
				    .detail("NumServerTeamRemoved", numServerTeamRemoved);
				self->traceTeamCollectionInfo();
				numServerTeamRemoved = 0; // Reset the counter to avoid keep printing the message
			}
		}
	}
}

ACTOR Future<Void> zeroServerLeftLogger_impl(DDTeamCollection* self, Reference<TCTeamInfo> team) {
	wait(delay(SERVER_KNOBS->DD_TEAM_ZERO_SERVER_LEFT_LOG_DELAY));
	state vector<KeyRange> shards = self->shardsAffectedByTeamFailure->getShardsFor(
	    ShardsAffectedByTeamFailure::Team(team->getServerIDs(), self->primary));
	state std::vector<Future<StorageMetrics>> sizes;
	sizes.reserve(shards.size());

	for (auto const& shard : shards) {
		sizes.emplace_back(brokenPromiseToNever(self->getShardMetrics.getReply(GetMetricsRequest(shard))));
		TraceEvent(SevWarnAlways, "DDShardLost", self->distributorId)
		    .detail("ServerTeamID", team->getTeamID())
		    .detail("ShardBegin", shard.begin)
		    .detail("ShardEnd", shard.end);
	}

	wait(waitForAll(sizes));

	int64_t bytesLost = 0;
	for (auto const& size : sizes) {
		bytesLost += size.get().bytes;
	}

	TraceEvent(SevWarnAlways, "DDZeroServerLeftInTeam", self->distributorId)
	    .detail("Team", team->getDesc())
	    .detail("TotalBytesLost", bytesLost);

	return Void();
}

bool teamContainsFailedServer(DDTeamCollection* self, Reference<TCTeamInfo> team) {
	auto ssis = team->getLastKnownServerInterfaces();
	for (const auto& ssi : ssis) {
		AddressExclusion addr(ssi.address().ip, ssi.address().port);
		AddressExclusion ipaddr(ssi.address().ip);
		if (self->excludedServers.get(addr) == DDTeamCollection::Status::FAILED ||
		    self->excludedServers.get(ipaddr) == DDTeamCollection::Status::FAILED) {
			return true;
		}
		if (ssi.secondaryAddress().present()) {
			AddressExclusion saddr(ssi.secondaryAddress().get().ip, ssi.secondaryAddress().get().port);
			AddressExclusion sipaddr(ssi.secondaryAddress().get().ip);
			if (self->excludedServers.get(saddr) == DDTeamCollection::Status::FAILED ||
			    self->excludedServers.get(sipaddr) == DDTeamCollection::Status::FAILED) {
				return true;
			}
		}
	}
	return false;
}

// Track a team and issue RelocateShards when the level of degradation changes
// A badTeam can be unhealthy or just a redundantTeam removed by machineTeamRemover() or serverTeamRemover()
ACTOR Future<Void> teamTracker(DDTeamCollection* self, Reference<TCTeamInfo> team, bool badTeam, bool redundantTeam) {
	state int lastServersLeft = team->size();
	state bool lastAnyUndesired = false;
	state bool logTeamEvents =
	    g_network->isSimulated() || !badTeam || team->size() <= self->configuration.storageTeamSize;
	state bool lastReady = false;
	state bool lastHealthy;
	state bool lastOptimal;
	state bool lastWrongConfiguration = team->isWrongConfiguration();

	state bool lastZeroHealthy = self->zeroHealthyTeams->get();
	state bool firstCheck = true;

	state Future<Void> zeroServerLeftLogger;

	if (logTeamEvents) {
		TraceEvent("ServerTeamTrackerStarting", self->distributorId)
		    .detail("Reason", "Initial wait complete (sc)")
		    .detail("ServerTeam", team->getDesc());
	}
	self->priority_teams[team->getPriority()]++;

	try {
		loop {
			if (logTeamEvents) {
				TraceEvent("ServerTeamHealthChangeDetected", self->distributorId)
				    .detail("ServerTeam", team->getDesc())
				    .detail("Primary", self->primary)
				    .detail("IsReady", self->initialFailureReactionDelay.isReady());
				self->traceTeamCollectionInfo();
			}

			// Check if the number of degraded machines has changed
			state vector<Future<Void>> change;
			bool anyUndesired = false;
			bool anyWrongConfiguration = false;
			bool anyWigglingServer = false;
			int serversLeft = 0;

			for (const UID& uid : team->getServerIDs()) {
				change.push_back(self->server_status.onChange(uid));
				auto& status = self->server_status.get(uid);
				if (!status.isFailed) {
					serversLeft++;
				}
				if (status.isUndesired) {
					anyUndesired = true;
				}
				if (status.isWrongConfiguration) {
					anyWrongConfiguration = true;
				}
				if (status.isWiggling) {
					anyWigglingServer = true;
				}
			}

			if (serversLeft == 0) {
				logTeamEvents = true;
			}

			// Failed server should not trigger DD if SS failures are set to be ignored
			if (!badTeam && self->healthyZone.get().present() &&
			    (self->healthyZone.get().get() == ignoreSSFailuresZoneString)) {
				ASSERT_WE_THINK(serversLeft == self->configuration.storageTeamSize);
			}

			if (!self->initialFailureReactionDelay.isReady()) {
				change.push_back(self->initialFailureReactionDelay);
			}
			change.push_back(self->zeroHealthyTeams->onChange());

			bool healthy =
			    !badTeam && !anyUndesired && serversLeft == self->configuration.storageTeamSize && !anyWigglingServer;
			team->setHealthy(healthy); // Unhealthy teams won't be chosen by bestTeam
			bool optimal = team->isOptimal() && healthy;
			bool containsFailed = teamContainsFailedServer(self, team);
			bool recheck = !healthy && (lastReady != self->initialFailureReactionDelay.isReady() ||
			                            (lastZeroHealthy && !self->zeroHealthyTeams->get()) || containsFailed);

			// TraceEvent("TeamHealthChangeDetected", self->distributorId)
			//     .detail("Team", team->getDesc())
			//     .detail("ServersLeft", serversLeft)
			//     .detail("LastServersLeft", lastServersLeft)
			//     .detail("AnyUndesired", anyUndesired)
			//     .detail("LastAnyUndesired", lastAnyUndesired)
			//     .detail("AnyWrongConfiguration", anyWrongConfiguration)
			//     .detail("LastWrongConfiguration", lastWrongConfiguration)
			//     .detail("Recheck", recheck)
			//     .detail("BadTeam", badTeam)
			//     .detail("LastZeroHealthy", lastZeroHealthy)
			//     .detail("ZeroHealthyTeam", self->zeroHealthyTeams->get());

			lastReady = self->initialFailureReactionDelay.isReady();
			lastZeroHealthy = self->zeroHealthyTeams->get();

			if (firstCheck) {
				firstCheck = false;
				if (healthy) {
					self->healthyTeamCount++;
					self->zeroHealthyTeams->set(false);
				}
				lastHealthy = healthy;

				if (optimal) {
					self->optimalTeamCount++;
					self->zeroOptimalTeams.set(false);
				}
				lastOptimal = optimal;
			}

			if (serversLeft != lastServersLeft || anyUndesired != lastAnyUndesired ||
			    anyWrongConfiguration != lastWrongConfiguration || recheck) { // NOTE: do not check wrongSize
				if (logTeamEvents) {
					TraceEvent("ServerTeamHealthChanged", self->distributorId)
					    .detail("ServerTeam", team->getDesc())
					    .detail("ServersLeft", serversLeft)
					    .detail("LastServersLeft", lastServersLeft)
					    .detail("ContainsUndesiredServer", anyUndesired)
					    .detail("HealthyTeamsCount", self->healthyTeamCount)
					    .detail("IsWrongConfiguration", anyWrongConfiguration);
				}

				team->setWrongConfiguration(anyWrongConfiguration);

				if (optimal != lastOptimal) {
					lastOptimal = optimal;
					self->optimalTeamCount += optimal ? 1 : -1;

					ASSERT(self->optimalTeamCount >= 0);
					self->zeroOptimalTeams.set(self->optimalTeamCount == 0);
				}

				if (lastHealthy != healthy) {
					lastHealthy = healthy;
					// Update healthy team count when the team healthy changes
					self->healthyTeamCount += healthy ? 1 : -1;

					ASSERT(self->healthyTeamCount >= 0);
					self->zeroHealthyTeams->set(self->healthyTeamCount == 0);

					if (self->healthyTeamCount == 0) {
						TraceEvent(SevWarn, "ZeroServerTeamsHealthySignalling", self->distributorId)
						    .detail("SignallingTeam", team->getDesc())
						    .detail("Primary", self->primary);
					}

					if (logTeamEvents) {
						TraceEvent("ServerTeamHealthDifference", self->distributorId)
						    .detail("ServerTeam", team->getDesc())
						    .detail("LastOptimal", lastOptimal)
						    .detail("LastHealthy", lastHealthy)
						    .detail("Optimal", optimal)
						    .detail("OptimalTeamCount", self->optimalTeamCount);
					}
				}

				lastServersLeft = serversLeft;
				lastAnyUndesired = anyUndesired;
				lastWrongConfiguration = anyWrongConfiguration;

				state int lastPriority = team->getPriority();
				if (team->size() == 0) {
					team->setPriority(SERVER_KNOBS->PRIORITY_POPULATE_REGION);
				} else if (serversLeft < self->configuration.storageTeamSize) {
					if (serversLeft == 0)
						team->setPriority(SERVER_KNOBS->PRIORITY_TEAM_0_LEFT);
					else if (serversLeft == 1)
						team->setPriority(SERVER_KNOBS->PRIORITY_TEAM_1_LEFT);
					else if (serversLeft == 2)
						team->setPriority(SERVER_KNOBS->PRIORITY_TEAM_2_LEFT);
					else
						team->setPriority(SERVER_KNOBS->PRIORITY_TEAM_UNHEALTHY);
				} else if (badTeam || anyWrongConfiguration) {
					if (redundantTeam) {
						team->setPriority(SERVER_KNOBS->PRIORITY_TEAM_REDUNDANT);
					} else {
						team->setPriority(SERVER_KNOBS->PRIORITY_TEAM_UNHEALTHY);
					}
				} else if (anyUndesired) {
					team->setPriority(SERVER_KNOBS->PRIORITY_TEAM_CONTAINS_UNDESIRED_SERVER);
				} else if (anyWigglingServer) {
					team->setPriority(SERVER_KNOBS->PRIORITY_PERPETUAL_STORAGE_WIGGLE);
				} else {
					team->setPriority(SERVER_KNOBS->PRIORITY_TEAM_HEALTHY);
				}

				if (lastPriority != team->getPriority()) {
					self->priority_teams[lastPriority]--;
					self->priority_teams[team->getPriority()]++;
					if (lastPriority == SERVER_KNOBS->PRIORITY_TEAM_0_LEFT &&
					    team->getPriority() < SERVER_KNOBS->PRIORITY_TEAM_0_LEFT) {
						zeroServerLeftLogger = Void();
					}
					if (logTeamEvents) {
						int dataLoss = team->getPriority() == SERVER_KNOBS->PRIORITY_TEAM_0_LEFT;
						Severity severity = dataLoss ? SevWarnAlways : SevInfo;
						TraceEvent(severity, "ServerTeamPriorityChange", self->distributorId)
						    .detail("Priority", team->getPriority())
						    .detail("Info", team->getDesc())
						    .detail("ZeroHealthyServerTeams", self->zeroHealthyTeams->get())
						    .detail("Hint",
						            severity == SevWarnAlways ? "No replicas remain of some data"
						                                      : "The priority of this team changed");
						if (team->getPriority() == SERVER_KNOBS->PRIORITY_TEAM_0_LEFT) {
							// 0 servers left in this team, data might be lost.
							zeroServerLeftLogger = zeroServerLeftLogger_impl(self, team);
						}
					}
				}

				lastZeroHealthy =
				    self->zeroHealthyTeams->get(); // set this again in case it changed from this teams health changing
				if ((self->initialFailureReactionDelay.isReady() && !self->zeroHealthyTeams->get()) || containsFailed ||
				    anyWigglingServer) {

					vector<KeyRange> shards = self->shardsAffectedByTeamFailure->getShardsFor(
					    ShardsAffectedByTeamFailure::Team(team->getServerIDs(), self->primary));

					for (int i = 0; i < shards.size(); i++) {
						// Make it high priority to move keys off failed server or else RelocateShards may never be
						// addressed
						int maxPriority = containsFailed ? SERVER_KNOBS->PRIORITY_TEAM_FAILED : team->getPriority();
						// The shard split/merge and DD rebooting may make a shard mapped to multiple teams,
						// so we need to recalculate the shard's priority
						if (maxPriority < SERVER_KNOBS->PRIORITY_TEAM_FAILED) {
							std::pair<vector<ShardsAffectedByTeamFailure::Team>,
							          vector<ShardsAffectedByTeamFailure::Team>>
							    teams = self->shardsAffectedByTeamFailure->getTeamsFor(shards[i]);
							for (int j = 0; j < teams.first.size() + teams.second.size(); j++) {
								// t is the team in primary DC or the remote DC
								auto& t =
								    j < teams.first.size() ? teams.first[j] : teams.second[j - teams.first.size()];
								if (!t.servers.size()) {
									maxPriority = std::max(maxPriority, SERVER_KNOBS->PRIORITY_POPULATE_REGION);
									break;
								}

								auto tc = self->teamCollections[t.primary ? 0 : 1];
								if (tc == nullptr) {
									// teamTracker only works when all teamCollections are valid.
									// Always check if all teamCollections are valid, and throw error if any
									// teamCollection has been destructed, because the teamTracker can be triggered
									// after a DDTeamCollection was destroyed and before the other DDTeamCollection is
									// destroyed. Do not throw actor_cancelled() because flow treat it differently.
									throw dd_cancelled();
								}
								ASSERT(tc->primary == t.primary);
								// tc->traceAllInfo();
								if (tc->server_info.count(t.servers[0])) {
									auto& info = tc->server_info[t.servers[0]];

									bool found = false;
									for (int k = 0; k < info->teams.size(); k++) {
										if (info->teams[k]->getServerIDs() == t.servers) {
											maxPriority = std::max(maxPriority, info->teams[k]->getPriority());
											found = true;

											break;
										}
									}

									// If we cannot find the team, it could be a bad team so assume unhealthy priority
									if (!found) {
										// If the input team (in function parameters) is a redundant team, found will be
										// false We want to differentiate the redundant_team from unhealthy_team in
										// terms of relocate priority
										maxPriority =
										    std::max<int>(maxPriority,
										                  redundantTeam ? SERVER_KNOBS->PRIORITY_TEAM_REDUNDANT
										                                : SERVER_KNOBS->PRIORITY_TEAM_UNHEALTHY);
									}
								} else {
									TEST(true); // A removed server is still associated with a team in
									            // ShardsAffectedByTeamFailure
								}
							}
						}

						RelocateShard rs;
						rs.keys = shards[i];
						rs.priority = maxPriority;

						self->output.send(rs);
						TraceEvent("SendRelocateToDDQueue", self->distributorId)
						    .suppressFor(1.0)
						    .detail("ServerPrimary", self->primary)
						    .detail("ServerTeam", team->getDesc())
						    .detail("KeyBegin", rs.keys.begin)
						    .detail("KeyEnd", rs.keys.end)
						    .detail("Priority", rs.priority)
						    .detail("ServerTeamFailedMachines", team->size() - serversLeft)
						    .detail("ServerTeamOKMachines", serversLeft);
					}
				} else {
					if (logTeamEvents) {
						TraceEvent("ServerTeamHealthNotReady", self->distributorId)
						    .detail("HealthyServerTeamCount", self->healthyTeamCount)
						    .detail("ServerTeamID", team->getTeamID());
					}
				}
			}

			// Wait for any of the machines to change status
			wait(quorum(change, 1));
			wait(yield());
		}
	} catch (Error& e) {
		if (logTeamEvents) {
			TraceEvent("TeamTrackerStopping", self->distributorId)
			    .detail("ServerPrimary", self->primary)
			    .detail("Team", team->getDesc())
			    .detail("Priority", team->getPriority());
		}
		self->priority_teams[team->getPriority()]--;
		if (team->isHealthy()) {
			self->healthyTeamCount--;
			ASSERT(self->healthyTeamCount >= 0);

			if (self->healthyTeamCount == 0) {
				TraceEvent(SevWarn, "ZeroTeamsHealthySignalling", self->distributorId)
				    .detail("ServerPrimary", self->primary)
				    .detail("SignallingServerTeam", team->getDesc());
				self->zeroHealthyTeams->set(true);
			}
		}
		if (lastOptimal) {
			self->optimalTeamCount--;
			ASSERT(self->optimalTeamCount >= 0);
			self->zeroOptimalTeams.set(self->optimalTeamCount == 0);
		}
		throw;
	}
}

ACTOR Future<Void> trackExcludedServers(DDTeamCollection* self) {
	// Fetch the list of excluded servers
	state ReadYourWritesTransaction tr(self->cx);
	loop {
		try {
			tr.setOption(FDBTransactionOptions::ACCESS_SYSTEM_KEYS);
			state Future<RangeResult> fresultsExclude = tr.getRange(excludedServersKeys, CLIENT_KNOBS->TOO_MANY);
			state Future<RangeResult> fresultsFailed = tr.getRange(failedServersKeys, CLIENT_KNOBS->TOO_MANY);
			wait(success(fresultsExclude) && success(fresultsFailed));

			RangeResult excludedResults = fresultsExclude.get();
			ASSERT(!excludedResults.more && excludedResults.size() < CLIENT_KNOBS->TOO_MANY);

			RangeResult failedResults = fresultsFailed.get();
			ASSERT(!failedResults.more && failedResults.size() < CLIENT_KNOBS->TOO_MANY);

			std::set<AddressExclusion> excluded;
			std::set<AddressExclusion> failed;
			for (const auto& r : excludedResults) {
				AddressExclusion addr = decodeExcludedServersKey(r.key);
				if (addr.isValid()) {
					excluded.insert(addr);
				}
			}
			for (const auto& r : failedResults) {
				AddressExclusion addr = decodeFailedServersKey(r.key);
				if (addr.isValid()) {
					failed.insert(addr);
				}
			}

			// Reset and reassign self->excludedServers based on excluded, but we only
			// want to trigger entries that are different
			// Do not retrigger and double-overwrite failed servers
			auto old = self->excludedServers.getKeys();
			for (const auto& o : old) {
				if (!excluded.count(o) && !failed.count(o)) {
					self->excludedServers.set(o, DDTeamCollection::Status::NONE);
				}
			}
			for (const auto& n : excluded) {
				if (!failed.count(n)) {
					self->excludedServers.set(n, DDTeamCollection::Status::EXCLUDED);
				}
			}

			for (const auto& f : failed) {
				self->excludedServers.set(f, DDTeamCollection::Status::FAILED);
			}

			TraceEvent("DDExcludedServersChanged", self->distributorId)
			    .detail("RowsExcluded", excludedResults.size())
			    .detail("RowsFailed", failedResults.size());

			self->restartRecruiting.trigger();
			state Future<Void> watchFuture = tr.watch(excludedServersVersionKey) || tr.watch(failedServersVersionKey);
			wait(tr.commit());
			wait(watchFuture);
			tr.reset();
		} catch (Error& e) {
			wait(tr.onError(e));
		}
	}
}

ACTOR Future<vector<std::pair<StorageServerInterface, ProcessClass>>> getServerListAndProcessClasses(Transaction* tr) {
	state Future<vector<ProcessData>> workers = getWorkers(tr);
	state Future<RangeResult> serverList = tr->getRange(serverListKeys, CLIENT_KNOBS->TOO_MANY);
	wait(success(workers) && success(serverList));
	ASSERT(!serverList.get().more && serverList.get().size() < CLIENT_KNOBS->TOO_MANY);

	std::map<Optional<Standalone<StringRef>>, ProcessData> id_data;
	for (int i = 0; i < workers.get().size(); i++)
		id_data[workers.get()[i].locality.processId()] = workers.get()[i];

	vector<std::pair<StorageServerInterface, ProcessClass>> results;
	for (int i = 0; i < serverList.get().size(); i++) {
		auto ssi = decodeServerListValue(serverList.get()[i].value);
		results.push_back(std::make_pair(ssi, id_data[ssi.locality.processId()].processClass));
	}

	return results;
}

ACTOR Future<Void> updateNextWigglingStoragePID(DDTeamCollection* teamCollection, bool* success) {
	state ReadYourWritesTransaction tr(teamCollection->cx);
	loop {
		try {
			tr.setOption(FDBTransactionOptions::ACCESS_SYSTEM_KEYS);
			Optional<Value> value = wait(tr.get(wigglingStorageServerKey));
			if (teamCollection->pid2server_info.empty()) {
				tr.set(wigglingStorageServerKey, LiteralStringRef("0"));
				*success = false;
			} else {
				Value pid = teamCollection->pid2server_info.begin()->first;
				if (value.present()) {
					auto nextIt = teamCollection->pid2server_info.upper_bound(value.get());
					if (nextIt == teamCollection->pid2server_info.end()) {
						tr.set(wigglingStorageServerKey, pid);
					} else {
						tr.set(wigglingStorageServerKey, nextIt->first);
					}
				} else {
					tr.set(wigglingStorageServerKey, pid);
				}
			}
			wait(tr.commit());
			break;
		} catch (Error& e) {
			wait(tr.onError(e));
		}
	}
	return Void();
}
// Iterator over each storage process to do storage wiggle
ACTOR Future<Void> perpetualStorageWiggleIterator(AsyncTrigger* stopSignal,
                                                  FutureStream<Void> finishStorageWiggleSignal,
                                                  DDTeamCollection* teamCollection) {
	state bool isWiggling = true;
	// initialize PID
	wait(updateNextWigglingStoragePID(teamCollection, &isWiggling));

	loop choose {
		when(wait(stopSignal->onTrigger())) { break; }
		when(wait(teamCollection->canStartStorageWiggling.onTrigger())) {
			if (!isWiggling) {
				isWiggling = true;
				wait(updateNextWigglingStoragePID(teamCollection, &isWiggling));
			}
		}
		when(waitNext(finishStorageWiggleSignal)) {
			isWiggling = true;
			wait(updateNextWigglingStoragePID(teamCollection, &isWiggling));
		}
	}

	return Void();
}

ACTOR Future<std::pair<Future<Void>, Value>> watchPerpetualStoragePIDChange(Database cx) {
	state ReadYourWritesTransaction tr(cx);
	state Future<Void> watchFuture;
	state Value ret;
	loop {
		try {
			tr.setOption(FDBTransactionOptions::ACCESS_SYSTEM_KEYS);
			Optional<Value> value = wait(tr.get(wigglingStorageServerKey));
			if (value.present()) {
				ret = value.get();
			}
			watchFuture = tr.watch(wigglingStorageServerKey);
			wait(tr.commit());
			break;
		} catch (Error& e) {
			wait(tr.onError(e));
		}
	}
	return std::make_pair(watchFuture, ret);
}
// Watch the value of current wiggling storage process and do wiggling works
ACTOR Future<Void> perpetualStorageWiggler(AsyncTrigger* stopSignal,
                                           PromiseStream<Void> finishStorageWiggleSignal,
                                           DDTeamCollection* self,
                                           const DDEnabledState* ddEnabledState) {
	state Value pid;
	state Future<Void> watchFuture;
	state Future<Void> moveFinishFuture = Never();
	state Debouncer pauseWiggle(SERVER_KNOBS->DEBOUNCE_RECRUITING_DELAY);
	state AsyncTrigger restart;
	state Future<Void> ddQueueCheck = delay(SERVER_KNOBS->DD_ZERO_HEALTHY_TEAM_DELAY, TaskPriority::DataDistributionLow);
	state int movingCount = 0;
	state bool isPaused = false;

	state std::pair<Future<Void>, Value> res = wait(watchPerpetualStoragePIDChange(self->cx));
	watchFuture = res.first;
	pid = std::move(res.second);

	// start with the initial pid
	if (self->healthyTeamCount > 1) { // pre-check health status
		auto fv = self->excludeStorageWigglingServers(pid);
		movingCount = fv.size();
		moveFinishFuture = waitForAll(fv);
		TraceEvent("PerpetualStorageWiggleInitialStart", self->distributorId)
		    .detail("ProcessId", pid)
		    .detail("StorageCount", movingCount);
	} else {
		isPaused = true;
		TraceEvent("PerpetualStorageWiggleInitialPause", self->distributorId).detail("ProcessId", pid);
	}

	loop {
		choose {
			when(wait(stopSignal->onTrigger())) { break; }
			when(wait(watchFuture)) {
				// read new pid and set the next watch Future
				wait(store(res, watchPerpetualStoragePIDChange(self->cx)));
				watchFuture = res.first;
				pid = std::move(res.second);

				if (self->healthyTeamCount <= 1) { // pre-check health status
					pauseWiggle.trigger();
				}
				else {
					auto fv = self->excludeStorageWigglingServers(pid);
					movingCount = fv.size();
					moveFinishFuture = waitForAll(fv);
					TraceEvent("PerpetualStorageWiggleStart", self->distributorId)
					    .detail("ProcessId", pid)
					    .detail("StorageCount", movingCount);
				}
			}
			when(wait(restart.onTrigger())) {
				auto fv = self->excludeStorageWigglingServers(pid);
				moveFinishFuture = waitForAll(fv);
				TraceEvent("PerpetualStorageWiggleRestart", self->distributorId)
				    .detail("ProcessId", pid)
				    .detail("StorageCount", fv.size());
				isPaused = false;
			}
			when(wait(moveFinishFuture)) {
				moveFinishFuture = Never();
				self->includeStorageWigglingServers(pid);
				TraceEvent("PerpetualStorageWiggleFinish", self->distributorId)
				    .detail("ProcessId", pid)
				    .detail("StorageCount", movingCount);
				pid = Value();
                finishStorageWiggleSignal.send(Void());
            }
			when(wait(self->zeroHealthyTeams->onChange())) {
				if (self->zeroHealthyTeams->get() && !isPaused) {
					pauseWiggle.trigger();
				}
			}
			when(wait(ddQueueCheck)) {
				Promise<int> countp;
				self->getUnhealthyRelocationCount.send(countp);
				int count = wait(countp.getFuture());

				if (count >= SERVER_KNOBS->DD_STORAGE_WIGGLE_PAUSE_THRESHOLD && !isPaused) {
					pauseWiggle.trigger();
				} else if (count < SERVER_KNOBS->DD_STORAGE_WIGGLE_PAUSE_THRESHOLD && self->healthyTeamCount > 1) {
					restart.trigger();
				}
				ddQueueCheck = delay(SERVER_KNOBS->DD_ZERO_HEALTHY_TEAM_DELAY, TaskPriority::DataDistributionLow);
			}
			when(wait(pauseWiggle.onTrigger())) {
				isPaused = true;
				moveFinishFuture = Never();
				self->includeStorageWigglingServers(pid);
				TraceEvent("PerpetualStorageWigglePause", self->distributorId)
				    .detail("ProcessId", pid)
				    .detail("StorageCount", movingCount);
			}
		}
	}

	self->includeStorageWigglingServers(pid);
	return Void();
}

ACTOR Future<Void> monitorPerpetualStorageWiggle(DDTeamCollection* teamCollection,
                                                 const DDEnabledState* ddEnabledState) {
	state int speed = 0;
	state AsyncTrigger stopWiggleSignal;
	state PromiseStream<Void> finishStorageWiggleSignal;
	state SignalableActorCollection collection;

	loop {
		state ReadYourWritesTransaction tr(teamCollection->cx);
		loop {
			try {
				tr.setOption(FDBTransactionOptions::ACCESS_SYSTEM_KEYS);
				Optional<Standalone<StringRef>> value = wait(tr.get(perpetualStorageWiggleKey));

				if (value.present()) {
					speed = std::stoi(value.get().toString());
				}
				state Future<Void> watchFuture = tr.watch(perpetualStorageWiggleKey);
				wait(tr.commit());

				ASSERT(speed == 1 || speed == 0);
				if (speed == 1) {
					collection.add(perpetualStorageWiggleIterator(
					    &stopWiggleSignal, finishStorageWiggleSignal.getFuture(), teamCollection));
					collection.add(perpetualStorageWiggler(
					    &stopWiggleSignal, finishStorageWiggleSignal, teamCollection, ddEnabledState));
					TraceEvent("PerpetualStorageWiggleOpen", teamCollection->distributorId);
				} else {
					stopWiggleSignal.trigger();
					wait(collection.signalAndReset());
					TraceEvent("PerpetualStorageWiggleClose", teamCollection->distributorId);
				}
				wait(watchFuture);
				break;
			} catch (Error& e) {
				wait(tr.onError(e));
			}
		}
	}
}
// The serverList system keyspace keeps the StorageServerInterface for each serverID. Storage server's storeType
// and serverID are decided by the server's filename. By parsing storage server file's filename on each disk, process on
// each machine creates the TCServer with the correct serverID and StorageServerInterface.
ACTOR Future<Void> waitServerListChange(DDTeamCollection* self,
                                        FutureStream<Void> serverRemoved,
                                        const DDEnabledState* ddEnabledState) {
	state Future<Void> checkSignal = delay(SERVER_KNOBS->SERVER_LIST_DELAY, TaskPriority::DataDistributionLaunch);
	state Future<vector<std::pair<StorageServerInterface, ProcessClass>>> serverListAndProcessClasses = Never();
	state bool isFetchingResults = false;
	state Transaction tr(self->cx);
	loop {
		try {
			choose {
				when(wait(checkSignal)) {
					checkSignal = Never();
					isFetchingResults = true;
					serverListAndProcessClasses = getServerListAndProcessClasses(&tr);
				}
				when(vector<std::pair<StorageServerInterface, ProcessClass>> results =
				         wait(serverListAndProcessClasses)) {
					serverListAndProcessClasses = Never();
					isFetchingResults = false;

					for (int i = 0; i < results.size(); i++) {
						UID serverId = results[i].first.id();
						StorageServerInterface const& ssi = results[i].first;
						ProcessClass const& processClass = results[i].second;
						if (!self->shouldHandleServer(ssi)) {
							continue;
						} else if (self->server_and_tss_info.count(serverId)) {
							auto& serverInfo = self->server_and_tss_info[serverId];
							if (ssi.getValue.getEndpoint() != serverInfo->lastKnownInterface.getValue.getEndpoint() ||
							    processClass != serverInfo->lastKnownClass.classType()) {
								Promise<std::pair<StorageServerInterface, ProcessClass>> currentInterfaceChanged =
								    serverInfo->interfaceChanged;
								serverInfo->interfaceChanged =
								    Promise<std::pair<StorageServerInterface, ProcessClass>>();
								serverInfo->onInterfaceChanged =
								    Future<std::pair<StorageServerInterface, ProcessClass>>(
								        serverInfo->interfaceChanged.getFuture());
								currentInterfaceChanged.send(std::make_pair(ssi, processClass));
							}
						} else if (!self->recruitingIds.count(ssi.id())) {
							self->addServer(ssi,
							                processClass,
							                self->serverTrackerErrorOut,
							                tr.getReadVersion().get(),
							                ddEnabledState);
							if (!ssi.isTss()) {
								self->doBuildTeams = true;
							}
						}
					}

					tr = Transaction(self->cx);
					checkSignal = delay(SERVER_KNOBS->SERVER_LIST_DELAY, TaskPriority::DataDistributionLaunch);
				}
				when(waitNext(serverRemoved)) {
					if (isFetchingResults) {
						tr = Transaction(self->cx);
						serverListAndProcessClasses = getServerListAndProcessClasses(&tr);
					}
				}
			}
		} catch (Error& e) {
			wait(tr.onError(e));
			serverListAndProcessClasses = Never();
			isFetchingResults = false;
			checkSignal = Void();
		}
	}
}

ACTOR Future<Void> waitHealthyZoneChange(DDTeamCollection* self) {
	state ReadYourWritesTransaction tr(self->cx);
	loop {
		try {
			tr.setOption(FDBTransactionOptions::READ_SYSTEM_KEYS);
			tr.setOption(FDBTransactionOptions::LOCK_AWARE);
			Optional<Value> val = wait(tr.get(healthyZoneKey));
			state Future<Void> healthyZoneTimeout = Never();
			if (val.present()) {
				auto p = decodeHealthyZoneValue(val.get());
				if (p.first == ignoreSSFailuresZoneString) {
					// healthyZone is now overloaded for DD diabling purpose, which does not timeout
					TraceEvent("DataDistributionDisabledForStorageServerFailuresStart", self->distributorId);
					healthyZoneTimeout = Never();
				} else if (p.second > tr.getReadVersion().get()) {
					double timeoutSeconds =
					    (p.second - tr.getReadVersion().get()) / (double)SERVER_KNOBS->VERSIONS_PER_SECOND;
					healthyZoneTimeout = delay(timeoutSeconds, TaskPriority::DataDistribution);
					if (self->healthyZone.get() != p.first) {
						TraceEvent("MaintenanceZoneStart", self->distributorId)
						    .detail("ZoneID", printable(p.first))
						    .detail("EndVersion", p.second)
						    .detail("Duration", timeoutSeconds);
						self->healthyZone.set(p.first);
					}
				} else if (self->healthyZone.get().present()) {
					// maintenance hits timeout
					TraceEvent("MaintenanceZoneEndTimeout", self->distributorId);
					self->healthyZone.set(Optional<Key>());
				}
			} else if (self->healthyZone.get().present()) {
				// `healthyZone` has been cleared
				if (self->healthyZone.get().get() == ignoreSSFailuresZoneString) {
					TraceEvent("DataDistributionDisabledForStorageServerFailuresEnd", self->distributorId);
				} else {
					TraceEvent("MaintenanceZoneEndManualClear", self->distributorId);
				}
				self->healthyZone.set(Optional<Key>());
			}

			state Future<Void> watchFuture = tr.watch(healthyZoneKey);
			wait(tr.commit());
			wait(watchFuture || healthyZoneTimeout);
			tr.reset();
		} catch (Error& e) {
			wait(tr.onError(e));
		}
	}
}

ACTOR Future<Void> serverMetricsPolling(TCServerInfo* server) {
	state double lastUpdate = now();
	loop {
		wait(updateServerMetrics(server));
		wait(delayUntil(lastUpdate + SERVER_KNOBS->STORAGE_METRICS_POLLING_DELAY +
		                    SERVER_KNOBS->STORAGE_METRICS_RANDOM_DELAY * deterministicRandom()->random01(),
		                TaskPriority::DataDistributionLaunch));
		lastUpdate = now();
	}
}

// Set the server's storeType; Error is catched by the caller
ACTOR Future<Void> keyValueStoreTypeTracker(DDTeamCollection* self, TCServerInfo* server) {
	// Update server's storeType, especially when it was created
	state KeyValueStoreType type =
	    wait(brokenPromiseToNever(server->lastKnownInterface.getKeyValueStoreType.getReplyWithTaskID<KeyValueStoreType>(
	        TaskPriority::DataDistribution)));
	server->storeType = type;

	if (type != self->configuration.storageServerStoreType) {
		if (self->wrongStoreTypeRemover.isReady()) {
			self->wrongStoreTypeRemover = removeWrongStoreType(self);
			self->addActor.send(self->wrongStoreTypeRemover);
		}
	}

	return Never();
}

ACTOR Future<Void> waitForAllDataRemoved(Database cx, UID serverID, Version addedVersion, DDTeamCollection* teams) {
	state Reference<ReadYourWritesTransaction> tr = makeReference<ReadYourWritesTransaction>(cx);
	loop {
		try {
			tr->setOption(FDBTransactionOptions::PRIORITY_SYSTEM_IMMEDIATE);
			tr->setOption(FDBTransactionOptions::ACCESS_SYSTEM_KEYS);
			Version ver = wait(tr->getReadVersion());

			// we cannot remove a server immediately after adding it, because a perfectly timed master recovery could
			// cause us to not store the mutations sent to the short lived storage server.
			if (ver > addedVersion + SERVER_KNOBS->MAX_READ_TRANSACTION_LIFE_VERSIONS) {
				bool canRemove = wait(canRemoveStorageServer(tr, serverID));
				// TraceEvent("WaitForAllDataRemoved")
				//     .detail("Server", serverID)
				//     .detail("CanRemove", canRemove)
				//     .detail("Shards", teams->shardsAffectedByTeamFailure->getNumberOfShards(serverID));
				ASSERT(teams->shardsAffectedByTeamFailure->getNumberOfShards(serverID) >= 0);
				if (canRemove && teams->shardsAffectedByTeamFailure->getNumberOfShards(serverID) == 0) {
					return Void();
				}
			}

			// Wait for any change to the serverKeys for this server
			wait(delay(SERVER_KNOBS->ALL_DATA_REMOVED_DELAY, TaskPriority::DataDistribution));
			tr->reset();
		} catch (Error& e) {
			wait(tr->onError(e));
		}
	}
}

ACTOR Future<Void> storageServerFailureTracker(DDTeamCollection* self,
                                               TCServerInfo* server,
                                               Database cx,
                                               ServerStatus* status,
                                               Version addedVersion) {
	state StorageServerInterface interf = server->lastKnownInterface;
	state int targetTeamNumPerServer =
	    (SERVER_KNOBS->DESIRED_TEAMS_PER_SERVER * (self->configuration.storageTeamSize + 1)) / 2;
	loop {
		state bool inHealthyZone = false; // healthChanged actor will be Never() if this flag is true
		if (self->healthyZone.get().present()) {
			if (interf.locality.zoneId() == self->healthyZone.get()) {
				status->isFailed = false;
				inHealthyZone = true;
			} else if (self->healthyZone.get().get() == ignoreSSFailuresZoneString) {
				// Ignore all SS failures
				status->isFailed = false;
				inHealthyZone = true;
				TraceEvent("SSFailureTracker", self->distributorId)
				    .suppressFor(1.0)
				    .detail("IgnoredFailure", "BeforeChooseWhen")
				    .detail("ServerID", interf.id())
				    .detail("Status", status->toString());
			}
		}

		if (!interf.isTss()) {
			if (self->server_status.get(interf.id()).initialized) {
				bool unhealthy = self->server_status.get(interf.id()).isUnhealthy();
				if (unhealthy && !status->isUnhealthy()) {
					self->unhealthyServers--;
				}
				if (!unhealthy && status->isUnhealthy()) {
					self->unhealthyServers++;
				}
			} else if (status->isUnhealthy()) {
				self->unhealthyServers++;
			}
		}

		self->server_status.set(interf.id(), *status);
		if (status->isFailed) {
			self->restartRecruiting.trigger();
		}

		Future<Void> healthChanged = Never();
		if (status->isFailed) {
			ASSERT(!inHealthyZone);
			healthChanged =
			    IFailureMonitor::failureMonitor().onStateEqual(interf.waitFailure.getEndpoint(), FailureStatus(false));
		} else if (!inHealthyZone) {
			healthChanged = waitFailureClientStrict(interf.waitFailure,
			                                        SERVER_KNOBS->DATA_DISTRIBUTION_FAILURE_REACTION_TIME,
			                                        TaskPriority::DataDistribution);
		}
		choose {
			when(wait(healthChanged)) {
				status->isFailed = !status->isFailed;
				if (!status->isFailed && !server->lastKnownInterface.isTss() &&
				    (server->teams.size() < targetTeamNumPerServer || self->lastBuildTeamsFailed)) {
					self->doBuildTeams = true;
				}
				if (status->isFailed && self->healthyZone.get().present()) {
					if (self->healthyZone.get().get() == ignoreSSFailuresZoneString) {
						// Ignore the failed storage server
						TraceEvent("SSFailureTracker", self->distributorId)
						    .detail("IgnoredFailure", "InsideChooseWhen")
						    .detail("ServerID", interf.id())
						    .detail("Status", status->toString());
						status->isFailed = false;
					} else if (self->clearHealthyZoneFuture.isReady()) {
						self->clearHealthyZoneFuture = clearHealthyZone(self->cx);
						TraceEvent("MaintenanceZoneCleared", self->distributorId);
						self->healthyZone.set(Optional<Key>());
					}
				}

				// TraceEvent("StatusMapChange", self->distributorId)
				//     .detail("ServerID", interf.id())
				//     .detail("Status", status->toString())
				//     .detail("Available",
				//             IFailureMonitor::failureMonitor().getState(interf.waitFailure.getEndpoint()).isAvailable());
			}
			when(wait(status->isUnhealthy() ? waitForAllDataRemoved(cx, interf.id(), addedVersion, self) : Never())) {
				break;
			}
			when(wait(self->healthyZone.onChange())) {}
		}
	}

	return Void(); // Don't ignore failures
}

// Check the status of a storage server.
// Apply all requirements to the server and mark it as excluded if it fails to satisfies these requirements
ACTOR Future<Void> storageServerTracker(
    DDTeamCollection* self,
    Database cx,
    TCServerInfo* server, // This actor is owned by this TCServerInfo, point to server_info[id]
    Promise<Void> errorOut,
    Version addedVersion,
    const DDEnabledState* ddEnabledState,
    bool isTss) {

	state Future<Void> failureTracker;
	state ServerStatus status(false, false, server->lastKnownInterface.locality);
	state bool lastIsUnhealthy = false;
	state Future<Void> metricsTracker = serverMetricsPolling(server);

	state Future<std::pair<StorageServerInterface, ProcessClass>> interfaceChanged = server->onInterfaceChanged;

	state Future<Void> storeTypeTracker = (isTss) ? Never() : keyValueStoreTypeTracker(self, server);
	state bool hasWrongDC = !isCorrectDC(self, server);
	state bool hasInvalidLocality =
	    !self->isValidLocality(self->configuration.storagePolicy, server->lastKnownInterface.locality);
	state int targetTeamNumPerServer =
	    (SERVER_KNOBS->DESIRED_TEAMS_PER_SERVER * (self->configuration.storageTeamSize + 1)) / 2;

	try {
		loop {
			status.isUndesired = !self->disableFailingLaggingServers.get() && server->ssVersionTooFarBehind.get();
			status.isWrongConfiguration = false;
			hasWrongDC = !isCorrectDC(self, server);
			hasInvalidLocality =
			    !self->isValidLocality(self->configuration.storagePolicy, server->lastKnownInterface.locality);

			// If there is any other server on this exact NetworkAddress, this server is undesired and will eventually
			// be eliminated. This samAddress checking must be redo whenever the server's state (e.g., storeType,
			// dcLocation, interface) is changed.
			state std::vector<Future<Void>> otherChanges;
			std::vector<Promise<Void>> wakeUpTrackers;
			for (const auto& i : self->server_and_tss_info) {
				if (i.second.getPtr() != server &&
				    i.second->lastKnownInterface.address() == server->lastKnownInterface.address()) {
					auto& statusInfo = self->server_status.get(i.first);
					TraceEvent("SameAddress", self->distributorId)
					    .detail("Failed", statusInfo.isFailed)
					    .detail("Undesired", statusInfo.isUndesired)
					    .detail("Server", server->id)
					    .detail("OtherServer", i.second->id)
					    .detail("Address", server->lastKnownInterface.address())
					    .detail("NumShards", self->shardsAffectedByTeamFailure->getNumberOfShards(server->id))
					    .detail("OtherNumShards", self->shardsAffectedByTeamFailure->getNumberOfShards(i.second->id))
					    .detail("OtherHealthy", !self->server_status.get(i.second->id).isUnhealthy());
					// wait for the server's ip to be changed
					otherChanges.push_back(self->server_status.onChange(i.second->id));
					if (!self->server_status.get(i.second->id).isUnhealthy()) {
						if (self->shardsAffectedByTeamFailure->getNumberOfShards(i.second->id) >=
						    self->shardsAffectedByTeamFailure->getNumberOfShards(server->id)) {
							TraceEvent(SevWarn, "UndesiredStorageServer", self->distributorId)
							    .detail("Server", server->id)
							    .detail("Address", server->lastKnownInterface.address())
							    .detail("OtherServer", i.second->id)
							    .detail("NumShards", self->shardsAffectedByTeamFailure->getNumberOfShards(server->id))
							    .detail("OtherNumShards",
							            self->shardsAffectedByTeamFailure->getNumberOfShards(i.second->id));

							status.isUndesired = true;
						} else
							wakeUpTrackers.push_back(i.second->wakeUpTracker);
					}
				}
			}

			for (auto& p : wakeUpTrackers) {
				if (!p.isSet())
					p.send(Void());
			}

			if (server->lastKnownClass.machineClassFitness(ProcessClass::Storage) > ProcessClass::UnsetFit) {
				// NOTE: Should not use self->healthyTeamCount > 0 in if statement, which will cause status bouncing
				// between healthy and unhealthy and result in OOM (See PR#2228).

				if (self->optimalTeamCount > 0) {
					TraceEvent(SevWarn, "UndesiredStorageServer", self->distributorId)
					    .detail("Server", server->id)
					    .detail("OptimalTeamCount", self->optimalTeamCount)
					    .detail("Fitness", server->lastKnownClass.machineClassFitness(ProcessClass::Storage));
					status.isUndesired = true;
				}
				otherChanges.push_back(self->zeroOptimalTeams.onChange());
			}

			// If this storage server has the wrong key-value store type, then mark it undesired so it will be replaced
			// with a server having the correct type
			if (hasWrongDC || hasInvalidLocality) {
				TraceEvent(SevWarn, "UndesiredDCOrLocality", self->distributorId)
				    .detail("Server", server->id)
				    .detail("WrongDC", hasWrongDC)
				    .detail("InvalidLocality", hasInvalidLocality);
				status.isUndesired = true;
				status.isWrongConfiguration = true;
			}
			if (server->wrongStoreTypeToRemove.get()) {
				TraceEvent(SevWarn, "WrongStoreTypeToRemove", self->distributorId)
				    .detail("Server", server->id)
				    .detail("StoreType", "?");
				status.isUndesired = true;
				status.isWrongConfiguration = true;
			}

			// If the storage server is in the excluded servers list, it is undesired
			NetworkAddress a = server->lastKnownInterface.address();
			AddressExclusion worstAddr(a.ip, a.port);
			DDTeamCollection::Status worstStatus = self->excludedServers.get(worstAddr);
			otherChanges.push_back(self->excludedServers.onChange(worstAddr));

			for (int i = 0; i < 3; i++) {
				if (i > 0 && !server->lastKnownInterface.secondaryAddress().present()) {
					break;
				}
				AddressExclusion testAddr;
				if (i == 0)
					testAddr = AddressExclusion(a.ip);
				else if (i == 1)
					testAddr = AddressExclusion(server->lastKnownInterface.secondaryAddress().get().ip,
					                            server->lastKnownInterface.secondaryAddress().get().port);
				else if (i == 2)
					testAddr = AddressExclusion(server->lastKnownInterface.secondaryAddress().get().ip);
				DDTeamCollection::Status testStatus = self->excludedServers.get(testAddr);
				if (testStatus > worstStatus) {
					worstStatus = testStatus;
					worstAddr = testAddr;
				}
				otherChanges.push_back(self->excludedServers.onChange(testAddr));
			}

			if (worstStatus == DDTeamCollection::Status::WIGGLING) {
				TraceEvent("WigglingStorageServer", self->distributorId)
				    .detail("Server", server->id)
				    .detail("Address", worstAddr.toString());
				status.isWiggling = true;
			} else if (worstStatus != DDTeamCollection::Status::NONE) {
				TraceEvent(SevWarn, "UndesiredStorageServer", self->distributorId)
				    .detail("Server", server->id)
				    .detail("Excluded", worstAddr.toString());
				status.isUndesired = true;
				status.isWrongConfiguration = true;
				if (worstStatus == DDTeamCollection::Status::FAILED && !isTss) {
					TraceEvent(SevWarn, "FailedServerRemoveKeys", self->distributorId)
					    .detail("Server", server->id)
					    .detail("Excluded", worstAddr.toString());
					wait(delay(0.0)); // Do not throw an error while still inside trackExcludedServers
					while (!ddEnabledState->isDDEnabled()) {
						wait(delay(1.0));
					}
					if (self->removeFailedServer.canBeSet()) {
						self->removeFailedServer.send(server->id);
					}
					throw movekeys_conflict();
				}
			}

			failureTracker = storageServerFailureTracker(self, server, cx, &status, addedVersion);
			// We need to recruit new storage servers if the key value store type has changed
			if (hasWrongDC || hasInvalidLocality || server->wrongStoreTypeToRemove.get()) {
				self->restartRecruiting.trigger();
			}

			if (lastIsUnhealthy && !status.isUnhealthy() && !isTss &&
			    (server->teams.size() < targetTeamNumPerServer || self->lastBuildTeamsFailed)) {
				self->doBuildTeams = true;
				self->restartTeamBuilder.trigger(); // This does not trigger building teams if there exist healthy teams
			}
			lastIsUnhealthy = status.isUnhealthy();

			state bool recordTeamCollectionInfo = false;
			choose {
				when(wait(failureTracker || server->onTSSPairRemoved || server->killTss.getFuture())) {
					// The server is failed AND all data has been removed from it, so permanently remove it.
					TraceEvent("StatusMapChange", self->distributorId)
					    .detail("ServerID", server->id)
					    .detail("Status", "Removing");

					if (server->updated.canBeSet()) {
						server->updated.send(Void());
					}

					// Remove server from FF/serverList
					wait(removeStorageServer(
					    cx, server->id, server->lastKnownInterface.tssPairID, self->lock, ddEnabledState));

					TraceEvent("StatusMapChange", self->distributorId)
					    .detail("ServerID", server->id)
					    .detail("Status", "Removed");
					// Sets removeSignal (alerting dataDistributionTeamCollection to remove the storage server from its
					// own data structures)
					server->removed.send(Void());
					if (isTss) {
						self->removedTSS.send(server->id);
					} else {
						self->removedServers.send(server->id);
					}
					return Void();
				}
				when(std::pair<StorageServerInterface, ProcessClass> newInterface = wait(interfaceChanged)) {
					bool restartRecruiting = newInterface.first.waitFailure.getEndpoint().getPrimaryAddress() !=
					                         server->lastKnownInterface.waitFailure.getEndpoint().getPrimaryAddress();
					bool localityChanged = server->lastKnownInterface.locality != newInterface.first.locality;
					bool machineLocalityChanged = server->lastKnownInterface.locality.zoneId().get() !=
					                              newInterface.first.locality.zoneId().get();
					TraceEvent("StorageServerInterfaceChanged", self->distributorId)
					    .detail("ServerID", server->id)
					    .detail("NewWaitFailureToken", newInterface.first.waitFailure.getEndpoint().token)
					    .detail("OldWaitFailureToken", server->lastKnownInterface.waitFailure.getEndpoint().token)
					    .detail("LocalityChanged", localityChanged)
					    .detail("MachineLocalityChanged", machineLocalityChanged);

					server->lastKnownInterface = newInterface.first;
					server->lastKnownClass = newInterface.second;
					if (localityChanged && !isTss) {
						TEST(true); // Server locality changed

						// The locality change of a server will affect machine teams related to the server if
						// the server's machine locality is changed
						if (machineLocalityChanged) {
							// First handle the impact on the machine of the server on the old locality
							Reference<TCMachineInfo> machine = server->machine;
							ASSERT(machine->serversOnMachine.size() >= 1);
							if (machine->serversOnMachine.size() == 1) {
								// When server is the last server on the machine,
								// remove the machine and the related machine team
								self->removeMachine(machine);
								server->machine = Reference<TCMachineInfo>();
							} else {
								// we remove the server from the machine, and
								// update locality entry for the machine and the global machineLocalityMap
								int serverIndex = -1;
								for (int i = 0; i < machine->serversOnMachine.size(); ++i) {
									if (machine->serversOnMachine[i].getPtr() == server) {
										// NOTE: now the machine's locality is wrong. Need update it whenever uses it.
										serverIndex = i;
										machine->serversOnMachine[i] = machine->serversOnMachine.back();
										machine->serversOnMachine.pop_back();
										break; // Invariant: server only appear on the machine once
									}
								}
								ASSERT(serverIndex != -1);
								// NOTE: we do not update the machine's locality map even when
								// its representative server is changed.
							}

							// Second handle the impact on the destination machine where the server's new locality is;
							// If the destination machine is new, create one; otherwise, add server to an existing one
							// Update server's machine reference to the destination machine
							Reference<TCMachineInfo> destMachine =
							    self->checkAndCreateMachine(self->server_info[server->id]);
							ASSERT(destMachine.isValid());
						}

						// Ensure the server's server team belong to a machine team, and
						// Get the newBadTeams due to the locality change
						vector<Reference<TCTeamInfo>> newBadTeams;
						for (auto& serverTeam : server->teams) {
							if (!self->satisfiesPolicy(serverTeam->getServers())) {
								newBadTeams.push_back(serverTeam);
								continue;
							}
							if (machineLocalityChanged) {
								Reference<TCMachineTeamInfo> machineTeam = self->checkAndCreateMachineTeam(serverTeam);
								ASSERT(machineTeam.isValid());
								serverTeam->machineTeam = machineTeam;
							}
						}

						server->inDesiredDC =
						    (self->includedDCs.empty() ||
						     std::find(self->includedDCs.begin(),
						               self->includedDCs.end(),
						               server->lastKnownInterface.locality.dcId()) != self->includedDCs.end());
						self->resetLocalitySet();

						bool addedNewBadTeam = false;
						for (auto it : newBadTeams) {
							if (self->removeTeam(it)) {
								self->addTeam(it->getServers(), true);
								addedNewBadTeam = true;
							}
						}
						if (addedNewBadTeam && self->badTeamRemover.isReady()) {
							TEST(true); // Server locality change created bad teams
							self->doBuildTeams = true;
							self->badTeamRemover = removeBadTeams(self);
							self->addActor.send(self->badTeamRemover);
							// The team number changes, so we need to update the team number info
							// self->traceTeamCollectionInfo();
							recordTeamCollectionInfo = true;
						}
						// The locality change of the server will invalid the server's old teams,
						// so we need to rebuild teams for the server
						self->doBuildTeams = true;
					}

					interfaceChanged = server->onInterfaceChanged;
					// Old failureTracker for the old interface will be actorCancelled since the handler of the old
					// actor now points to the new failure monitor actor.
					status = ServerStatus(status.isFailed, status.isUndesired, server->lastKnownInterface.locality);

					// self->traceTeamCollectionInfo();
					recordTeamCollectionInfo = true;
					// Restart the storeTracker for the new interface. This will cancel the previous
					// keyValueStoreTypeTracker
					storeTypeTracker = (isTss) ? Never() : keyValueStoreTypeTracker(self, server);
					hasWrongDC = !isCorrectDC(self, server);
					hasInvalidLocality =
					    !self->isValidLocality(self->configuration.storagePolicy, server->lastKnownInterface.locality);
					self->restartTeamBuilder.trigger();

					if (restartRecruiting)
						self->restartRecruiting.trigger();
				}
				when(wait(otherChanges.empty() ? Never() : quorum(otherChanges, 1))) {
					TraceEvent("SameAddressChangedStatus", self->distributorId).detail("ServerID", server->id);
				}
				when(wait(server->wrongStoreTypeToRemove.onChange())) {
					TraceEvent("UndesiredStorageServerTriggered", self->distributorId)
					    .detail("Server", server->id)
					    .detail("StoreType", server->storeType)
					    .detail("ConfigStoreType", self->configuration.storageServerStoreType)
					    .detail("WrongStoreTypeRemoved", server->wrongStoreTypeToRemove.get());
				}
				when(wait(server->wakeUpTracker.getFuture())) { server->wakeUpTracker = Promise<Void>(); }
				when(wait(storeTypeTracker)) {}
				when(wait(server->ssVersionTooFarBehind.onChange())) {}
				when(wait(self->disableFailingLaggingServers.onChange())) {}
			}

			if (recordTeamCollectionInfo) {
				self->traceTeamCollectionInfo();
			}
		}
	} catch (Error& e) {
		state Error err = e;
		TraceEvent("StorageServerTrackerCancelled", self->distributorId)
		    .suppressFor(1.0)
		    .detail("Primary", self->primary)
		    .detail("Server", server->id)
		    .error(e, /*includeCancelled*/ true);
		if (e.code() != error_code_actor_cancelled && errorOut.canBeSet()) {
			errorOut.sendError(e);
			wait(delay(0)); // Check for cancellation, since errorOut.sendError(e) could delete self
		}
		throw err;
	}
}

// Monitor whether or not storage servers are being recruited.  If so, then a database cannot be considered quiet
ACTOR Future<Void> monitorStorageServerRecruitment(DDTeamCollection* self) {
	state bool recruiting = false;
	state bool lastIsTss = false;
	TraceEvent("StorageServerRecruitment", self->distributorId)
	    .detail("State", "Idle")
	    .trackLatest("StorageServerRecruitment_" + self->distributorId.toString());
	loop {
		if (!recruiting) {
			while (self->recruitingStream.get() == 0) {
				wait(self->recruitingStream.onChange());
			}
			TraceEvent("StorageServerRecruitment", self->distributorId)
			    .detail("State", "Recruiting")
			    .detail("IsTSS", self->isTssRecruiting ? "True" : "False")
			    .trackLatest("StorageServerRecruitment_" + self->distributorId.toString());
			recruiting = true;
			lastIsTss = self->isTssRecruiting;
		} else {
			loop {
				choose {
					when(wait(self->recruitingStream.onChange())) {
						if (lastIsTss != self->isTssRecruiting) {
							TraceEvent("StorageServerRecruitment", self->distributorId)
							    .detail("State", "Recruiting")
							    .detail("IsTSS", self->isTssRecruiting ? "True" : "False")
							    .trackLatest("StorageServerRecruitment_" + self->distributorId.toString());
							lastIsTss = self->isTssRecruiting;
						}
					}
					when(wait(self->recruitingStream.get() == 0
					              ? delay(SERVER_KNOBS->RECRUITMENT_IDLE_DELAY, TaskPriority::DataDistribution)
					              : Future<Void>(Never()))) {
						break;
					}
				}
			}
			TraceEvent("StorageServerRecruitment", self->distributorId)
			    .detail("State", "Idle")
			    .trackLatest("StorageServerRecruitment_" + self->distributorId.toString());
			recruiting = false;
		}
	}
}

ACTOR Future<Void> checkAndRemoveInvalidLocalityAddr(DDTeamCollection* self) {
	state double start = now();
	state bool hasCorrectedLocality = false;

	loop {
		try {
			wait(delay(SERVER_KNOBS->DD_CHECK_INVALID_LOCALITY_DELAY, TaskPriority::DataDistribution));

			// Because worker's processId can be changed when its locality is changed, we cannot watch on the old
			// processId; This actor is inactive most time, so iterating all workers incurs little performance overhead.
			state vector<ProcessData> workers = wait(getWorkers(self->cx));
			state std::set<AddressExclusion> existingAddrs;
			for (int i = 0; i < workers.size(); i++) {
				const ProcessData& workerData = workers[i];
				AddressExclusion addr(workerData.address.ip, workerData.address.port);
				existingAddrs.insert(addr);
				if (self->invalidLocalityAddr.count(addr) &&
				    self->isValidLocality(self->configuration.storagePolicy, workerData.locality)) {
					// The locality info on the addr has been corrected
					self->invalidLocalityAddr.erase(addr);
					hasCorrectedLocality = true;
					TraceEvent("InvalidLocalityCorrected").detail("Addr", addr.toString());
				}
			}

			wait(yield(TaskPriority::DataDistribution));

			// In case system operator permanently excludes workers on the address with invalid locality
			for (auto addr = self->invalidLocalityAddr.begin(); addr != self->invalidLocalityAddr.end();) {
				if (!existingAddrs.count(*addr)) {
					// The address no longer has a worker
					addr = self->invalidLocalityAddr.erase(addr);
					hasCorrectedLocality = true;
					TraceEvent("InvalidLocalityNoLongerExists").detail("Addr", addr->toString());
				} else {
					++addr;
				}
			}

			if (hasCorrectedLocality) {
				// Recruit on address who locality has been corrected
				self->restartRecruiting.trigger();
				hasCorrectedLocality = false;
			}

			if (self->invalidLocalityAddr.empty()) {
				break;
			}

			if (now() - start > 300) { // Report warning if invalid locality is not corrected within 300 seconds
				// The incorrect locality info has not been properly corrected in a reasonable time
				TraceEvent(SevWarn, "PersistentInvalidLocality").detail("Addresses", self->invalidLocalityAddr.size());
				start = now();
			}
		} catch (Error& e) {
			TraceEvent("CheckAndRemoveInvalidLocalityAddrRetry", self->distributorId).detail("Error", e.what());
		}
	}

	return Void();
}

int numExistingSSOnAddr(DDTeamCollection* self, const AddressExclusion& addr) {
	int numExistingSS = 0;
	for (auto& server : self->server_and_tss_info) {
		const NetworkAddress& netAddr = server.second->lastKnownInterface.stableAddress();
		AddressExclusion usedAddr(netAddr.ip, netAddr.port);
		if (usedAddr == addr) {
			++numExistingSS;
		}
	}

	return numExistingSS;
}

// All state that represents an ongoing tss pair recruitment
struct TSSPairState : ReferenceCounted<TSSPairState>, NonCopyable {
	Promise<Optional<std::pair<UID, Version>>>
	    ssPairInfo; // if set, for ss to pass its id to tss pair once it is successfully recruited
	Promise<bool> tssPairDone; // if set, for tss to pass ss that it was successfully recruited

	Optional<Key> dcId; // dc
	Optional<Key> dataHallId; // data hall

	bool active;

	TSSPairState() : active(false) {}

	TSSPairState(const LocalityData& locality)
	  : active(true), dcId(locality.dcId()), dataHallId(locality.dataHallId()) {}

	bool inDataZone(const LocalityData& locality) {
		return locality.dcId() == dcId && locality.dataHallId() == dataHallId;
	}

	void cancel() {
		// only cancel if both haven't been set, otherwise one half of pair could think it was successful but the other
		// half would think it failed
		if (active && ssPairInfo.canBeSet() && tssPairDone.canBeSet()) {
			ssPairInfo.send(Optional<std::pair<UID, Version>>());
			// callback of ssPairInfo could have cancelled tssPairDone already, so double check before cancelling
			if (tssPairDone.canBeSet()) {
				tssPairDone.send(false);
			}
		}
	}

	bool tssRecruitSuccess() {
		if (active && tssPairDone.canBeSet()) {
			tssPairDone.send(true);
			return true;
		}
		return false;
	}

	bool tssRecruitFailed() {
		if (active && tssPairDone.canBeSet()) {
			tssPairDone.send(false);
			return true;
		}
		return false;
	}

	bool ssRecruitSuccess(std::pair<UID, Version> ssInfo) {
		if (active && ssPairInfo.canBeSet()) {
			ssPairInfo.send(Optional<std::pair<UID, Version>>(ssInfo));
			return true;
		}
		return false;
	}

	bool ssRecruitFailed() {
		if (active && ssPairInfo.canBeSet()) {
			ssPairInfo.send(Optional<std::pair<UID, Version>>());
			return true;
		}
		return false;
	}

	Future<Optional<std::pair<UID, Version>>> waitOnSS() { return ssPairInfo.getFuture(); }

	Future<bool> waitOnTSS() { return tssPairDone.getFuture(); }
};

ACTOR Future<Void> initializeStorage(DDTeamCollection* self,
                                     RecruitStorageReply candidateWorker,
                                     const DDEnabledState* ddEnabledState,
                                     bool recruitTss,
                                     Reference<TSSPairState> tssState) {
	// SOMEDAY: Cluster controller waits for availability, retry quickly if a server's Locality changes
	self->recruitingStream.set(self->recruitingStream.get() + 1);

	const NetworkAddress& netAddr = candidateWorker.worker.stableAddress();
	AddressExclusion workerAddr(netAddr.ip, netAddr.port);
	if (numExistingSSOnAddr(self, workerAddr) <= 2 &&
	    self->recruitingLocalities.find(candidateWorker.worker.stableAddress()) == self->recruitingLocalities.end()) {
		// Only allow at most 2 storage servers on an address, because
		// too many storage server on the same address (i.e., process) can cause OOM.
		// Ask the candidateWorker to initialize a SS only if the worker does not have a pending request
		state UID interfaceId = deterministicRandom()->randomUniqueID();

		state InitializeStorageRequest isr;
		isr.storeType =
		    recruitTss ? self->configuration.testingStorageServerStoreType : self->configuration.storageServerStoreType;
		isr.seedTag = invalidTag;
		isr.reqId = deterministicRandom()->randomUniqueID();
		isr.interfaceId = interfaceId;

		self->recruitingIds.insert(interfaceId);
		self->recruitingLocalities.insert(candidateWorker.worker.stableAddress());

		// if tss, wait for pair ss to finish and add its id to isr. If pair fails, don't recruit tss
		state bool doRecruit = true;
		if (recruitTss) {
			TraceEvent("TSS_Recruit", self->distributorId)
			    .detail("TSSID", interfaceId)
			    .detail("Stage", "TSSWaitingPair")
			    .detail("Addr", candidateWorker.worker.address())
			    .detail("Locality", candidateWorker.worker.locality.toString());

			Optional<std::pair<UID, Version>> ssPairInfoResult = wait(tssState->waitOnSS());
			if (ssPairInfoResult.present()) {
				isr.tssPairIDAndVersion = ssPairInfoResult.get();

				TraceEvent("TSS_Recruit", self->distributorId)
				    .detail("SSID", ssPairInfoResult.get().first)
				    .detail("TSSID", interfaceId)
				    .detail("Stage", "TSSWaitingPair")
				    .detail("Addr", candidateWorker.worker.address())
				    .detail("Version", ssPairInfoResult.get().second)
				    .detail("Locality", candidateWorker.worker.locality.toString());
			} else {
				doRecruit = false;

				TraceEvent(SevWarnAlways, "TSS_RecruitError", self->distributorId)
				    .detail("TSSID", interfaceId)
				    .detail("Reason", "SS recruitment failed for some reason")
				    .detail("Addr", candidateWorker.worker.address())
				    .detail("Locality", candidateWorker.worker.locality.toString());
			}
		}

		TraceEvent("DDRecruiting")
		    .detail("Primary", self->primary)
		    .detail("State", "Sending request to worker")
		    .detail("WorkerID", candidateWorker.worker.id())
		    .detail("WorkerLocality", candidateWorker.worker.locality.toString())
		    .detail("Interf", interfaceId)
		    .detail("Addr", candidateWorker.worker.address())
		    .detail("TSS", recruitTss ? "true" : "false")
		    .detail("RecruitingStream", self->recruitingStream.get());

		Future<ErrorOr<InitializeStorageReply>> fRecruit =
		    doRecruit ? candidateWorker.worker.storage.tryGetReply(isr, TaskPriority::DataDistribution)
		              : Future<ErrorOr<InitializeStorageReply>>(ErrorOr<InitializeStorageReply>(recruitment_failed()));

		state ErrorOr<InitializeStorageReply> newServer = wait(fRecruit);

		if (doRecruit && newServer.isError()) {
			TraceEvent(SevWarn, "DDRecruitmentError").error(newServer.getError());
			if (!newServer.isError(error_code_recruitment_failed) &&
			    !newServer.isError(error_code_request_maybe_delivered))
				throw newServer.getError();
			wait(delay(SERVER_KNOBS->STORAGE_RECRUITMENT_DELAY, TaskPriority::DataDistribution));
		}

		if (!recruitTss && newServer.present() &&
		    tssState->ssRecruitSuccess(std::pair(interfaceId, newServer.get().addedVersion))) {
			// SS has a tss pair. send it this id, but try to wait for add server until tss is recruited

			TraceEvent("TSS_Recruit", self->distributorId)
			    .detail("SSID", interfaceId)
			    .detail("Stage", "SSSignaling")
			    .detail("Addr", candidateWorker.worker.address())
			    .detail("Locality", candidateWorker.worker.locality.toString());

			// wait for timeout, but eventually move on if no TSS pair recruited
			Optional<bool> tssSuccessful = wait(timeout(tssState->waitOnTSS(), SERVER_KNOBS->TSS_RECRUITMENT_TIMEOUT));

			if (tssSuccessful.present() && tssSuccessful.get()) {
				TraceEvent("TSS_Recruit", self->distributorId)
				    .detail("SSID", interfaceId)
				    .detail("Stage", "SSGotPair")
				    .detail("Addr", candidateWorker.worker.address())
				    .detail("Locality", candidateWorker.worker.locality.toString());
			} else {
				TraceEvent(SevWarn, "TSS_RecruitError", self->distributorId)
				    .detail("SSID", interfaceId)
				    .detail("Reason",
				            tssSuccessful.present() ? "TSS recruitment failed for some reason"
				                                    : "TSS recruitment timed out")
				    .detail("Addr", candidateWorker.worker.address())
				    .detail("Locality", candidateWorker.worker.locality.toString());
			}
		}

		self->recruitingIds.erase(interfaceId);
		self->recruitingLocalities.erase(candidateWorker.worker.stableAddress());

		TraceEvent("DDRecruiting")
		    .detail("Primary", self->primary)
		    .detail("State", "Finished request")
		    .detail("WorkerID", candidateWorker.worker.id())
		    .detail("WorkerLocality", candidateWorker.worker.locality.toString())
		    .detail("Interf", interfaceId)
		    .detail("Addr", candidateWorker.worker.address())
		    .detail("RecruitingStream", self->recruitingStream.get());

		if (newServer.present()) {
			UID id = newServer.get().interf.id();
			if (!self->server_and_tss_info.count(id)) {
				if (!recruitTss || tssState->tssRecruitSuccess()) {
					self->addServer(newServer.get().interf,
					                candidateWorker.processClass,
					                self->serverTrackerErrorOut,
					                newServer.get().addedVersion,
					                ddEnabledState);
				}
			} else {
				TraceEvent(SevWarn, "DDRecruitmentError")
				    .detail("Reason", "Server ID already recruited")
				    .detail("ServerID", id);
			}
			if (!recruitTss) {
				self->doBuildTeams = true;
			}
		}
	}

	// SS and/or TSS recruitment failed at this point, update tssState
	if (recruitTss && tssState->tssRecruitFailed()) {
		TEST(true); // TSS recruitment failed for some reason
	}
	if (!recruitTss && tssState->ssRecruitFailed()) {
		TEST(true); // SS with pair TSS recruitment failed for some reason
	}

	self->recruitingStream.set(self->recruitingStream.get() - 1);
	self->restartRecruiting.trigger();

	return Void();
}

ACTOR Future<Void> storageRecruiter(DDTeamCollection* self,
                                    Reference<AsyncVar<struct ServerDBInfo>> db,
                                    const DDEnabledState* ddEnabledState) {
	state Future<RecruitStorageReply> fCandidateWorker;
	state RecruitStorageRequest lastRequest;
	state bool hasHealthyTeam;
	state std::map<AddressExclusion, int> numSSPerAddr;

	// tss-specific recruitment state
	state int32_t tssToRecruit = self->configuration.desiredTSSCount - db->get().client.tssMapping.size();
	state Reference<TSSPairState> tssState = makeReference<TSSPairState>();
	state Future<Void> checkKillTss = self->initialFailureReactionDelay;
	state bool sleepingAfterKillTss = false;

	TraceEvent(SevDebug, "TSS_RecruitUpdated", self->distributorId).detail("Count", tssToRecruit);

	loop {
		try {
			numSSPerAddr.clear();
			hasHealthyTeam = (self->healthyTeamCount != 0);
			RecruitStorageRequest rsr;
			std::set<AddressExclusion> exclusions;
			for (auto s = self->server_and_tss_info.begin(); s != self->server_and_tss_info.end(); ++s) {
				auto serverStatus = self->server_status.get(s->second->lastKnownInterface.id());
				if (serverStatus.excludeOnRecruit()) {
					TraceEvent(SevDebug, "DDRecruitExcl1")
					    .detail("Primary", self->primary)
					    .detail("Excluding", s->second->lastKnownInterface.address());
					auto addr = s->second->lastKnownInterface.stableAddress();
					AddressExclusion addrExcl(addr.ip, addr.port);
					exclusions.insert(addrExcl);
					numSSPerAddr[addrExcl]++; // increase from 0
				}
			}
			for (auto addr : self->recruitingLocalities) {
				exclusions.insert(AddressExclusion(addr.ip, addr.port));
			}

			auto excl = self->excludedServers.getKeys();
			for (const auto& s : excl) {
				if (self->excludedServers.get(s) != DDTeamCollection::Status::NONE) {
					TraceEvent(SevDebug, "DDRecruitExcl2")
					    .detail("Primary", self->primary)
					    .detail("Excluding", s.toString());
					exclusions.insert(s);
				}
			}

			// Exclude workers that have invalid locality
			for (auto& addr : self->invalidLocalityAddr) {
				TraceEvent(SevDebug, "DDRecruitExclInvalidAddr").detail("Excluding", addr.toString());
				exclusions.insert(addr);
			}

			rsr.criticalRecruitment = !hasHealthyTeam;
			for (auto it : exclusions) {
				rsr.excludeAddresses.push_back(it);
			}

			rsr.includeDCs = self->includedDCs;

			TraceEvent(rsr.criticalRecruitment ? SevWarn : SevInfo, "DDRecruiting")
			    .detail("Primary", self->primary)
			    .detail("State", "Sending request to CC")
			    .detail("Exclusions", rsr.excludeAddresses.size())
			    .detail("Critical", rsr.criticalRecruitment)
			    .detail("IncludedDCsSize", rsr.includeDCs.size());

			if (rsr.criticalRecruitment) {
				TraceEvent(SevWarn, "DDRecruitingEmergency", self->distributorId).detail("Primary", self->primary);
			}

			if (!fCandidateWorker.isValid() || fCandidateWorker.isReady() ||
			    rsr.excludeAddresses != lastRequest.excludeAddresses ||
			    rsr.criticalRecruitment != lastRequest.criticalRecruitment) {
				lastRequest = rsr;
				fCandidateWorker = brokenPromiseToNever(
				    db->get().clusterInterface.recruitStorage.getReply(rsr, TaskPriority::DataDistribution));
			}

			choose {
				when(RecruitStorageReply candidateWorker = wait(fCandidateWorker)) {
					AddressExclusion candidateSSAddr(candidateWorker.worker.stableAddress().ip,
					                                 candidateWorker.worker.stableAddress().port);
					int numExistingSS = numSSPerAddr[candidateSSAddr];
					if (numExistingSS >= 2) {
						TraceEvent(SevWarnAlways, "StorageRecruiterTooManySSOnSameAddr", self->distributorId)
						    .detail("Primary", self->primary)
						    .detail("Addr", candidateSSAddr.toString())
						    .detail("NumExistingSS", numExistingSS);
					}

					if (hasHealthyTeam && !tssState->active && tssToRecruit > 0) {
						TraceEvent("TSS_Recruit", self->distributorId)
						    .detail("Stage", "HoldTSS")
						    .detail("Addr", candidateSSAddr.toString())
						    .detail("Locality", candidateWorker.worker.locality.toString());

						TEST(true); // Starting TSS recruitment
						self->isTssRecruiting = true;
						tssState = makeReference<TSSPairState>(candidateWorker.worker.locality);

						self->addActor.send(initializeStorage(self, candidateWorker, ddEnabledState, true, tssState));
					} else {
						if (tssState->active && tssState->inDataZone(candidateWorker.worker.locality)) {
							TEST(true); // TSS recruits pair in same dc/datahall
							self->isTssRecruiting = false;
							TraceEvent("TSS_Recruit", self->distributorId)
							    .detail("Stage", "PairSS")
							    .detail("Addr", candidateSSAddr.toString())
							    .detail("Locality", candidateWorker.worker.locality.toString());
							self->addActor.send(
							    initializeStorage(self, candidateWorker, ddEnabledState, false, tssState));
							// successfully started recruitment of pair, reset tss recruitment state
							tssState = makeReference<TSSPairState>();
							tssToRecruit--;
						} else {
							TEST(tssState->active); // TSS recruitment skipped potential pair because it's in a
							                        // different dc/datahall
							self->addActor.send(initializeStorage(
							    self, candidateWorker, ddEnabledState, false, makeReference<TSSPairState>()));
						}
					}
				}
				when(wait(db->onChange())) { // SOMEDAY: only if clusterInterface or tss changes?
					fCandidateWorker = Future<RecruitStorageReply>();
					int newTssToRecruit = self->configuration.desiredTSSCount - db->get().client.tssMapping.size();

					if (newTssToRecruit != tssToRecruit) {
						TraceEvent("TSS_RecruitUpdated", self->distributorId).detail("Count", newTssToRecruit);
						tssToRecruit = newTssToRecruit;
					}

					if (self->isTssRecruiting && (tssToRecruit <= 0 || self->zeroHealthyTeams->get())) {
						TEST(tssToRecruit <= 0); // tss recruitment cancelled due to too many TSS
						TEST(self->zeroHealthyTeams->get()); // tss recruitment cancelled due zero healthy teams
						TraceEvent(SevWarn, "TSS_RecruitCancelled", self->distributorId)
						    .detail("Reason", tssToRecruit <= 0 ? "ConfigChange" : "ZeroHealthyTeams");
						tssState->cancel();
						tssState = makeReference<TSSPairState>();
						self->isTssRecruiting = false;
					} else if (!self->isTssRecruiting &&
					           (tssToRecruit < 0 ||
					            (self->zeroHealthyTeams->get() && db->get().client.tssMapping.size() > 0))) {
						if (!sleepingAfterKillTss) {
							checkKillTss = self->initialFailureReactionDelay;
						}
					}
				}
				when(wait(self->zeroHealthyTeams->onChange())) {
					if (self->isTssRecruiting && self->zeroHealthyTeams->get()) {
						TEST(self->zeroHealthyTeams->get()); // tss recruitment cancelled due zero healthy teams 2
						TraceEvent(SevWarn, "TSS_RecruitCancelled", self->distributorId)
						    .detail("Reason", "ZeroHealthyTeams");
						tssState->cancel();
						tssState = makeReference<TSSPairState>();
						self->isTssRecruiting = false;
					} else if (!self->isTssRecruiting && self->zeroHealthyTeams->get() &&
					           db->get().client.tssMapping.size() > 0) {
						if (!sleepingAfterKillTss) {
							checkKillTss = self->initialFailureReactionDelay;
						}
					}
				}
				when(wait(checkKillTss)) {
					int tssToKill = std::min((int)db->get().client.tssMapping.size(),
					                         std::max(-tssToRecruit, self->zeroHealthyTeams->get() ? 1 : 0));
					if (tssToKill > 0) {
						for (int i = 0; i < tssToKill; i++) {
							StorageServerInterface tssi = db->get().client.tssMapping[i].second;

							if (self->shouldHandleServer(tssi) && self->server_and_tss_info.count(tssi.id())) {
								TraceEvent(SevWarn, "TSS_DDKill", self->distributorId)
								    .detail("TSSID", tssi.id())
								    .detail("Reason",
								            self->zeroHealthyTeams->get() ? "ZeroHealthyTeams" : "ConfigChange");

								Promise<Void> killPromise = self->server_and_tss_info[tssi.id()]->killTss;
								if (killPromise.canBeSet()) {
									killPromise.send(Void());
								}
							}
						}
						// If we're killing a TSS because of zero healthy teams, wait a bit to give the replacing SS a
						// change to join teams and stuff before killing another TSS
						sleepingAfterKillTss = true;
						checkKillTss = delay(SERVER_KNOBS->TSS_DD_KILL_INTERVAL);
					} else {
						sleepingAfterKillTss = false;
						checkKillTss = Never();
					}
				}
				when(wait(self->restartRecruiting.onTrigger())) {}
			}
			wait(delay(FLOW_KNOBS->PREVENT_FAST_SPIN_DELAY, TaskPriority::DataDistribution));
		} catch (Error& e) {
			if (e.code() != error_code_timed_out) {
				throw;
			}
			TEST(true); // Storage recruitment timed out
		}
	}
}

ACTOR Future<Void> updateReplicasKey(DDTeamCollection* self, Optional<Key> dcId) {
	std::vector<Future<Void>> serverUpdates;

	for (auto& it : self->server_info) {
		serverUpdates.push_back(it.second->updated.getFuture());
	}

	wait(self->initialFailureReactionDelay && waitForAll(serverUpdates));
	wait(waitUntilHealthy(self));
	TraceEvent("DDUpdatingReplicas", self->distributorId)
	    .detail("Primary", self->primary)
	    .detail("DcId", dcId)
	    .detail("Replicas", self->configuration.storageTeamSize);
	state Transaction tr(self->cx);
	loop {
		try {
			Optional<Value> val = wait(tr.get(datacenterReplicasKeyFor(dcId)));
			state int oldReplicas = val.present() ? decodeDatacenterReplicasValue(val.get()) : 0;
			if (oldReplicas == self->configuration.storageTeamSize) {
				TraceEvent("DDUpdatedAlready", self->distributorId)
				    .detail("Primary", self->primary)
				    .detail("DcId", dcId)
				    .detail("Replicas", self->configuration.storageTeamSize);
				return Void();
			}
			if (oldReplicas < self->configuration.storageTeamSize) {
				tr.set(rebootWhenDurableKey, StringRef());
			}
			tr.set(datacenterReplicasKeyFor(dcId), datacenterReplicasValue(self->configuration.storageTeamSize));
			wait(tr.commit());
			TraceEvent("DDUpdatedReplicas", self->distributorId)
			    .detail("Primary", self->primary)
			    .detail("DcId", dcId)
			    .detail("Replicas", self->configuration.storageTeamSize)
			    .detail("OldReplicas", oldReplicas);
			return Void();
		} catch (Error& e) {
			wait(tr.onError(e));
		}
	}
}

ACTOR Future<Void> serverGetTeamRequests(TeamCollectionInterface tci, DDTeamCollection* self) {
	loop {
		GetTeamRequest req = waitNext(tci.getTeam.getFuture());
		self->addActor.send(self->getTeam(self, req));
	}
}

ACTOR Future<Void> remoteRecovered(Reference<AsyncVar<struct ServerDBInfo>> db) {
	TraceEvent("DDTrackerStarting");
	while (db->get().recoveryState < RecoveryState::ALL_LOGS_RECRUITED) {
		TraceEvent("DDTrackerStarting").detail("RecoveryState", (int)db->get().recoveryState);
		wait(db->onChange());
	}
	return Void();
}

ACTOR Future<Void> monitorHealthyTeams(DDTeamCollection* self) {
	TraceEvent("DDMonitorHealthyTeamsStart").detail("ZeroHealthyTeams", self->zeroHealthyTeams->get());
	loop choose {
		when(wait(self->zeroHealthyTeams->get()
		              ? delay(SERVER_KNOBS->DD_ZERO_HEALTHY_TEAM_DELAY, TaskPriority::DataDistribution)
		              : Never())) {
			self->doBuildTeams = true;
			wait(DDTeamCollection::checkBuildTeams(self));
		}
		when(wait(self->zeroHealthyTeams->onChange())) {}
	}
}

// Keep track of servers and teams -- serves requests for getRandomTeam
ACTOR Future<Void> dataDistributionTeamCollection(Reference<DDTeamCollection> teamCollection,
                                                  Reference<InitialDataDistribution> initData,
                                                  TeamCollectionInterface tci,
                                                  Reference<AsyncVar<struct ServerDBInfo>> db,
                                                  const DDEnabledState* ddEnabledState) {
	state DDTeamCollection* self = teamCollection.getPtr();
	state Future<Void> loggingTrigger = Void();
	state PromiseStream<Void> serverRemoved;
	state Future<Void> error = actorCollection(self->addActor.getFuture());

	try {
		wait(DDTeamCollection::init(self, initData, ddEnabledState));
		initData = Reference<InitialDataDistribution>();
		self->addActor.send(serverGetTeamRequests(tci, self));

		TraceEvent("DDTeamCollectionBegin", self->distributorId).detail("Primary", self->primary);
		wait(self->readyToStart || error);
		TraceEvent("DDTeamCollectionReadyToStart", self->distributorId).detail("Primary", self->primary);

		// removeBadTeams() does not always run. We may need to restart the actor when needed.
		// So we need the badTeamRemover variable to check if the actor is ready.
		if (self->badTeamRemover.isReady()) {
			self->badTeamRemover = removeBadTeams(self);
			self->addActor.send(self->badTeamRemover);
		}

		self->addActor.send(machineTeamRemover(self));
		self->addActor.send(serverTeamRemover(self));

		if (self->wrongStoreTypeRemover.isReady()) {
			self->wrongStoreTypeRemover = removeWrongStoreType(self);
			self->addActor.send(self->wrongStoreTypeRemover);
		}

		self->traceTeamCollectionInfo();

		if (self->includedDCs.size()) {
			// start this actor before any potential recruitments can happen
			self->addActor.send(updateReplicasKey(self, self->includedDCs[0]));
		}

		// The following actors (e.g. storageRecruiter) do not need to be assigned to a variable because
		// they are always running.
		self->addActor.send(storageRecruiter(self, db, ddEnabledState));
		self->addActor.send(monitorStorageServerRecruitment(self));
		self->addActor.send(waitServerListChange(self, serverRemoved.getFuture(), ddEnabledState));
		self->addActor.send(trackExcludedServers(self));
		self->addActor.send(monitorHealthyTeams(self));
		self->addActor.send(waitHealthyZoneChange(self));
		self->addActor.send(monitorPerpetualStorageWiggle(self, ddEnabledState));

		// SOMEDAY: Monitor FF/serverList for (new) servers that aren't in allServers and add or remove them

		loop choose {
			when(UID removedServer = waitNext(self->removedServers.getFuture())) {
				TEST(true); // Storage server removed from database
				self->removeServer(removedServer);
				serverRemoved.send(Void());

				self->restartRecruiting.trigger();
			}
			when(UID removedTSS = waitNext(self->removedTSS.getFuture())) {
				TEST(true); // TSS removed from database
				self->removeTSS(removedTSS);
				serverRemoved.send(Void());

				self->restartRecruiting.trigger();
			}
			when(wait(self->zeroHealthyTeams->onChange())) {
				if (self->zeroHealthyTeams->get()) {
					self->restartRecruiting.trigger();
					self->noHealthyTeams();
				}
			}
			when(wait(loggingTrigger)) {
				int highestPriority = 0;
				for (auto it : self->priority_teams) {
					if (it.second > 0) {
						highestPriority = std::max(highestPriority, it.first);
					}
				}

				TraceEvent("TotalDataInFlight", self->distributorId)
				    .detail("Primary", self->primary)
				    .detail("TotalBytes", self->getDebugTotalDataInFlight())
				    .detail("UnhealthyServers", self->unhealthyServers)
				    .detail("ServerCount", self->server_info.size())
				    .detail("StorageTeamSize", self->configuration.storageTeamSize)
				    .detail("HighestPriority", highestPriority)
				    .trackLatest(self->primary ? "TotalDataInFlight" : "TotalDataInFlightRemote");
				loggingTrigger = delay(SERVER_KNOBS->DATA_DISTRIBUTION_LOGGING_INTERVAL, TaskPriority::FlushTrace);
			}
			when(wait(self->serverTrackerErrorOut.getFuture())) {} // Propagate errors from storageServerTracker
			when(wait(error)) {}
		}
	} catch (Error& e) {
		if (e.code() != error_code_movekeys_conflict)
			TraceEvent(SevError, "DataDistributionTeamCollectionError", self->distributorId).error(e);
		throw e;
	}
}

ACTOR Future<Void> waitForDataDistributionEnabled(Database cx, const DDEnabledState* ddEnabledState) {
	state Transaction tr(cx);
	loop {
		wait(delay(SERVER_KNOBS->DD_ENABLED_CHECK_DELAY, TaskPriority::DataDistribution));

		try {
			Optional<Value> mode = wait(tr.get(dataDistributionModeKey));
			if (!mode.present() && ddEnabledState->isDDEnabled()) {
				TraceEvent("WaitForDDEnabledSucceeded");
				return Void();
			}
			if (mode.present()) {
				BinaryReader rd(mode.get(), Unversioned());
				int m;
				rd >> m;
				TraceEvent(SevDebug, "WaitForDDEnabled")
				    .detail("Mode", m)
				    .detail("IsDDEnabled", ddEnabledState->isDDEnabled());
				if (m && ddEnabledState->isDDEnabled()) {
					TraceEvent("WaitForDDEnabledSucceeded");
					return Void();
				}
			}

			tr.reset();
		} catch (Error& e) {
			wait(tr.onError(e));
		}
	}
}

ACTOR Future<bool> isDataDistributionEnabled(Database cx, const DDEnabledState* ddEnabledState) {
	state Transaction tr(cx);
	loop {
		try {
			Optional<Value> mode = wait(tr.get(dataDistributionModeKey));
			if (!mode.present() && ddEnabledState->isDDEnabled())
				return true;
			if (mode.present()) {
				BinaryReader rd(mode.get(), Unversioned());
				int m;
				rd >> m;
				if (m && ddEnabledState->isDDEnabled()) {
					TraceEvent(SevDebug, "IsDDEnabledSucceeded")
					    .detail("Mode", m)
					    .detail("IsDDEnabled", ddEnabledState->isDDEnabled());
					return true;
				}
			}
			// SOMEDAY: Write a wrapper in MoveKeys.actor.h
			Optional<Value> readVal = wait(tr.get(moveKeysLockOwnerKey));
			UID currentOwner =
			    readVal.present() ? BinaryReader::fromStringRef<UID>(readVal.get(), Unversioned()) : UID();
			if (ddEnabledState->isDDEnabled() && (currentOwner != dataDistributionModeLock)) {
				TraceEvent(SevDebug, "IsDDEnabledSucceeded")
				    .detail("CurrentOwner", currentOwner)
				    .detail("DDModeLock", dataDistributionModeLock)
				    .detail("IsDDEnabled", ddEnabledState->isDDEnabled());
				return true;
			}
			TraceEvent(SevDebug, "IsDDEnabledFailed")
			    .detail("CurrentOwner", currentOwner)
			    .detail("DDModeLock", dataDistributionModeLock)
			    .detail("IsDDEnabled", ddEnabledState->isDDEnabled());
			return false;
		} catch (Error& e) {
			wait(tr.onError(e));
		}
	}
}

// Ensures that the serverKeys key space is properly coalesced
// This method is only used for testing and is not implemented in a manner that is safe for large databases
ACTOR Future<Void> debugCheckCoalescing(Database cx) {
	state Transaction tr(cx);
	loop {
		try {
			state RangeResult serverList = wait(tr.getRange(serverListKeys, CLIENT_KNOBS->TOO_MANY));
			ASSERT(!serverList.more && serverList.size() < CLIENT_KNOBS->TOO_MANY);

			state int i;
			for (i = 0; i < serverList.size(); i++) {
				state UID id = decodeServerListValue(serverList[i].value).id();
				RangeResult ranges = wait(krmGetRanges(&tr, serverKeysPrefixFor(id), allKeys));
				ASSERT(ranges.end()[-1].key == allKeys.end);

				for (int j = 0; j < ranges.size() - 2; j++)
					if (ranges[j].value == ranges[j + 1].value)
						TraceEvent(SevError, "UncoalescedValues", id)
						    .detail("Key1", ranges[j].key)
						    .detail("Key2", ranges[j + 1].key)
						    .detail("Value", ranges[j].value);
			}

			TraceEvent("DoneCheckingCoalescing");
			return Void();
		} catch (Error& e) {
			wait(tr.onError(e));
		}
	}
}

static std::set<int> const& normalDDQueueErrors() {
	static std::set<int> s;
	if (s.empty()) {
		s.insert(error_code_movekeys_conflict);
		s.insert(error_code_broken_promise);
	}
	return s;
}

ACTOR Future<Void> pollMoveKeysLock(Database cx, MoveKeysLock lock, const DDEnabledState* ddEnabledState) {
	loop {
		wait(delay(SERVER_KNOBS->MOVEKEYS_LOCK_POLLING_DELAY));
		state Transaction tr(cx);
		loop {
			try {
				wait(checkMoveKeysLockReadOnly(&tr, lock, ddEnabledState));
				break;
			} catch (Error& e) {
				wait(tr.onError(e));
			}
		}
	}
}

struct DataDistributorData : NonCopyable, ReferenceCounted<DataDistributorData> {
	Reference<AsyncVar<struct ServerDBInfo>> dbInfo;
	UID ddId;
	PromiseStream<Future<Void>> addActor;
	DDTeamCollection* teamCollection;

	DataDistributorData(Reference<AsyncVar<ServerDBInfo>> const& db, UID id)
	  : dbInfo(db), ddId(id), teamCollection(nullptr) {}
};

ACTOR Future<Void> monitorBatchLimitedTime(Reference<AsyncVar<ServerDBInfo>> db, double* lastLimited) {
	loop {
		wait(delay(SERVER_KNOBS->METRIC_UPDATE_RATE));

		state Reference<GrvProxyInfo> grvProxies(new GrvProxyInfo(db->get().client.grvProxies, false));

		choose {
			when(wait(db->onChange())) {}
			when(GetHealthMetricsReply reply =
			         wait(grvProxies->size() ? basicLoadBalance(grvProxies,
			                                                    &GrvProxyInterface::getHealthMetrics,
			                                                    GetHealthMetricsRequest(false))
			                                 : Never())) {
				if (reply.healthMetrics.batchLimited) {
					*lastLimited = now();
				}
			}
		}
	}
}

// Runs the data distribution algorithm for FDB, including the DD Queue, DD tracker, and DD team collection
ACTOR Future<Void> dataDistribution(Reference<DataDistributorData> self,
                                    PromiseStream<GetMetricsListRequest> getShardMetricsList,
                                    const DDEnabledState* ddEnabledState) {
	state double lastLimited = 0;
	self->addActor.send(monitorBatchLimitedTime(self->dbInfo, &lastLimited));

	state Database cx = openDBOnServer(self->dbInfo, TaskPriority::DataDistributionLaunch, true, true);
	cx->locationCacheSize = SERVER_KNOBS->DD_LOCATION_CACHE_SIZE;

	// cx->setOption( FDBDatabaseOptions::LOCATION_CACHE_SIZE, StringRef((uint8_t*)
	// &SERVER_KNOBS->DD_LOCATION_CACHE_SIZE, 8) ); ASSERT( cx->locationCacheSize ==
	// SERVER_KNOBS->DD_LOCATION_CACHE_SIZE
	// );

	// wait(debugCheckCoalescing(cx));
	state std::vector<Optional<Key>> primaryDcId;
	state std::vector<Optional<Key>> remoteDcIds;
	state DatabaseConfiguration configuration;
	state Reference<InitialDataDistribution> initData;
	state MoveKeysLock lock;
	state Reference<DDTeamCollection> primaryTeamCollection;
	state Reference<DDTeamCollection> remoteTeamCollection;
	state bool trackerCancelled;
	loop {
		trackerCancelled = false;

		// Stored outside of data distribution tracker to avoid slow tasks
		// when tracker is cancelled
		state KeyRangeMap<ShardTrackedData> shards;
		state Promise<UID> removeFailedServer;
		try {
			loop {
				TraceEvent("DDInitTakingMoveKeysLock", self->ddId);
				MoveKeysLock lock_ = wait(takeMoveKeysLock(cx, self->ddId));
				lock = lock_;
				TraceEvent("DDInitTookMoveKeysLock", self->ddId);

				DatabaseConfiguration configuration_ = wait(getDatabaseConfiguration(cx));
				configuration = configuration_;
				primaryDcId.clear();
				remoteDcIds.clear();
				const std::vector<RegionInfo>& regions = configuration.regions;
				if (configuration.regions.size() > 0) {
					primaryDcId.push_back(regions[0].dcId);
				}
				if (configuration.regions.size() > 1) {
					remoteDcIds.push_back(regions[1].dcId);
				}

				TraceEvent("DDInitGotConfiguration", self->ddId).detail("Conf", configuration.toString());

				state Transaction tr(cx);
				loop {
					try {
						tr.setOption(FDBTransactionOptions::ACCESS_SYSTEM_KEYS);
						tr.setOption(FDBTransactionOptions::PRIORITY_SYSTEM_IMMEDIATE);

						RangeResult replicaKeys = wait(tr.getRange(datacenterReplicasKeys, CLIENT_KNOBS->TOO_MANY));

						for (auto& kv : replicaKeys) {
							auto dcId = decodeDatacenterReplicasKey(kv.key);
							auto replicas = decodeDatacenterReplicasValue(kv.value);
							if ((primaryDcId.size() && primaryDcId[0] == dcId) ||
							    (remoteDcIds.size() && remoteDcIds[0] == dcId && configuration.usableRegions > 1)) {
								if (replicas > configuration.storageTeamSize) {
									tr.set(kv.key, datacenterReplicasValue(configuration.storageTeamSize));
								}
							} else {
								tr.clear(kv.key);
							}
						}

						wait(tr.commit());
						break;
					} catch (Error& e) {
						wait(tr.onError(e));
					}
				}

				TraceEvent("DDInitUpdatedReplicaKeys", self->ddId);
				Reference<InitialDataDistribution> initData_ = wait(getInitialDataDistribution(
				    cx,
				    self->ddId,
				    lock,
				    configuration.usableRegions > 1 ? remoteDcIds : std::vector<Optional<Key>>(),
				    ddEnabledState));
				initData = initData_;
				if (initData->shards.size() > 1) {
					TraceEvent("DDInitGotInitialDD", self->ddId)
					    .detail("B", initData->shards.end()[-2].key)
					    .detail("E", initData->shards.end()[-1].key)
					    .detail("Src", describe(initData->shards.end()[-2].primarySrc))
					    .detail("Dest", describe(initData->shards.end()[-2].primaryDest))
					    .trackLatest("InitialDD");
				} else {
					TraceEvent("DDInitGotInitialDD", self->ddId)
					    .detail("B", "")
					    .detail("E", "")
					    .detail("Src", "[no items]")
					    .detail("Dest", "[no items]")
					    .trackLatest("InitialDD");
				}

				if (initData->mode && ddEnabledState->isDDEnabled()) {
					// mode may be set true by system operator using fdbcli and isDDEnabled() set to true
					break;
				}
				TraceEvent("DataDistributionDisabled", self->ddId);

				TraceEvent("MovingData", self->ddId)
				    .detail("InFlight", 0)
				    .detail("InQueue", 0)
				    .detail("AverageShardSize", -1)
				    .detail("UnhealthyRelocations", 0)
				    .detail("HighestPriority", 0)
				    .detail("BytesWritten", 0)
				    .detail("PriorityRecoverMove", 0)
				    .detail("PriorityRebalanceUnderutilizedTeam", 0)
				    .detail("PriorityRebalannceOverutilizedTeam", 0)
				    .detail("PriorityTeamHealthy", 0)
				    .detail("PriorityTeamContainsUndesiredServer", 0)
				    .detail("PriorityTeamRedundant", 0)
				    .detail("PriorityMergeShard", 0)
				    .detail("PriorityTeamUnhealthy", 0)
				    .detail("PriorityTeam2Left", 0)
				    .detail("PriorityTeam1Left", 0)
				    .detail("PriorityTeam0Left", 0)
				    .detail("PrioritySplitShard", 0)
				    .trackLatest("MovingData");

				TraceEvent("TotalDataInFlight", self->ddId)
				    .detail("Primary", true)
				    .detail("TotalBytes", 0)
				    .detail("UnhealthyServers", 0)
				    .detail("HighestPriority", 0)
				    .trackLatest("TotalDataInFlight");
				TraceEvent("TotalDataInFlight", self->ddId)
				    .detail("Primary", false)
				    .detail("TotalBytes", 0)
				    .detail("UnhealthyServers", 0)
				    .detail("HighestPriority", configuration.usableRegions > 1 ? 0 : -1)
				    .trackLatest("TotalDataInFlightRemote");

				wait(waitForDataDistributionEnabled(cx, ddEnabledState));
				TraceEvent("DataDistributionEnabled");
			}

			// When/If this assertion fails, Evan owes Ben a pat on the back for his foresight
			ASSERT(configuration.storageTeamSize > 0);

			state PromiseStream<RelocateShard> output;
			state PromiseStream<RelocateShard> input;
			state PromiseStream<Promise<int64_t>> getAverageShardBytes;
			state PromiseStream<Promise<int>> getUnhealthyRelocationCount;
			state PromiseStream<GetMetricsRequest> getShardMetrics;
			state Reference<AsyncVar<bool>> processingUnhealthy(new AsyncVar<bool>(false));
			state Promise<Void> readyToStart;
			state Reference<ShardsAffectedByTeamFailure> shardsAffectedByTeamFailure(new ShardsAffectedByTeamFailure);

			state int shard = 0;
			for (; shard < initData->shards.size() - 1; shard++) {
				KeyRangeRef keys = KeyRangeRef(initData->shards[shard].key, initData->shards[shard + 1].key);
				shardsAffectedByTeamFailure->defineShard(keys);
				std::vector<ShardsAffectedByTeamFailure::Team> teams;
				teams.push_back(ShardsAffectedByTeamFailure::Team(initData->shards[shard].primarySrc, true));
				if (configuration.usableRegions > 1) {
					teams.push_back(ShardsAffectedByTeamFailure::Team(initData->shards[shard].remoteSrc, false));
				}
				if (g_network->isSimulated()) {
					TraceEvent("DDInitShard")
					    .detail("Keys", keys)
					    .detail("PrimarySrc", describe(initData->shards[shard].primarySrc))
					    .detail("RemoteSrc", describe(initData->shards[shard].remoteSrc))
					    .detail("PrimaryDest", describe(initData->shards[shard].primaryDest))
					    .detail("RemoteDest", describe(initData->shards[shard].remoteDest));
				}

				shardsAffectedByTeamFailure->moveShard(keys, teams);
				if (initData->shards[shard].hasDest) {
					// This shard is already in flight.  Ideally we should use dest in ShardsAffectedByTeamFailure and
					// generate a dataDistributionRelocator directly in DataDistributionQueue to track it, but it's
					// easier to just (with low priority) schedule it for movement.
					bool unhealthy = initData->shards[shard].primarySrc.size() != configuration.storageTeamSize;
					if (!unhealthy && configuration.usableRegions > 1) {
						unhealthy = initData->shards[shard].remoteSrc.size() != configuration.storageTeamSize;
					}
					output.send(RelocateShard(
					    keys, unhealthy ? SERVER_KNOBS->PRIORITY_TEAM_UNHEALTHY : SERVER_KNOBS->PRIORITY_RECOVER_MOVE));
				}
				wait(yield(TaskPriority::DataDistribution));
			}

			vector<TeamCollectionInterface> tcis;

			Reference<AsyncVar<bool>> anyZeroHealthyTeams;
			vector<Reference<AsyncVar<bool>>> zeroHealthyTeams;
			tcis.push_back(TeamCollectionInterface());
			zeroHealthyTeams.push_back(makeReference<AsyncVar<bool>>(true));
			int storageTeamSize = configuration.storageTeamSize;

			vector<Future<Void>> actors;
			if (configuration.usableRegions > 1) {
				tcis.push_back(TeamCollectionInterface());
				storageTeamSize = 2 * configuration.storageTeamSize;

				zeroHealthyTeams.push_back(makeReference<AsyncVar<bool>>(true));
				anyZeroHealthyTeams = makeReference<AsyncVar<bool>>(true);
				actors.push_back(anyTrue(zeroHealthyTeams, anyZeroHealthyTeams));
			} else {
				anyZeroHealthyTeams = zeroHealthyTeams[0];
			}

			actors.push_back(pollMoveKeysLock(cx, lock, ddEnabledState));
			actors.push_back(reportErrorsExcept(dataDistributionTracker(initData,
			                                                            cx,
			                                                            output,
			                                                            shardsAffectedByTeamFailure,
			                                                            getShardMetrics,
			                                                            getShardMetricsList,
			                                                            getAverageShardBytes.getFuture(),
			                                                            readyToStart,
			                                                            anyZeroHealthyTeams,
			                                                            self->ddId,
			                                                            &shards,
			                                                            &trackerCancelled),
			                                    "DDTracker",
			                                    self->ddId,
			                                    &normalDDQueueErrors()));
			actors.push_back(reportErrorsExcept(dataDistributionQueue(cx,
			                                                          output,
			                                                          input.getFuture(),
			                                                          getShardMetrics,
			                                                          processingUnhealthy,
			                                                          tcis,
			                                                          shardsAffectedByTeamFailure,
			                                                          lock,
			                                                          getAverageShardBytes,
			                                                          getUnhealthyRelocationCount,
			                                                          self->ddId,
			                                                          storageTeamSize,
			                                                          configuration.storageTeamSize,
			                                                          &lastLimited,
			                                                          ddEnabledState),
			                                    "DDQueue",
			                                    self->ddId,
			                                    &normalDDQueueErrors()));

			vector<DDTeamCollection*> teamCollectionsPtrs;
			primaryTeamCollection = makeReference<DDTeamCollection>(
			    cx,
			    self->ddId,
			    lock,
			    output,
			    shardsAffectedByTeamFailure,
			    configuration,
			    primaryDcId,
			    configuration.usableRegions > 1 ? remoteDcIds : std::vector<Optional<Key>>(),
			    readyToStart.getFuture(),
			    zeroHealthyTeams[0],
			    true,
			    processingUnhealthy,
			    getShardMetrics,
			    removeFailedServer,
			    getUnhealthyRelocationCount);
			teamCollectionsPtrs.push_back(primaryTeamCollection.getPtr());
			if (configuration.usableRegions > 1) {
				remoteTeamCollection =
				    makeReference<DDTeamCollection>(cx,
				                                    self->ddId,
				                                    lock,
				                                    output,
				                                    shardsAffectedByTeamFailure,
				                                    configuration,
				                                    remoteDcIds,
				                                    Optional<std::vector<Optional<Key>>>(),
				                                    readyToStart.getFuture() && remoteRecovered(self->dbInfo),
				                                    zeroHealthyTeams[1],
				                                    false,
				                                    processingUnhealthy,
				                                    getShardMetrics,
				                                    removeFailedServer,
				                                    getUnhealthyRelocationCount);
				teamCollectionsPtrs.push_back(remoteTeamCollection.getPtr());
				remoteTeamCollection->teamCollections = teamCollectionsPtrs;
				actors.push_back(
				    reportErrorsExcept(dataDistributionTeamCollection(
				                           remoteTeamCollection, initData, tcis[1], self->dbInfo, ddEnabledState),
				                       "DDTeamCollectionSecondary",
				                       self->ddId,
				                       &normalDDQueueErrors()));
				actors.push_back(printSnapshotTeamsInfo(remoteTeamCollection));
			}
			primaryTeamCollection->teamCollections = teamCollectionsPtrs;
			self->teamCollection = primaryTeamCollection.getPtr();
			actors.push_back(reportErrorsExcept(
			    dataDistributionTeamCollection(primaryTeamCollection, initData, tcis[0], self->dbInfo, ddEnabledState),
			    "DDTeamCollectionPrimary",
			    self->ddId,
			    &normalDDQueueErrors()));

			actors.push_back(printSnapshotTeamsInfo(primaryTeamCollection));
			actors.push_back(yieldPromiseStream(output.getFuture(), input));

			wait(waitForAll(actors));
			return Void();
		} catch (Error& e) {
			trackerCancelled = true;
			state Error err = e;
			TraceEvent("DataDistributorDestroyTeamCollections").error(e);
			self->teamCollection = nullptr;
			primaryTeamCollection = Reference<DDTeamCollection>();
			remoteTeamCollection = Reference<DDTeamCollection>();
			wait(shards.clearAsync());
			TraceEvent("DataDistributorTeamCollectionsDestroyed").error(err);
			if (removeFailedServer.getFuture().isReady() && !removeFailedServer.getFuture().isError()) {
				TraceEvent("RemoveFailedServer", removeFailedServer.getFuture().get()).error(err);
				wait(removeKeysFromFailedServer(cx, removeFailedServer.getFuture().get(), lock, ddEnabledState));
				Optional<UID> tssPairID;
				wait(removeStorageServer(cx, removeFailedServer.getFuture().get(), tssPairID, lock, ddEnabledState));
			} else {
				if (err.code() != error_code_movekeys_conflict) {
					throw err;
				}
				bool ddEnabled = wait(isDataDistributionEnabled(cx, ddEnabledState));
				TraceEvent("DataDistributionMoveKeysConflict").detail("DataDistributionEnabled", ddEnabled).error(err);
				if (ddEnabled) {
					throw err;
				}
			}
		}
	}
}

static std::set<int> const& normalDataDistributorErrors() {
	static std::set<int> s;
	if (s.empty()) {
		s.insert(error_code_worker_removed);
		s.insert(error_code_broken_promise);
		s.insert(error_code_actor_cancelled);
		s.insert(error_code_please_reboot);
		s.insert(error_code_movekeys_conflict);
	}
	return s;
}

ACTOR Future<Void> ddSnapCreateCore(DistributorSnapRequest snapReq, Reference<AsyncVar<struct ServerDBInfo>> db) {
	state Database cx = openDBOnServer(db, TaskPriority::DefaultDelay, true, true);
	state ReadYourWritesTransaction tr(cx);
	loop {
		try {
			tr.setOption(FDBTransactionOptions::ACCESS_SYSTEM_KEYS);
			tr.setOption(FDBTransactionOptions::LOCK_AWARE);
			TraceEvent("SnapDataDistributor_WriteFlagAttempt")
			    .detail("SnapPayload", snapReq.snapPayload)
			    .detail("SnapUID", snapReq.snapUID);
			tr.set(writeRecoveryKey, writeRecoveryKeyTrue);
			wait(tr.commit());
			break;
		} catch (Error& e) {
			TraceEvent("SnapDataDistributor_WriteFlagError").error(e);
			wait(tr.onError(e));
		}
	}
	TraceEvent("SnapDataDistributor_SnapReqEnter")
	    .detail("SnapPayload", snapReq.snapPayload)
	    .detail("SnapUID", snapReq.snapUID);
	try {
		// disable tlog pop on local tlog nodes
		state std::vector<TLogInterface> tlogs = db->get().logSystemConfig.allLocalLogs(false);
		std::vector<Future<Void>> disablePops;
		disablePops.reserve(tlogs.size());
		for (const auto& tlog : tlogs) {
			disablePops.push_back(transformErrors(
			    throwErrorOr(tlog.disablePopRequest.tryGetReply(TLogDisablePopRequest(snapReq.snapUID))),
			    snap_disable_tlog_pop_failed()));
		}
		wait(waitForAll(disablePops));

		TraceEvent("SnapDataDistributor_AfterDisableTLogPop")
		    .detail("SnapPayload", snapReq.snapPayload)
		    .detail("SnapUID", snapReq.snapUID);
		// snap local storage nodes
		std::vector<WorkerInterface> storageWorkers =
		    wait(transformErrors(getStorageWorkers(cx, db, true /* localOnly */), snap_storage_failed()));
		TraceEvent("SnapDataDistributor_GotStorageWorkers")
		    .detail("SnapPayload", snapReq.snapPayload)
		    .detail("SnapUID", snapReq.snapUID);
		std::vector<Future<Void>> storageSnapReqs;
		storageSnapReqs.reserve(storageWorkers.size());
		for (const auto& worker : storageWorkers) {
			storageSnapReqs.push_back(
			    transformErrors(throwErrorOr(worker.workerSnapReq.tryGetReply(WorkerSnapRequest(
			                        snapReq.snapPayload, snapReq.snapUID, LiteralStringRef("storage")))),
			                    snap_storage_failed()));
		}
		wait(waitForAll(storageSnapReqs));

		TraceEvent("SnapDataDistributor_AfterSnapStorage")
		    .detail("SnapPayload", snapReq.snapPayload)
		    .detail("SnapUID", snapReq.snapUID);
		// snap local tlog nodes
		std::vector<Future<Void>> tLogSnapReqs;
		tLogSnapReqs.reserve(tlogs.size());
		for (const auto& tlog : tlogs) {
			tLogSnapReqs.push_back(
			    transformErrors(throwErrorOr(tlog.snapRequest.tryGetReply(
			                        TLogSnapRequest(snapReq.snapPayload, snapReq.snapUID, LiteralStringRef("tlog")))),
			                    snap_tlog_failed()));
		}
		wait(waitForAll(tLogSnapReqs));

		TraceEvent("SnapDataDistributor_AfterTLogStorage")
		    .detail("SnapPayload", snapReq.snapPayload)
		    .detail("SnapUID", snapReq.snapUID);
		// enable tlog pop on local tlog nodes
		std::vector<Future<Void>> enablePops;
		enablePops.reserve(tlogs.size());
		for (const auto& tlog : tlogs) {
			enablePops.push_back(
			    transformErrors(throwErrorOr(tlog.enablePopRequest.tryGetReply(TLogEnablePopRequest(snapReq.snapUID))),
			                    snap_enable_tlog_pop_failed()));
		}
		wait(waitForAll(enablePops));

		TraceEvent("SnapDataDistributor_AfterEnableTLogPops")
		    .detail("SnapPayload", snapReq.snapPayload)
		    .detail("SnapUID", snapReq.snapUID);
		// snap the coordinators
		std::vector<WorkerInterface> coordWorkers = wait(getCoordWorkers(cx, db));
		TraceEvent("SnapDataDistributor_GotCoordWorkers")
		    .detail("SnapPayload", snapReq.snapPayload)
		    .detail("SnapUID", snapReq.snapUID);
		std::vector<Future<Void>> coordSnapReqs;
		coordSnapReqs.reserve(coordWorkers.size());
		for (const auto& worker : coordWorkers) {
			coordSnapReqs.push_back(
			    transformErrors(throwErrorOr(worker.workerSnapReq.tryGetReply(WorkerSnapRequest(
			                        snapReq.snapPayload, snapReq.snapUID, LiteralStringRef("coord")))),
			                    snap_coord_failed()));
		}
		wait(waitForAll(coordSnapReqs));
		TraceEvent("SnapDataDistributor_AfterSnapCoords")
		    .detail("SnapPayload", snapReq.snapPayload)
		    .detail("SnapUID", snapReq.snapUID);
		tr.reset();
		loop {
			try {
				tr.setOption(FDBTransactionOptions::ACCESS_SYSTEM_KEYS);
				tr.setOption(FDBTransactionOptions::LOCK_AWARE);
				TraceEvent("SnapDataDistributor_ClearFlagAttempt")
				    .detail("SnapPayload", snapReq.snapPayload)
				    .detail("SnapUID", snapReq.snapUID);
				tr.clear(writeRecoveryKey);
				wait(tr.commit());
				break;
			} catch (Error& e) {
				TraceEvent("SnapDataDistributor_ClearFlagError").error(e);
				wait(tr.onError(e));
			}
		}
	} catch (Error& err) {
		state Error e = err;
		TraceEvent("SnapDataDistributor_SnapReqExit")
		    .detail("SnapPayload", snapReq.snapPayload)
		    .detail("SnapUID", snapReq.snapUID)
		    .error(e, true /*includeCancelled */);
		if (e.code() == error_code_snap_storage_failed || e.code() == error_code_snap_tlog_failed ||
		    e.code() == error_code_operation_cancelled || e.code() == error_code_snap_disable_tlog_pop_failed) {
			// enable tlog pop on local tlog nodes
			std::vector<TLogInterface> tlogs = db->get().logSystemConfig.allLocalLogs(false);
			try {
				std::vector<Future<Void>> enablePops;
				enablePops.reserve(tlogs.size());
				for (const auto& tlog : tlogs) {
					enablePops.push_back(transformErrors(
					    throwErrorOr(tlog.enablePopRequest.tryGetReply(TLogEnablePopRequest(snapReq.snapUID))),
					    snap_enable_tlog_pop_failed()));
				}
				wait(waitForAll(enablePops));
			} catch (Error& error) {
				TraceEvent(SevDebug, "IgnoreEnableTLogPopFailure");
			}
		}
		throw e;
	}
	return Void();
}

ACTOR Future<Void> ddSnapCreate(DistributorSnapRequest snapReq,
                                Reference<AsyncVar<struct ServerDBInfo>> db,
                                DDEnabledState* ddEnabledState) {
	state Future<Void> dbInfoChange = db->onChange();
	if (!ddEnabledState->setDDEnabled(false, snapReq.snapUID)) {
		// disable DD before doing snapCreate, if previous snap req has already disabled DD then this operation fails
		// here
		TraceEvent("SnapDDSetDDEnabledFailedInMemoryCheck");
		snapReq.reply.sendError(operation_failed());
		return Void();
	}
	double delayTime = g_network->isSimulated() ? 70.0 : SERVER_KNOBS->SNAP_CREATE_MAX_TIMEOUT;
	try {
		choose {
			when(wait(dbInfoChange)) {
				TraceEvent("SnapDDCreateDBInfoChanged")
				    .detail("SnapPayload", snapReq.snapPayload)
				    .detail("SnapUID", snapReq.snapUID);
				snapReq.reply.sendError(snap_with_recovery_unsupported());
			}
			when(wait(ddSnapCreateCore(snapReq, db))) {
				TraceEvent("SnapDDCreateSuccess")
				    .detail("SnapPayload", snapReq.snapPayload)
				    .detail("SnapUID", snapReq.snapUID);
				snapReq.reply.send(Void());
			}
			when(wait(delay(delayTime))) {
				TraceEvent("SnapDDCreateTimedOut")
				    .detail("SnapPayload", snapReq.snapPayload)
				    .detail("SnapUID", snapReq.snapUID);
				snapReq.reply.sendError(timed_out());
			}
		}
	} catch (Error& e) {
		TraceEvent("SnapDDCreateError")
		    .detail("SnapPayload", snapReq.snapPayload)
		    .detail("SnapUID", snapReq.snapUID)
		    .error(e, true /*includeCancelled */);
		if (e.code() != error_code_operation_cancelled) {
			snapReq.reply.sendError(e);
		} else {
			// enable DD should always succeed
			bool success = ddEnabledState->setDDEnabled(true, snapReq.snapUID);
			ASSERT(success);
			throw e;
		}
	}
	// enable DD should always succeed
	bool success = ddEnabledState->setDDEnabled(true, snapReq.snapUID);
	ASSERT(success);
	return Void();
}

ACTOR Future<Void> ddExclusionSafetyCheck(DistributorExclusionSafetyCheckRequest req,
                                          Reference<DataDistributorData> self,
                                          Database cx) {
	TraceEvent("DDExclusionSafetyCheckBegin", self->ddId);
	vector<StorageServerInterface> ssis = wait(getStorageServers(cx));
	DistributorExclusionSafetyCheckReply reply(true);
	if (!self->teamCollection) {
		TraceEvent("DDExclusionSafetyCheckTeamCollectionInvalid", self->ddId);
		reply.safe = false;
		req.reply.send(reply);
		return Void();
	}
	// If there is only 1 team, unsafe to mark failed: team building can get stuck due to lack of servers left
	if (self->teamCollection->teams.size() <= 1) {
		TraceEvent("DDExclusionSafetyCheckNotEnoughTeams", self->ddId);
		reply.safe = false;
		req.reply.send(reply);
		return Void();
	}
	vector<UID> excludeServerIDs;
	// Go through storage server interfaces and translate Address -> server ID (UID)
	for (const AddressExclusion& excl : req.exclusions) {
		for (const auto& ssi : ssis) {
			if (excl.excludes(ssi.address()) ||
			    (ssi.secondaryAddress().present() && excl.excludes(ssi.secondaryAddress().get()))) {
				excludeServerIDs.push_back(ssi.id());
			}
		}
	}
	std::sort(excludeServerIDs.begin(), excludeServerIDs.end());
	for (const auto& team : self->teamCollection->teams) {
		vector<UID> teamServerIDs = team->getServerIDs();
		std::sort(teamServerIDs.begin(), teamServerIDs.end());
		TraceEvent(SevDebug, "DDExclusionSafetyCheck", self->ddId)
		    .detail("Excluding", describe(excludeServerIDs))
		    .detail("Existing", team->getDesc());
		// Find size of set intersection of both vectors and see if the leftover team is valid
		vector<UID> intersectSet(teamServerIDs.size());
		auto it = std::set_intersection(excludeServerIDs.begin(),
		                                excludeServerIDs.end(),
		                                teamServerIDs.begin(),
		                                teamServerIDs.end(),
		                                intersectSet.begin());
		intersectSet.resize(it - intersectSet.begin());
		if (teamServerIDs.size() - intersectSet.size() < SERVER_KNOBS->DD_EXCLUDE_MIN_REPLICAS) {
			reply.safe = false;
			break;
		}
	}
	TraceEvent("DDExclusionSafetyCheckFinish", self->ddId);
	req.reply.send(reply);
	return Void();
}

ACTOR Future<Void> waitFailCacheServer(Database* db, StorageServerInterface ssi) {
	state Transaction tr(*db);
	state Key key = storageCacheServerKey(ssi.id());
	wait(waitFailureClient(ssi.waitFailure));
	loop {
		tr.setOption(FDBTransactionOptions::ACCESS_SYSTEM_KEYS);
		try {
			tr.addReadConflictRange(storageCacheServerKeys);
			tr.clear(key);
			wait(tr.commit());
			break;
		} catch (Error& e) {
			wait(tr.onError(e));
		}
	}
	return Void();
}

ACTOR Future<Void> cacheServerWatcher(Database* db) {
	state Transaction tr(*db);
	state ActorCollection actors(false);
	state std::set<UID> knownCaches;
	loop {
		tr.setOption(FDBTransactionOptions::ACCESS_SYSTEM_KEYS);
		try {
			RangeResult range = wait(tr.getRange(storageCacheServerKeys, CLIENT_KNOBS->TOO_MANY));
			ASSERT(!range.more);
			std::set<UID> caches;
			for (auto& kv : range) {
				UID id;
				BinaryReader reader{ kv.key.removePrefix(storageCacheServersPrefix), Unversioned() };
				reader >> id;
				caches.insert(id);
				if (knownCaches.find(id) == knownCaches.end()) {
					StorageServerInterface ssi;
					BinaryReader reader{ kv.value, IncludeVersion() };
					reader >> ssi;
					actors.add(waitFailCacheServer(db, ssi));
				}
			}
			knownCaches = std::move(caches);
			tr.reset();
			wait(delay(5.0) || actors.getResult());
			ASSERT(!actors.getResult().isReady());
		} catch (Error& e) {
			wait(tr.onError(e));
		}
	}
}

static int64_t getMedianShardSize(VectorRef<DDMetricsRef> metricVec) {
	std::nth_element(metricVec.begin(),
	                 metricVec.begin() + metricVec.size() / 2,
	                 metricVec.end(),
	                 [](const DDMetricsRef& d1, const DDMetricsRef& d2) { return d1.shardBytes < d2.shardBytes; });
	return metricVec[metricVec.size() / 2].shardBytes;
}

ACTOR Future<Void> ddGetMetrics(GetDataDistributorMetricsRequest req,
                                PromiseStream<GetMetricsListRequest> getShardMetricsList) {
	ErrorOr<Standalone<VectorRef<DDMetricsRef>>> result = wait(
	    errorOr(brokenPromiseToNever(getShardMetricsList.getReply(GetMetricsListRequest(req.keys, req.shardLimit)))));

	if (result.isError()) {
		req.reply.sendError(result.getError());
	} else {
		GetDataDistributorMetricsReply rep;
		if (!req.midOnly) {
			rep.storageMetricsList = result.get();
		} else {
			auto& metricVec = result.get();
			if (metricVec.empty())
				rep.midShardSize = 0;
			else {
				rep.midShardSize = getMedianShardSize(metricVec.contents());
			}
		}
		req.reply.send(rep);
	}

	return Void();
}

ACTOR Future<Void> dataDistributor(DataDistributorInterface di, Reference<AsyncVar<struct ServerDBInfo>> db) {
	state Reference<DataDistributorData> self(new DataDistributorData(db, di.id()));
	state Future<Void> collection = actorCollection(self->addActor.getFuture());
	state PromiseStream<GetMetricsListRequest> getShardMetricsList;
	state Database cx = openDBOnServer(db, TaskPriority::DefaultDelay, true, true);
	state ActorCollection actors(false);
	state DDEnabledState ddEnabledState;
	self->addActor.send(actors.getResult());
	self->addActor.send(traceRole(Role::DATA_DISTRIBUTOR, di.id()));

	try {
		TraceEvent("DataDistributorRunning", di.id());
		self->addActor.send(waitFailureServer(di.waitFailure.getFuture()));
		self->addActor.send(cacheServerWatcher(&cx));
		state Future<Void> distributor =
		    reportErrorsExcept(dataDistribution(self, getShardMetricsList, &ddEnabledState),
		                       "DataDistribution",
		                       di.id(),
		                       &normalDataDistributorErrors());

		loop choose {
			when(wait(distributor || collection)) {
				ASSERT(false);
				throw internal_error();
			}
			when(HaltDataDistributorRequest req = waitNext(di.haltDataDistributor.getFuture())) {
				req.reply.send(Void());
				TraceEvent("DataDistributorHalted", di.id()).detail("ReqID", req.requesterID);
				break;
			}
			when(GetDataDistributorMetricsRequest req = waitNext(di.dataDistributorMetrics.getFuture())) {
				actors.add(ddGetMetrics(req, getShardMetricsList));
			}
			when(DistributorSnapRequest snapReq = waitNext(di.distributorSnapReq.getFuture())) {
				actors.add(ddSnapCreate(snapReq, db, &ddEnabledState));
			}
			when(DistributorExclusionSafetyCheckRequest exclCheckReq =
			         waitNext(di.distributorExclCheckReq.getFuture())) {
				actors.add(ddExclusionSafetyCheck(exclCheckReq, self, cx));
			}
		}
	} catch (Error& err) {
		if (normalDataDistributorErrors().count(err.code()) == 0) {
			TraceEvent("DataDistributorError", di.id()).error(err, true);
			throw err;
		}
		TraceEvent("DataDistributorDied", di.id()).error(err, true);
	}

	return Void();
}

std::unique_ptr<DDTeamCollection> testTeamCollection(int teamSize,
                                                     Reference<IReplicationPolicy> policy,
                                                     int processCount) {
	Database database =
	    DatabaseContext::create(makeReference<AsyncVar<ClientDBInfo>>(), Never(), LocalityData(), false);

	DatabaseConfiguration conf;
	conf.storageTeamSize = teamSize;
	conf.storagePolicy = policy;

	auto collection =
	    std::unique_ptr<DDTeamCollection>(new DDTeamCollection(database,
	                                                           UID(0, 0),
	                                                           MoveKeysLock(),
	                                                           PromiseStream<RelocateShard>(),
	                                                           makeReference<ShardsAffectedByTeamFailure>(),
	                                                           conf,
	                                                           {},
	                                                           {},
	                                                           Future<Void>(Void()),
	                                                           makeReference<AsyncVar<bool>>(true),
	                                                           true,
	                                                           makeReference<AsyncVar<bool>>(false),
	                                                           PromiseStream<GetMetricsRequest>(),
	                                                           Promise<UID>(),
	                                                           PromiseStream<Promise<int>>()));

	for (int id = 1; id <= processCount; ++id) {
		UID uid(id, 0);
		StorageServerInterface interface;
		interface.uniqueID = uid;
		interface.locality.set(LiteralStringRef("machineid"), Standalone<StringRef>(std::to_string(id)));
		interface.locality.set(LiteralStringRef("zoneid"), Standalone<StringRef>(std::to_string(id % 5)));
		interface.locality.set(LiteralStringRef("data_hall"), Standalone<StringRef>(std::to_string(id % 3)));
		collection->server_info[uid] = makeReference<TCServerInfo>(
		    interface, collection.get(), ProcessClass(), true, collection->storageServerSet);
		collection->server_status.set(uid, ServerStatus(false, false, interface.locality));
		collection->checkAndCreateMachine(collection->server_info[uid]);
	}

	return collection;
}

std::unique_ptr<DDTeamCollection> testMachineTeamCollection(int teamSize,
                                                            Reference<IReplicationPolicy> policy,
                                                            int processCount) {
	Database database =
	    DatabaseContext::create(makeReference<AsyncVar<ClientDBInfo>>(), Never(), LocalityData(), false);

	DatabaseConfiguration conf;
	conf.storageTeamSize = teamSize;
	conf.storagePolicy = policy;

	auto collection =
	    std::unique_ptr<DDTeamCollection>(new DDTeamCollection(database,
	                                                           UID(0, 0),
	                                                           MoveKeysLock(),
	                                                           PromiseStream<RelocateShard>(),
	                                                           makeReference<ShardsAffectedByTeamFailure>(),
	                                                           conf,
	                                                           {},
	                                                           {},
	                                                           Future<Void>(Void()),
	                                                           makeReference<AsyncVar<bool>>(true),
	                                                           true,
	                                                           makeReference<AsyncVar<bool>>(false),
	                                                           PromiseStream<GetMetricsRequest>(),
	                                                           Promise<UID>(),
	                                                           PromiseStream<Promise<int>>()));

	for (int id = 1; id <= processCount; id++) {
		UID uid(id, 0);
		StorageServerInterface interface;
		interface.uniqueID = uid;
		int process_id = id;
		int dc_id = process_id / 1000;
		int data_hall_id = process_id / 100;
		int zone_id = process_id / 10;
		int machine_id = process_id / 5;

		printf("testMachineTeamCollection: process_id:%d zone_id:%d machine_id:%d ip_addr:%s\n",
		       process_id,
		       zone_id,
		       machine_id,
		       interface.address().toString().c_str());
		interface.locality.set(LiteralStringRef("processid"), Standalone<StringRef>(std::to_string(process_id)));
		interface.locality.set(LiteralStringRef("machineid"), Standalone<StringRef>(std::to_string(machine_id)));
		interface.locality.set(LiteralStringRef("zoneid"), Standalone<StringRef>(std::to_string(zone_id)));
		interface.locality.set(LiteralStringRef("data_hall"), Standalone<StringRef>(std::to_string(data_hall_id)));
		interface.locality.set(LiteralStringRef("dcid"), Standalone<StringRef>(std::to_string(dc_id)));
		collection->server_info[uid] = makeReference<TCServerInfo>(
		    interface, collection.get(), ProcessClass(), true, collection->storageServerSet);

		collection->server_status.set(uid, ServerStatus(false, false, interface.locality));
	}

	int totalServerIndex = collection->constructMachinesFromServers();
	printf("testMachineTeamCollection: construct machines for %d servers\n", totalServerIndex);

	return collection;
}

TEST_CASE("DataDistribution/AddTeamsBestOf/UseMachineID") {
	wait(Future<Void>(Void()));

	int teamSize = 3; // replication size
	int processSize = 60;
	int desiredTeams = SERVER_KNOBS->DESIRED_TEAMS_PER_SERVER * processSize;
	int maxTeams = SERVER_KNOBS->MAX_TEAMS_PER_SERVER * processSize;

	Reference<IReplicationPolicy> policy = Reference<IReplicationPolicy>(
	    new PolicyAcross(teamSize, "zoneid", Reference<IReplicationPolicy>(new PolicyOne())));
	state std::unique_ptr<DDTeamCollection> collection = testMachineTeamCollection(teamSize, policy, processSize);

	collection->addTeamsBestOf(30, desiredTeams, maxTeams);

	ASSERT(collection->sanityCheckTeams() == true);

	return Void();
}

TEST_CASE("DataDistribution/AddTeamsBestOf/NotUseMachineID") {
	wait(Future<Void>(Void()));

	int teamSize = 3; // replication size
	int processSize = 60;
	int desiredTeams = SERVER_KNOBS->DESIRED_TEAMS_PER_SERVER * processSize;
	int maxTeams = SERVER_KNOBS->MAX_TEAMS_PER_SERVER * processSize;

	Reference<IReplicationPolicy> policy = Reference<IReplicationPolicy>(
	    new PolicyAcross(teamSize, "zoneid", Reference<IReplicationPolicy>(new PolicyOne())));
	state std::unique_ptr<DDTeamCollection> collection = testMachineTeamCollection(teamSize, policy, processSize);

	if (collection == nullptr) {
		fprintf(stderr, "collection is null\n");
		return Void();
	}

	collection->addBestMachineTeams(30); // Create machine teams to help debug
	collection->addTeamsBestOf(30, desiredTeams, maxTeams);
	collection->sanityCheckTeams(); // Server team may happen to be on the same machine team, although unlikely

	return Void();
}

TEST_CASE("DataDistribution/AddAllTeams/isExhaustive") {
	Reference<IReplicationPolicy> policy =
	    Reference<IReplicationPolicy>(new PolicyAcross(3, "zoneid", Reference<IReplicationPolicy>(new PolicyOne())));
	state int processSize = 10;
	state int desiredTeams = SERVER_KNOBS->DESIRED_TEAMS_PER_SERVER * processSize;
	state int maxTeams = SERVER_KNOBS->MAX_TEAMS_PER_SERVER * processSize;
	state std::unique_ptr<DDTeamCollection> collection = testTeamCollection(3, policy, processSize);

	int result = collection->addTeamsBestOf(200, desiredTeams, maxTeams);

	// The maximum number of available server teams without considering machine locality is 120
	// The maximum number of available server teams with machine locality constraint is 120 - 40, because
	// the 40 (5*4*2) server teams whose servers come from the same machine are invalid.
	ASSERT(result == 80);

	return Void();
}

TEST_CASE("/DataDistribution/AddAllTeams/withLimit") {
	Reference<IReplicationPolicy> policy =
	    Reference<IReplicationPolicy>(new PolicyAcross(3, "zoneid", Reference<IReplicationPolicy>(new PolicyOne())));
	state int processSize = 10;
	state int desiredTeams = SERVER_KNOBS->DESIRED_TEAMS_PER_SERVER * processSize;
	state int maxTeams = SERVER_KNOBS->MAX_TEAMS_PER_SERVER * processSize;

	state std::unique_ptr<DDTeamCollection> collection = testTeamCollection(3, policy, processSize);

	int result = collection->addTeamsBestOf(10, desiredTeams, maxTeams);

	ASSERT(result >= 10);

	return Void();
}

TEST_CASE("/DataDistribution/AddTeamsBestOf/SkippingBusyServers") {
	wait(Future<Void>(Void()));
	Reference<IReplicationPolicy> policy =
	    Reference<IReplicationPolicy>(new PolicyAcross(3, "zoneid", Reference<IReplicationPolicy>(new PolicyOne())));
	state int processSize = 10;
	state int desiredTeams = SERVER_KNOBS->DESIRED_TEAMS_PER_SERVER * processSize;
	state int maxTeams = SERVER_KNOBS->MAX_TEAMS_PER_SERVER * processSize;
	state int teamSize = 3;
	// state int targetTeamsPerServer = SERVER_KNOBS->DESIRED_TEAMS_PER_SERVER * (teamSize + 1) / 2;
	state std::unique_ptr<DDTeamCollection> collection = testTeamCollection(teamSize, policy, processSize);

	collection->addTeam(std::set<UID>({ UID(1, 0), UID(2, 0), UID(3, 0) }), true);
	collection->addTeam(std::set<UID>({ UID(1, 0), UID(3, 0), UID(4, 0) }), true);

	state int result = collection->addTeamsBestOf(8, desiredTeams, maxTeams);

	ASSERT(result >= 8);

	for (auto process = collection->server_info.begin(); process != collection->server_info.end(); process++) {
		auto teamCount = process->second->teams.size();
		ASSERT(teamCount >= 1);
		// ASSERT(teamCount <= targetTeamsPerServer);
	}

	return Void();
}

// Due to the randomness in choosing the machine team and the server team from the machine team, it is possible that
// we may not find the remaining several (e.g., 1 or 2) available teams.
// It is hard to conclude what is the minimum number of  teams the addTeamsBestOf() should create in this situation.
TEST_CASE("/DataDistribution/AddTeamsBestOf/NotEnoughServers") {
	wait(Future<Void>(Void()));

	Reference<IReplicationPolicy> policy =
	    Reference<IReplicationPolicy>(new PolicyAcross(3, "zoneid", Reference<IReplicationPolicy>(new PolicyOne())));
	state int processSize = 5;
	state int desiredTeams = SERVER_KNOBS->DESIRED_TEAMS_PER_SERVER * processSize;
	state int maxTeams = SERVER_KNOBS->MAX_TEAMS_PER_SERVER * processSize;
	state int teamSize = 3;
	state std::unique_ptr<DDTeamCollection> collection = testTeamCollection(teamSize, policy, processSize);

	collection->addTeam(std::set<UID>({ UID(1, 0), UID(2, 0), UID(3, 0) }), true);
	collection->addTeam(std::set<UID>({ UID(1, 0), UID(3, 0), UID(4, 0) }), true);

	collection->addBestMachineTeams(10);
	int result = collection->addTeamsBestOf(10, desiredTeams, maxTeams);

	if (collection->machineTeams.size() != 10 || result != 8) {
		collection->traceAllInfo(true); // Debug message
	}

	// NOTE: Due to the pure randomness in selecting a machine for a machine team,
	// we cannot guarantee that all machine teams are created.
	// When we chnage the selectReplicas function to achieve such guarantee, we can enable the following ASSERT
	ASSERT(collection->machineTeams.size() == 10); // Should create all machine teams

	// We need to guarantee a server always have at least a team so that the server can participate in data distribution
	for (auto process = collection->server_info.begin(); process != collection->server_info.end(); process++) {
		auto teamCount = process->second->teams.size();
		ASSERT(teamCount >= 1);
	}

	// If we find all available teams, result will be 8 because we prebuild 2 teams
	ASSERT(result == 8);

	return Void();
}<|MERGE_RESOLUTION|>--- conflicted
+++ resolved
@@ -88,15 +88,11 @@
 	             Version addedVersion = 0)
 	  : id(ssi.id()), collection(collection), lastKnownInterface(ssi), lastKnownClass(processClass),
 	    dataInFlightToServer(0), onInterfaceChanged(interfaceChanged.getFuture()), onRemoved(removed.getFuture()),
-<<<<<<< HEAD
-	    inDesiredDC(inDesiredDC), storeType(KeyValueStoreType::END), addedVersion(addedVersion) {
-		localityEntry = ((LocalityMap<UID>*)storageServerSet.getPtr())->add(ssi.locality, &id);
-=======
-	    inDesiredDC(inDesiredDC), storeType(KeyValueStoreType::END), onTSSPairRemoved(Never()) {
+	    inDesiredDC(inDesiredDC), storeType(KeyValueStoreType::END), onTSSPairRemoved(Never()), addedVersion(addedVersion) {
+
 		if (!ssi.isTss()) {
 			localityEntry = ((LocalityMap<UID>*)storageServerSet.getPtr())->add(ssi.locality, &id);
 		}
->>>>>>> 6f5ae9d7
 	}
 
 	bool isCorrectStoreType(KeyValueStoreType configStoreType) {
@@ -623,12 +619,9 @@
 	int64_t unhealthyServers;
 	std::map<int,int> priority_teams;
 	std::map<UID, Reference<TCServerInfo>> server_info;
-<<<<<<< HEAD
 	std::map<Key, std::vector<Reference<TCServerInfo>>> pid2server_info; // some process may serve as multiple storage servers
-=======
 	std::map<UID, Reference<TCServerInfo>> tss_info_by_pair;
 	std::map<UID, Reference<TCServerInfo>> server_and_tss_info; // TODO could replace this with an efficient way to do a read-only concatenation of 2 data structures? 
->>>>>>> 6f5ae9d7
 	std::map<Key, int> lagging_zones; // zone to number of storage servers lagging
 	AsyncVar<bool> disableFailingLaggingServers;
 	AsyncTrigger canStartStorageWiggling;

--- conflicted
+++ resolved
@@ -1271,7 +1271,7 @@
 		if (g_network->isSimulated() && !g_simulator.speedUpSimulation &&
 		    now() > g_simulator.injectTargetedSSRestartTime &&
 		    rebootAfterDurableVersion == std::numeric_limits<Version>::max()) {
-			TEST(true); // Injecting SS targeted restart
+			CODE_PROBE(true, "Injecting SS targeted restart");
 			TraceEvent("SimSSInjectTargetedRestart", thisServerID).detail("Version", v);
 			rebootAfterDurableVersion = v;
 			g_simulator.injectTargetedSSRestartTime = std::numeric_limits<double>::max();
@@ -1280,7 +1280,7 @@
 
 	bool maybeInjectDelay() {
 		if (g_network->isSimulated() && !g_simulator.speedUpSimulation && now() > g_simulator.injectSSDelayTime) {
-			TEST(true); // Injecting SS targeted delay
+			CODE_PROBE(true, "Injecting SS targeted delay");
 			TraceEvent("SimSSInjectDelay", thisServerID);
 			g_simulator.injectSSDelayTime = std::numeric_limits<double>::max();
 			return true;
@@ -2119,15 +2119,9 @@
 	}
 
 	// Make sure all of the metadata we are sending won't get rolled back
-<<<<<<< HEAD
 	if (metadataWaitVersion != invalidVersion && metadataWaitVersion > data->knownCommittedVersion.get()) {
-		TEST(true); // overlapping change feeds waiting for metadata version to be committed
+		CODE_PROBE(true, "overlapping change feeds waiting for metadata version to be committed");
 		wait(data->desiredOldestVersion.whenAtLeast(metadataWaitVersion));
-=======
-	if (metadataVersion != invalidVersion && metadataVersion > data->knownCommittedVersion.get()) {
-		CODE_PROBE(true, "overlapping change feeds waiting for metadata version to be committed");
-		wait(data->desiredOldestVersion.whenAtLeast(metadataVersion));
->>>>>>> a7469b92
 	}
 	req.reply.send(reply);
 	return Void();
@@ -5664,37 +5658,8 @@
 	auto ranges = data->keyChangeFeed.intersectingRanges(keys);
 	for (auto& r : ranges) {
 		for (auto& cfInfo : r.value()) {
-<<<<<<< HEAD
 			if (cfInfo->removing && !cfInfo->destroyed) {
 				missingFeeds.insert({ cfInfo->id, cfInfo->metadataVersion });
-=======
-			auto feedCleanup = data->changeFeedCleanupDurable.find(cfInfo->id);
-			if (feedCleanup != data->changeFeedCleanupDurable.end() && cfInfo->removing && !cfInfo->destroyed) {
-				CODE_PROBE(true, "re-fetching feed scheduled for deletion! Un-mark it as removing");
-				destroyedFeedIds.insert(cfInfo->id);
-
-				cfInfo->removing = false;
-				// because we now have a gap in the metadata, it's possible this feed was destroyed
-				cfInfo->possiblyDestroyed = true;
-				// Set refreshInProgress, so that if this actor is replaced by an expanded move actor, the new actor
-				// picks up the refresh
-				cfInfo->refreshInProgress = true;
-				// reset fetch versions because everything previously fetched was cleaned up
-				cfInfo->fetchVersion = invalidVersion;
-
-				cfInfo->durableFetchVersion = NotifiedVersion();
-
-				TraceEvent(SevDebug, "ResetChangeFeedInfo", data->thisServerID)
-				    .detail("RangeID", cfInfo->id)
-				    .detail("Range", cfInfo->range)
-				    .detail("FetchVersion", fetchVersion)
-				    .detail("EmptyVersion", cfInfo->emptyVersion)
-				    .detail("StopVersion", cfInfo->stopVersion)
-				    .detail("FKID", fetchKeysID);
-			} else if (cfInfo->refreshInProgress) {
-				CODE_PROBE(true, "Racing refreshes for same change feed in fetch");
-				destroyedFeedIds.insert(cfInfo->id);
->>>>>>> a7469b92
 			}
 		}
 	}
@@ -5720,11 +5685,7 @@
 		bool existing = existingEntry != data->uidChangeFeed.end();
 
 		TraceEvent(SevDebug, "FetchedChangeFeedInfo", data->thisServerID)
-<<<<<<< HEAD
-		    .detail("RangeID", cfEntry.feedId.printable())
-=======
 		    .detail("RangeID", cfEntry.rangeId)
->>>>>>> a7469b92
 		    .detail("Range", cfEntry.range)
 		    .detail("FetchVersion", fetchVersion)
 		    .detail("EmptyVersion", cfEntry.emptyVersion)
@@ -5760,7 +5721,7 @@
 		} else {
 			changeFeedInfo = existingEntry->second;
 
-			TEST(cfEntry.metadataVersion > data->version.get()); // Change Feed fetched future metadata version
+			CODE_PROBE(cfEntry.metadataVersion > data->version.get(), "Change Feed fetched future metadata version");
 
 			auto fid = missingFeeds.find(cfEntry.feedId);
 			if (fid != missingFeeds.end()) {
@@ -5777,7 +5738,7 @@
 				missingFeeds.erase(fid);
 				ASSERT(!changeFeedInfo->destroyed);
 				ASSERT(changeFeedInfo->removing);
-				TEST(true); // re-fetching feed scheduled for deletion! Un-mark it as removing
+				CODE_PROBE(true, "re-fetching feed scheduled for deletion! Un-mark it as removing");
 
 				changeFeedInfo->removing = false;
 				// reset fetch versions because everything previously fetched was cleaned up
@@ -5788,7 +5749,7 @@
 			}
 
 			if (changeFeedInfo->destroyed) {
-				TEST(true); // Change feed fetched and destroyed by other fetch while fetching metadata
+				CODE_PROBE(true, "Change feed fetched and destroyed by other fetch while fetching metadata");
 				continue;
 			}
 
@@ -5833,7 +5794,6 @@
 		}
 	}
 
-<<<<<<< HEAD
 	for (auto& feed : missingFeeds) {
 		auto existingEntry = data->uidChangeFeed.find(feed.first);
 		ASSERT(existingEntry != data->uidChangeFeed.end());
@@ -5847,61 +5807,15 @@
 		// isn't in the fetched response. In that case, the feed must have been destroyed between lastMetadataVersion
 		// and fetchedMetadataVersion
 		if (lastMetadataVersion >= fetchedMetadataVersion) {
-			TEST(true); // Change Feed fetched higher metadata version before moved away
-=======
-	CODE_PROBE(!refreshedFeedIds.empty(), "Feed refreshed between move away and move back");
-	CODE_PROBE(!destroyedFeedIds.empty(), "Feed destroyed between move away and move back");
-	for (auto& feedId : refreshedFeedIds) {
-		auto existingEntry = data->uidChangeFeed.find(feedId);
-		if (existingEntry == data->uidChangeFeed.end() || existingEntry->second->destroyed ||
-		    !existingEntry->second->refreshInProgress) {
-			CODE_PROBE(true, "feed refreshed");
+			CODE_PROBE(true, "Change Feed fetched higher metadata version before moved away");
 			continue;
 		}
 
-		// Since cleanup put a mutation in the log to delete the change feed data, put one in the log to restore
-		// it
-		// We may just want to refactor this so updateStorage does explicit deletes based on
-		// changeFeedCleanupDurable and not use the mutation log at all for the change feed metadata cleanup.
-		// Then we wouldn't have to reset anything here or above
-		// Do the mutation log update here instead of above to ensure we only add it back to the mutation log if we're
-		// sure it wasn't deleted in the metadata gap
-		Version metadataVersion = data->data().getLatestVersion();
-		auto& mLV = data->addVersionToMutationLog(metadataVersion);
-		data->addMutationToMutationLog(
-		    mLV,
-		    MutationRef(MutationRef::SetValue,
-		                persistChangeFeedKeys.begin.toString() + existingEntry->second->id.toString(),
-		                changeFeedSSValue(existingEntry->second->range,
-		                                  existingEntry->second->emptyVersion + 1,
-		                                  existingEntry->second->stopVersion)));
-		TraceEvent(SevDebug, "PersistingResetChangeFeedInfo", data->thisServerID)
-		    .detail("RangeID", existingEntry->second->id)
-		    .detail("Range", existingEntry->second->range)
-		    .detail("FetchVersion", fetchVersion)
-		    .detail("EmptyVersion", existingEntry->second->emptyVersion)
-		    .detail("StopVersion", existingEntry->second->stopVersion)
-		    .detail("FKID", fetchKeysID)
-		    .detail("MetadataVersion", metadataVersion);
-		existingEntry->second->refreshInProgress = false;
-	}
-	for (auto& feedId : destroyedFeedIds) {
-		auto existingEntry = data->uidChangeFeed.find(feedId);
-		if (existingEntry == data->uidChangeFeed.end() || existingEntry->second->destroyed) {
-			CODE_PROBE(true, "feed refreshed but then destroyed elsewhere");
->>>>>>> a7469b92
-			continue;
-		}
-
 		Version cleanupVersion = data->data().getLatestVersion();
 
-		TEST(true); // Destroying change feed from fetch metadata
+		CODE_PROBE(true, "Destroying change feed from fetch metadata"); //
 		TraceEvent(SevDebug, "DestroyingChangeFeedFromFetchMetadata", data->thisServerID)
-<<<<<<< HEAD
-		    .detail("RangeID", feed.first.printable())
-=======
-		    .detail("RangeID", feedId)
->>>>>>> a7469b92
+		    .detail("RangeID", feed.first)
 		    .detail("Range", existingEntry->second->range)
 		    .detail("Version", cleanupVersion)
 		    .detail("FKID", fetchKeysID);
@@ -7987,7 +7901,7 @@
 			TraceEvent("RebootWhenDurableTriggered", data->thisServerID)
 			    .detail("NewOldestVersion", newOldestVersion)
 			    .detail("RebootAfterDurableVersion", data->rebootAfterDurableVersion);
-			TEST(true); // SS rebooting after durable
+			CODE_PROBE(true, "SS rebooting after durable");
 			// To avoid brokenPromise error, which is caused by the sender of the durableInProgress (i.e., this
 			// process) never sets durableInProgress, we should set durableInProgress before send the
 			// please_reboot() error. Otherwise, in the race situation when storage server receives both reboot and

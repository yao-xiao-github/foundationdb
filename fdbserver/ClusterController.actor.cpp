/*
 * ClusterController.actor.cpp
 *
 * This source file is part of the FoundationDB open source project
 *
 * Copyright 2013-2018 Apple Inc. and the FoundationDB project authors
 * 
 * Licensed under the Apache License, Version 2.0 (the "License");
 * you may not use this file except in compliance with the License.
 * You may obtain a copy of the License at
 * 
 *     http://www.apache.org/licenses/LICENSE-2.0
 * 
 * Unless required by applicable law or agreed to in writing, software
 * distributed under the License is distributed on an "AS IS" BASIS,
 * WITHOUT WARRANTIES OR CONDITIONS OF ANY KIND, either express or implied.
 * See the License for the specific language governing permissions and
 * limitations under the License.
 */

#include "flow/actorcompiler.h"
#include "fdbrpc/FailureMonitor.h"
#include "flow/ActorCollection.h"
#include "fdbclient/NativeAPI.h"
#include "fdbserver/CoordinationInterface.h"
#include "Knobs.h"
#include "MoveKeys.h"
#include "WorkerInterface.h"
#include "LeaderElection.h"
#include "WaitFailure.h"
#include "ClusterRecruitmentInterface.h"
#include "ServerDBInfo.h"
#include "Status.h"
#include <algorithm>
#include "fdbclient/DatabaseContext.h"
#include "RecoveryState.h"
#include "fdbclient/ReadYourWrites.h"
#include "fdbrpc/Replication.h"
#include "fdbrpc/ReplicationUtils.h"

void failAfter( Future<Void> trigger, Endpoint e );

struct WorkerInfo : NonCopyable {
	Future<Void> watcher;
	ReplyPromise<Void> reply;
	Generation gen;
	int reboots;
	WorkerInterface interf;
	ProcessClass initialClass;
	ProcessClass processClass;

	WorkerInfo() : gen(-1), reboots(0) {}
	WorkerInfo( Future<Void> watcher, ReplyPromise<Void> reply, Generation gen, WorkerInterface interf, ProcessClass initialClass, ProcessClass processClass ) :
		watcher(watcher), reply(reply), gen(gen), reboots(0), interf(interf), initialClass(initialClass), processClass(processClass) {}

	WorkerInfo( WorkerInfo&& r ) noexcept(true) : watcher(std::move(r.watcher)), reply(std::move(r.reply)), gen(r.gen),
		reboots(r.reboots), interf(std::move(r.interf)), initialClass(r.initialClass), processClass(r.processClass) {}
	void operator=( WorkerInfo&& r ) noexcept(true) {
		watcher = std::move(r.watcher);
		reply = std::move(r.reply);
		gen = r.gen;
		reboots = r.reboots;
		interf = std::move(r.interf);
		initialClass = r.initialClass;
		processClass = r.processClass;
	}
};

class ClusterControllerData {
public:
	struct DBInfo {
		Reference<AsyncVar<ClientDBInfo>> clientInfo;
		Reference<AsyncVar<ServerDBInfo>> serverInfo;
		ProcessIssuesMap clientsWithIssues, workersWithIssues;
		std::map<NetworkAddress, double> incompatibleConnections;
		ClientVersionMap clientVersionMap;
		Promise<Void> forceMasterFailure;
		int64_t masterRegistrationCount;
		DatabaseConfiguration config;   // Asynchronously updated via master registration
		Database db;

		DBInfo() : masterRegistrationCount(0),
			clientInfo( new AsyncVar<ClientDBInfo>( ClientDBInfo() ) ),
			serverInfo( new AsyncVar<ServerDBInfo>( ServerDBInfo( LiteralStringRef("DB") ) ) ),
			db( DatabaseContext::create( clientInfo, Future<Void>(), LocalityData(), true, TaskDefaultEndpoint, true ) )  // SOMEDAY: Locality!
		{

		}
	};

	struct UpdateWorkerList {
		Future<Void> init( Database const& db ) {
			return update(this, db);
		}

		void set(Optional<Standalone<StringRef>> processID, Optional<ProcessData> data ) {
			delta[processID] = data;
			anyDelta.set(true);
		}

	private:
		std::map<Optional<Standalone<StringRef>>, Optional<ProcessData>> delta;
		AsyncVar<bool> anyDelta;

		ACTOR static Future<Void> update( UpdateWorkerList* self, Database db ) {
			// The Database we are using is based on worker registrations to this cluster controller, which come only
			// from master servers that we started, so it shouldn't be possible for multiple cluster controllers to fight.
			state Transaction tr(db);
			loop {
				try {
					tr.clear( workerListKeys );
					Void _ = wait( tr.commit() );
					break;
				} catch (Error& e) {
					Void _ = wait( tr.onError(e) );
				}
			}

			loop {
				// Wait for some changes
				while (!self->anyDelta.get())
					Void _ = wait( self->anyDelta.onChange() );
				self->anyDelta.set(false);

				state std::map<Optional<Standalone<StringRef>>, Optional<ProcessData>> delta;
				delta.swap( self->delta );

				TraceEvent("UpdateWorkerList").detail("DeltaCount", delta.size());

				// Do a transaction to write the changes
				loop {
					try {
						for(auto w = delta.begin(); w != delta.end(); ++w) {
							if (w->second.present()) {
								tr.set( workerListKeyFor( w->first.get() ), workerListValue( w->second.get()) );
							} else
								tr.clear( workerListKeyFor( w->first.get() ) );
						}
						Void _ = wait( tr.commit() );
						break;
					} catch (Error& e) {
						Void _ = wait( tr.onError(e) );
					}
				}
			}
		}
	};

	bool workerAvailable( WorkerInfo const& worker, bool checkStable ) {
		return IFailureMonitor::failureMonitor().getState(worker.interf.storage.getEndpoint()).isAvailable() && ( !checkStable || worker.reboots < 2 );
	}

	std::pair<WorkerInterface, ProcessClass> getStorageWorker( RecruitStorageRequest const& req ) {
		std::set<Optional<Standalone<StringRef>>> excludedMachines( req.excludeMachines.begin(), req.excludeMachines.end() );
		std::set<Optional<Standalone<StringRef>>> includeDCs( req.includeDCs.begin(), req.includeDCs.end() );
		std::set<AddressExclusion> excludedAddresses( req.excludeAddresses.begin(), req.excludeAddresses.end() );

		for( auto& it : id_worker )
			if( workerAvailable( it.second, false ) &&
					!excludedMachines.count(it.second.interf.locality.zoneId()) &&
					( includeDCs.size() == 0 || includeDCs.count(it.second.interf.locality.dcId()) ) &&
					!addressExcluded(excludedAddresses, it.second.interf.address()) &&
					it.second.processClass.machineClassFitness( ProcessClass::Storage ) <= ProcessClass::UnsetFit ) {
				return std::make_pair(it.second.interf, it.second.processClass);
			}

		if( req.criticalRecruitment ) {
			ProcessClass::Fitness bestFit = ProcessClass::NeverAssign;
			Optional<std::pair<WorkerInterface, ProcessClass>> bestInfo;
			for( auto& it : id_worker ) {
				ProcessClass::Fitness fit = it.second.processClass.machineClassFitness( ProcessClass::Storage );
				if( workerAvailable( it.second, false ) &&
						!excludedMachines.count(it.second.interf.locality.zoneId()) &&
						( includeDCs.size() == 0 || includeDCs.count(it.second.interf.locality.dcId()) ) &&
						!addressExcluded(excludedAddresses, it.second.interf.address()) &&
						fit < bestFit ) {
					bestFit = fit;
					bestInfo = std::make_pair(it.second.interf, it.second.processClass);
				}
			}

			if( bestInfo.present() ) {
				return bestInfo.get();
			}
		}

		throw no_more_servers();
	}

	//FIXME: get master in the same datacenter as the proxies and resolvers for ratekeeper, however this is difficult because the master is recruited before we know the cluster's configuration
	std::pair<WorkerInterface, ProcessClass> getMasterWorker( bool checkStable = false ) {
		ProcessClass::Fitness bestFit = ProcessClass::NeverAssign;
		Optional<std::pair<WorkerInterface, ProcessClass>> bestInfo;
		int numEquivalent = 1;
		for( auto& it : id_worker ) {
			if( workerAvailable( it.second, checkStable ) ) {
				ProcessClass::Fitness fit = it.second.processClass.machineClassFitness( ProcessClass::Master );
				if( fit < bestFit ) {
					bestInfo = std::make_pair(it.second.interf, it.second.processClass);
					bestFit = fit;
					numEquivalent = 1;
				}
				else if( fit != ProcessClass::NeverAssign && fit == bestFit && g_random->random01() < 1.0/++numEquivalent )
					bestInfo = std::make_pair(it.second.interf, it.second.processClass);
			}
		}

		if( bestInfo.present() )
			return bestInfo.get();

		throw no_more_servers();
	}

std::vector<std::pair<WorkerInterface, ProcessClass>> getWorkersForTlogs( DatabaseConfiguration const& conf, std::map< Optional<Standalone<StringRef>>, int>& id_used, bool checkStable = false, std::set<Optional<Key>> dcIds = std::set<Optional<Key>>(), std::set<NetworkAddress> additionalExlusions = std::set<NetworkAddress>() )
	{
		std::map<ProcessClass::Fitness, vector<std::pair<WorkerInterface, ProcessClass>>> fitness_workers;
<<<<<<< HEAD
		std::vector<std::pair<WorkerInterface, ProcessClass>> results;
		std::vector<LocalityData> unavailableLocals;
		LocalitySetRef logServerSet;
		LocalityMap<std::pair<WorkerInterface, ProcessClass>>* logServerMap;
		bool bCompleted = false;
=======
		std::vector<std::pair<WorkerInterface, ProcessClass>>		results;
		std::vector<LocalityData>							unavailableLocals;
		LocalitySetRef																					logServerSet;
		LocalityMap<std::pair<WorkerInterface, ProcessClass>>*	logServerMap;
		UID 		functionId = g_nondeterministic_random->randomUniqueID();
		bool		bCompleted = false;
>>>>>>> 4fa24155

		logServerSet = Reference<LocalitySet>(new LocalityMap<std::pair<WorkerInterface, ProcessClass>>());
		logServerMap = (LocalityMap<std::pair<WorkerInterface, ProcessClass>>*) logServerSet.getPtr();

		for( auto& it : id_worker ) {
			auto fitness = it.second.processClass.machineClassFitness( ProcessClass::TLog );
			if( workerAvailable(it.second, checkStable) && !conf.isExcludedServer(it.second.interf.address()) && !additionalExlusions.count(it.second.interf.address()) && fitness != ProcessClass::NeverAssign && (!dcIds.size() || dcIds.count(it.second.interf.locality.dcId())) ) {
				fitness_workers[ fitness ].push_back(std::make_pair(it.second.interf, it.second.processClass));
			}
			else {
				if (it.second.interf.locality.dataHallId().present())
					TraceEvent(SevWarn,"GWFTADNotAvailable", functionId)
						.detail("Fitness", fitness)
						.detailext("Zone", it.second.interf.locality.zoneId())
						.detailext("DataHall", it.second.interf.locality.dataHallId())
						.detail("Address", it.second.interf.address())
						.detail("workerAvailable", workerAvailable(it.second, checkStable))
						.detail("isExcludedServer", conf.isExcludedServer(it.second.interf.address()))
						.detail("checkStable", checkStable)
						.detail("reboots", it.second.reboots)
						.detail("isAvailable", IFailureMonitor::failureMonitor().getState(it.second.interf.storage.getEndpoint()).isAvailable())
						.detail("Locality", it.second.interf.locality.toString())
						.detail("tLogReplicationFactor", conf.tLogReplicationFactor)
						.detail("tLogPolicy", conf.tLogPolicy ? conf.tLogPolicy->info() : "[unset]")
						.detail("DesiredLogs", conf.getDesiredLogs())
						.detail("InterfaceId", id);
				unavailableLocals.push_back(it.second.interf.locality);
			}
		}

		results.reserve(results.size() + id_worker.size());
		for (int fitness = ProcessClass::BestFit; fitness != ProcessClass::NeverAssign; fitness ++)
		{
			auto fitnessEnum = (ProcessClass::Fitness) fitness;
			if (fitness_workers.find(fitnessEnum) == fitness_workers.end())
				continue;
			for (auto& worker : fitness_workers[(ProcessClass::Fitness) fitness] ) {
				logServerMap->add(worker.first.locality, &worker);
			}
			if (logServerSet->size() < conf.tLogReplicationFactor) {
				TraceEvent(SevWarn,"GWFTADTooFew", functionId)
					.detail("Fitness", fitness)
					.detail("Processes", logServerSet->size())
					.detail("tLogReplicationFactor", conf.tLogReplicationFactor)
					.detail("tLogPolicy", conf.tLogPolicy ? conf.tLogPolicy->info() : "[unset]")
					.detail("DesiredLogs", conf.getDesiredLogs())
					.detail("InterfaceId", id);
			}
			else if (logServerSet->size() <= conf.getDesiredLogs()) {
				ASSERT(conf.tLogPolicy);
				if (logServerSet->validate(conf.tLogPolicy)) {
					for (auto& object : logServerMap->getObjects()) {
						results.push_back(*object);
					}
					bCompleted = true;
					break;
				}
				else {
					TraceEvent(SevWarn,"GWFTADNotAcceptable", functionId)
						.detail("Fitness", fitness)
						.detail("Processes", logServerSet->size())
						.detail("tLogReplicationFactor", conf.tLogReplicationFactor)
						.detail("tLogPolicy", conf.tLogPolicy ? conf.tLogPolicy->info() : "[unset]")
						.detail("DesiredLogs", conf.getDesiredLogs())
						.detail("InterfaceId", id);
				}
			}
			// Try to select the desired size, if larger
			else {
				std::vector<LocalityEntry> bestSet;
				std::vector<LocalityData> tLocalities;
				ASSERT(conf.tLogPolicy);

				// Try to find the best team of servers to fulfill the policy
				if (findBestPolicySet(bestSet, logServerSet, conf.tLogPolicy, conf.getDesiredLogs(),
						SERVER_KNOBS->POLICY_RATING_TESTS, SERVER_KNOBS->POLICY_GENERATIONS))
				{
					results.reserve(results.size() + bestSet.size());
					for (auto& entry : bestSet) {
						auto object = logServerMap->getObject(entry);
						ASSERT(object);
						results.push_back(*object);
						tLocalities.push_back(object->first.locality);
					}
					TraceEvent("GWFTADBestResults", functionId)
						.detail("Fitness", fitness)
						.detail("Processes", logServerSet->size())
						.detail("BestCount", bestSet.size())
						.detail("BestZones", ::describeZones(tLocalities))
						.detail("BestDataHalls", ::describeDataHalls(tLocalities))
						.detail("tLogPolicy", conf.tLogPolicy ? conf.tLogPolicy->info() : "[unset]")
						.detail("TotalResults", results.size())
						.detail("DesiredLogs", conf.getDesiredLogs())
						.detail("InterfaceId", id);
					bCompleted = true;
					break;
				}
				else {
					TraceEvent(SevWarn,"GWFTADNoBest", functionId)
						.detail("Fitness", fitness)
						.detail("Processes", logServerSet->size())
						.detail("tLogReplicationFactor", conf.tLogReplicationFactor)
						.detail("tLogPolicy", conf.tLogPolicy ? conf.tLogPolicy->info() : "[unset]")
						.detail("DesiredLogs", conf.getDesiredLogs())
						.detail("InterfaceId", id);
				}
			}
		}

		// If policy cannot be satisfied
		if (!bCompleted)
		{
				std::vector<LocalityData>	tLocalities;
				for (auto& object : logServerMap->getObjects()) {
					tLocalities.push_back(object->first.locality);
				}

				TraceEvent(SevWarn, "GetTLogTeamFailed", functionId)
					.detail("Policy", conf.tLogPolicy->info())
					.detail("Processes", logServerSet->size())
					.detail("Workers", id_worker.size())
					.detail("FitnessGroups", fitness_workers.size())
					.detail("TLogZones", ::describeZones(tLocalities))
					.detail("TLogDataHalls", ::describeDataHalls(tLocalities))
					.detail("MissingZones", ::describeZones(unavailableLocals))
					.detail("MissingDataHalls", ::describeDataHalls(unavailableLocals))
					.detail("Replication", conf.tLogReplicationFactor)
					.detail("DesiredLogs", conf.getDesiredLogs())
					.detail("RatingTests",SERVER_KNOBS->POLICY_RATING_TESTS)
					.detail("checkStable", checkStable)
					.detail("PolicyGenerations",SERVER_KNOBS->POLICY_GENERATIONS)
					.detail("InterfaceId", id).backtrace();

			// Free the set
			logServerSet->clear();
			logServerSet.clear();
			throw no_more_servers();
		}

		for (auto& result : results) {
			id_used[result.first.locality.processId()]++;
		}

		TraceEvent("GetTLogTeamDone", functionId)
			.detail("Completed", bCompleted).detail("Policy", conf.tLogPolicy->info())
			.detail("Results", results.size()).detail("Processes", logServerSet->size())
			.detail("Workers", id_worker.size())
			.detail("Replication", conf.tLogReplicationFactor)
			.detail("Desired", conf.getDesiredLogs())
			.detail("RatingTests",SERVER_KNOBS->POLICY_RATING_TESTS)
			.detail("PolicyGenerations",SERVER_KNOBS->POLICY_GENERATIONS)
			.detail("InterfaceId", id);

		for (auto& result : results) {
			TraceEvent("GetTLogTeamWorker", functionId)
				.detail("Class", result.second.toString())
				.detail("Address", result.first.address())
				.detailext("Zone", result.first.locality.zoneId())
				.detailext("DataHall", result.first.locality.dataHallId())
				.detail("isExcludedServer", conf.isExcludedServer(result.first.address()))
				.detail("isAvailable", IFailureMonitor::failureMonitor().getState(result.first.storage.getEndpoint()).isAvailable());
		}

		// Free the set
		logServerSet->clear();
		logServerSet.clear();

		return results;
	}

	struct WorkerFitnessInfo {
		std::pair<WorkerInterface, ProcessClass> worker;
		ProcessClass::Fitness fitness;
		int used;

		WorkerFitnessInfo(std::pair<WorkerInterface, ProcessClass> worker, ProcessClass::Fitness fitness, int used) : worker(worker), fitness(fitness), used(used) {}
	};

	WorkerFitnessInfo getWorkerForRoleInDatacenter(Optional<Standalone<StringRef>> const& dcId, ProcessClass::ClusterRole role, DatabaseConfiguration const& conf, std::map< Optional<Standalone<StringRef>>, int>& id_used, bool checkStable = false ) {
		std::map<std::pair<ProcessClass::Fitness,int>, vector<std::pair<WorkerInterface, ProcessClass>>> fitness_workers;

		for( auto& it : id_worker ) {
			auto fitness = it.second.processClass.machineClassFitness( role );
			if( workerAvailable(it.second, checkStable) && !conf.isExcludedServer(it.second.interf.address()) && fitness != ProcessClass::NeverAssign && it.second.interf.locality.dcId()==dcId ) {
				fitness_workers[ std::make_pair(fitness, id_used[it.first]) ].push_back(std::make_pair(it.second.interf, it.second.processClass));
			}
		}

		for( auto& it : fitness_workers ) {
			auto& w = it.second;
			g_random->randomShuffle(w);
			for( int i=0; i < w.size(); i++ ) {
				id_used[w[i].first.locality.processId()]++;
				return WorkerFitnessInfo(w[i], it.first.first, it.first.second);
			}
		}

		//If we did not find enough workers in the primary data center, add workers from other data centers
		fitness_workers.clear();
		for( auto& it : id_worker ) {
			auto fitness = it.second.processClass.machineClassFitness( role );
			if( workerAvailable(it.second, checkStable) && !conf.isExcludedServer(it.second.interf.address()) && fitness != ProcessClass::NeverAssign && it.second.interf.locality.dcId()!=dcId ) {
				fitness_workers[ std::make_pair(fitness, id_used[it.first]) ].push_back(std::make_pair(it.second.interf, it.second.processClass));
			}
		}

		for( auto& it : fitness_workers ) {
			auto& w = it.second;
			g_random->randomShuffle(w);
			for( int i=0; i < w.size(); i++ ) {
				id_used[w[i].first.locality.processId()]++;
				return WorkerFitnessInfo(w[i], it.first.first, it.first.second);
			}
		}

		throw no_more_servers();
	}

	vector<std::pair<WorkerInterface, ProcessClass>> getWorkersForRoleInDatacenter(Optional<Standalone<StringRef>> const& dcId, ProcessClass::ClusterRole role, int amount, DatabaseConfiguration const& conf, std::map< Optional<Standalone<StringRef>>, int>& id_used, Optional<WorkerFitnessInfo> minWorker = Optional<WorkerFitnessInfo>(), bool checkStable = false ) {
		std::map<std::pair<ProcessClass::Fitness,int>, vector<std::pair<WorkerInterface, ProcessClass>>> fitness_workers;
		vector<std::pair<WorkerInterface, ProcessClass>> results;
		if (amount <= 0)
			return results;

		for( auto& it : id_worker ) {
			auto fitness = it.second.processClass.machineClassFitness( role );
			if( workerAvailable(it.second, checkStable) && !conf.isExcludedServer(it.second.interf.address()) && it.second.interf.locality.dcId() == dcId &&
			  ( !minWorker.present() || ( it.second.interf.id() != minWorker.get().worker.first.id() && ( fitness < minWorker.get().fitness || (fitness == minWorker.get().fitness && id_used[it.first] <= minWorker.get().used ) ) ) ) ) {
				fitness_workers[ std::make_pair(fitness, id_used[it.first]) ].push_back(std::make_pair(it.second.interf, it.second.processClass));
			}
		}

		for( auto& it : fitness_workers ) {
			auto& w = it.second;
			g_random->randomShuffle(w);
			for( int i=0; i < w.size(); i++ ) {
				results.push_back(w[i]);
				id_used[w[i].first.locality.processId()]++;
				if( results.size() == amount )
					return results;
			}
		}

		return results;
	}

	struct InDatacenterFitness {
		ProcessClass::Fitness proxyFit;
		ProcessClass::Fitness resolverFit;
		int proxyCount;
		int resolverCount;

		InDatacenterFitness( ProcessClass::Fitness proxyFit, ProcessClass::Fitness resolverFit, int proxyCount, int resolverCount)
			: proxyFit(proxyFit), resolverFit(resolverFit), proxyCount(proxyCount), resolverCount(resolverCount) {}

		InDatacenterFitness() : proxyFit( ProcessClass::NeverAssign ), resolverFit( ProcessClass::NeverAssign ) {}

		InDatacenterFitness( vector<std::pair<WorkerInterface, ProcessClass>> proxies, vector<std::pair<WorkerInterface, ProcessClass>> resolvers ) {
			proxyFit = ProcessClass::BestFit;
			resolverFit = ProcessClass::BestFit;
			for(auto it: proxies) {
				proxyFit = std::max(proxyFit, it.second.machineClassFitness( ProcessClass::Proxy ));
			}
			for(auto it: resolvers) {
				resolverFit = std::max(resolverFit, it.second.machineClassFitness( ProcessClass::Resolver ));
			}
			proxyCount = proxies.size();
			resolverCount = resolvers.size();
		}

		InDatacenterFitness( vector<MasterProxyInterface> proxies, vector<ResolverInterface> resolvers, vector<ProcessClass> proxyClasses, vector<ProcessClass> resolverClasses ) {
			std::set<Optional<Standalone<StringRef>>> dcs;
			proxyFit = ProcessClass::BestFit;
			resolverFit = ProcessClass::BestFit;
			for(int i = 0; i < proxies.size(); i++) {
				dcs.insert(proxies[i].locality.dcId());
				proxyFit = std::max(proxyFit, proxyClasses[i].machineClassFitness( ProcessClass::Proxy ));
			}
			for(int i = 0; i < resolvers.size(); i++) {
				dcs.insert(resolvers[i].locality.dcId());
				resolverFit = std::max(resolverFit, resolverClasses[i].machineClassFitness( ProcessClass::Resolver ));
			}

			proxyCount = proxies.size();
			resolverCount = resolvers.size();
		}

		bool operator < (InDatacenterFitness const& r) const {
			int lmax = std::max(resolverFit,proxyFit);
			int lmin = std::min(resolverFit,proxyFit);
			int rmax = std::max(r.resolverFit,r.proxyFit);
			int rmin = std::min(r.resolverFit,r.proxyFit);

			if( lmax != rmax ) return lmax < rmax;
			if( lmin != rmin ) return lmin < rmin;
			if(proxyCount != r.proxyCount) return proxyCount > r.proxyCount;
			return resolverCount > r.resolverCount;
		}

		bool operator == (InDatacenterFitness const& r) const { return proxyFit == r.proxyFit && resolverFit == r.resolverFit && proxyCount == r.proxyCount && resolverCount == r.resolverCount; }
	};

	struct AcrossDatacenterFitness {
		ProcessClass::Fitness tlogFit;
		int tlogCount;

		AcrossDatacenterFitness( ProcessClass::Fitness tlogFit, int tlogCount) : tlogFit(tlogFit), tlogCount(tlogCount) {}

		AcrossDatacenterFitness() : tlogFit( ProcessClass::NeverAssign ), tlogCount(0) {}

		AcrossDatacenterFitness( vector<std::pair<WorkerInterface, ProcessClass>> tlogs ) {
			std::set<Optional<Standalone<StringRef>>> dcs;
			tlogFit = ProcessClass::BestFit;
			for(auto it : tlogs) {
				dcs.insert(it.first.locality.dcId());
				tlogFit = std::max(tlogFit, it.second.machineClassFitness( ProcessClass::TLog ));
			}
			tlogCount = tlogs.size();
		}

		AcrossDatacenterFitness( vector<OptionalInterface<TLogInterface>> tlogs, std::vector<ProcessClass> processClasses ) {
			std::set<Optional<Standalone<StringRef>>> dcs;
			tlogFit = ProcessClass::BestFit;
			for(int i = 0; i < tlogs.size(); i++) {
				ASSERT(tlogs[i].present());
				dcs.insert(tlogs[i].interf().locality.dcId());
				tlogFit = std::max(tlogFit, processClasses[i].machineClassFitness( ProcessClass::TLog ));
			}
			tlogCount = tlogs.size();
		}

		bool operator < (AcrossDatacenterFitness const& r) const {
			if(tlogFit != r.tlogFit) return tlogFit < r.tlogFit;
			return tlogCount > r.tlogCount;
		}

		bool operator == (AcrossDatacenterFitness const& r) const { return tlogFit == r.tlogFit && tlogCount == r.tlogCount; }
	};

	std::set<Optional<Standalone<StringRef>>> getDatacenters( DatabaseConfiguration const& conf, bool checkStable = false ) {
		std::set<Optional<Standalone<StringRef>>> result;
		for( auto& it : id_worker )
			if( workerAvailable( it.second, checkStable ) && !conf.isExcludedServer( it.second.interf.address() ) )
				result.insert(it.second.interf.locality.dcId());
		return result;
	}

	RecruitRemoteFromConfigurationReply findRemoteWorkersForConfiguration( RecruitRemoteFromConfigurationRequest const& req ) {
		RecruitRemoteFromConfigurationReply result;
		std::map< Optional<Standalone<StringRef>>, int> id_used;
		id_used[masterProcessId]++;

		std::set<Optional<Key>> remoteDC;
		remoteDC.insert(req.dcId);
			
		auto remoteLogs = getWorkersForTlogs( req.configuration, id_used, false, remoteDC );
		for(int i = 0; i < remoteLogs.size(); i++) {
			result.remoteTLogs.push_back(remoteLogs[i].first);
		}

		auto logRouters = getWorkersForRoleInDatacenter( req.dcId, ProcessClass::LogRouter, req.configuration.logRouterCount, req.configuration, id_used );
		for(int i = 0; i < logRouters.size(); i++) {
			result.logRouters.push_back(logRouters[i].first);
		}

		//FIXME: fitness for logs is wrong
		if( now() - startTime < SERVER_KNOBS->WAIT_FOR_GOOD_RECRUITMENT_DELAY &&
			( AcrossDatacenterFitness(remoteLogs) > AcrossDatacenterFitness((ProcessClass::Fitness)SERVER_KNOBS->EXPECTED_TLOG_FITNESS, req.configuration.getDesiredLogs()) ) ) {
			throw operation_failed();
		}

		return result;
	}

	RecruitFromConfigurationReply findWorkersForConfiguration( RecruitFromConfigurationRequest const& req, Optional<Key> dcId ) {
		RecruitFromConfigurationReply result;
		std::map< Optional<Standalone<StringRef>>, int> id_used;
		id_used[masterProcessId]++;
		ASSERT(dcId == req.configuration.primaryDcId || dcId == req.configuration.remoteDcId);
		std::set<Optional<Key>> primaryDC;
		primaryDC.insert(dcId == req.configuration.primaryDcId ? req.configuration.primaryDcId : req.configuration.remoteDcId);
		result.remoteDcId = dcId == req.configuration.primaryDcId ? req.configuration.remoteDcId : req.configuration.primaryDcId;
			
		auto tlogs = getWorkersForTlogs( req.configuration, id_used, false, primaryDC );
		for(int i = 0; i < tlogs.size(); i++) {
			result.tLogs.push_back(tlogs[i].first);
		}

		if(req.configuration.satelliteTLogReplicationFactor > 0) {
			std::set<Optional<Key>> satelliteDCs;
			if( dcId == req.configuration.primaryDcId ) {
				satelliteDCs.insert( req.configuration.primarySatelliteDcIds.begin(), req.configuration.primarySatelliteDcIds.end() );
			} else {
				satelliteDCs.insert( req.configuration.remoteSatelliteDcIds.begin(), req.configuration.remoteSatelliteDcIds.end() );
			}
			auto satelliteLogs = getWorkersForTlogs( req.configuration, id_used, false, satelliteDCs );

			for(int i = 0; i < satelliteLogs.size(); i++) {
				result.satelliteTLogs.push_back(satelliteLogs[i].first);
			}
		}

		auto first_resolver = getWorkerForRoleInDatacenter( dcId, ProcessClass::Resolver, req.configuration, id_used );
		auto first_proxy = getWorkerForRoleInDatacenter( dcId, ProcessClass::Proxy, req.configuration, id_used );

		auto proxies = getWorkersForRoleInDatacenter( dcId, ProcessClass::Proxy, req.configuration.getDesiredProxies()-1, req.configuration, id_used, first_proxy );
		auto resolvers = getWorkersForRoleInDatacenter( dcId, ProcessClass::Resolver, req.configuration.getDesiredResolvers()-1, req.configuration, id_used, first_resolver );

		proxies.push_back(first_proxy.worker);
		resolvers.push_back(first_resolver.worker);

		auto fitness = InDatacenterFitness(proxies, resolvers);
		for(int i = 0; i < resolvers.size(); i++)
			result.resolvers.push_back(resolvers[i].first);
		for(int i = 0; i < proxies.size(); i++)
			result.proxies.push_back(proxies[i].first);

		//FIXME: fitness for logs is wrong
		if( now() - startTime < SERVER_KNOBS->WAIT_FOR_GOOD_RECRUITMENT_DELAY &&
			( AcrossDatacenterFitness(tlogs) > AcrossDatacenterFitness((ProcessClass::Fitness)SERVER_KNOBS->EXPECTED_TLOG_FITNESS, req.configuration.getDesiredLogs()) ||
			fitness > InDatacenterFitness((ProcessClass::Fitness)SERVER_KNOBS->EXPECTED_PROXY_FITNESS, (ProcessClass::Fitness)SERVER_KNOBS->EXPECTED_RESOLVER_FITNESS, req.configuration.getDesiredProxies(), req.configuration.getDesiredResolvers()) ) ) {
			throw operation_failed();
		}

		return result;
	}

	RecruitFromConfigurationReply findWorkersForConfiguration( RecruitFromConfigurationRequest const& req ) {
		if(req.configuration.remoteTLogReplicationFactor > 0) {
			try {
				return findWorkersForConfiguration(req, req.configuration.primaryDcId);
			} catch( Error& e ) {
				if (e.code() == error_code_no_more_servers || e.code() == error_code_operation_failed) {
					TraceEvent(SevWarn, "AttemptingRecruitmentInRemoteDC", id).error(e);
					return findWorkersForConfiguration(req, req.configuration.remoteDcId);
				} else {
					throw;
				}
			}
		} else {
			RecruitFromConfigurationReply result;
			std::map< Optional<Standalone<StringRef>>, int> id_used;
			id_used[masterProcessId]++;
			
			auto tlogs = getWorkersForTlogs( req.configuration, id_used );
			for(int i = 0; i < tlogs.size(); i++) {
				result.tLogs.push_back(tlogs[i].first);
			}

			auto datacenters = getDatacenters( req.configuration );

			InDatacenterFitness bestFitness;
			int numEquivalent = 1;

			for(auto dcId : datacenters ) {
				auto used = id_used;
				auto first_resolver = getWorkerForRoleInDatacenter( dcId, ProcessClass::Resolver, req.configuration, used );
				auto first_proxy = getWorkerForRoleInDatacenter( dcId, ProcessClass::Proxy, req.configuration, used );

				auto proxies = getWorkersForRoleInDatacenter( dcId, ProcessClass::Proxy, req.configuration.getDesiredProxies()-1, req.configuration, used, first_proxy );
				auto resolvers = getWorkersForRoleInDatacenter( dcId, ProcessClass::Resolver, req.configuration.getDesiredResolvers()-1, req.configuration, used, first_resolver );

				proxies.push_back(first_proxy.worker);
				resolvers.push_back(first_resolver.worker);

				auto fitness = InDatacenterFitness(proxies, resolvers);
				if(fitness < bestFitness) {
					bestFitness = fitness;
					numEquivalent = 1;
					result.resolvers = vector<WorkerInterface>();
					result.proxies = vector<WorkerInterface>();
					for(int i = 0; i < resolvers.size(); i++)
						result.resolvers.push_back(resolvers[i].first);
					for(int i = 0; i < proxies.size(); i++)
						result.proxies.push_back(proxies[i].first);
				} else if( fitness == bestFitness && g_random->random01() < 1.0/++numEquivalent ) {
					result.resolvers = vector<WorkerInterface>();
					result.proxies = vector<WorkerInterface>();
					for(int i = 0; i < resolvers.size(); i++)
						result.resolvers.push_back(resolvers[i].first);
					for(int i = 0; i < proxies.size(); i++)
						result.proxies.push_back(proxies[i].first);
				}
			}

			ASSERT(bestFitness != InDatacenterFitness());

			TraceEvent("findWorkersForConfig").detail("replication", req.configuration.tLogReplicationFactor)
				.detail("desiredLogs", req.configuration.getDesiredLogs()).detail("actualLogs", result.tLogs.size())
				.detail("desiredProxies", req.configuration.getDesiredProxies()).detail("actualProxies", result.proxies.size())
				.detail("desiredResolvers", req.configuration.getDesiredResolvers()).detail("actualResolvers", result.resolvers.size());

			if( now() - startTime < SERVER_KNOBS->WAIT_FOR_GOOD_RECRUITMENT_DELAY &&
				( AcrossDatacenterFitness(tlogs) > AcrossDatacenterFitness((ProcessClass::Fitness)SERVER_KNOBS->EXPECTED_TLOG_FITNESS, req.configuration.getDesiredLogs()) ||
				bestFitness > InDatacenterFitness((ProcessClass::Fitness)SERVER_KNOBS->EXPECTED_PROXY_FITNESS, (ProcessClass::Fitness)SERVER_KNOBS->EXPECTED_RESOLVER_FITNESS, req.configuration.getDesiredProxies(), req.configuration.getDesiredResolvers()) ) ) {
				throw operation_failed();
			}

			return result;
		}
	}

	bool betterMasterExists() {
		ServerDBInfo dbi = db.serverInfo->get();
		std::map< Optional<Standalone<StringRef>>, int> id_used;

		auto masterWorker = id_worker.find(dbi.master.locality.processId());
		if(masterWorker == id_worker.end())
			return false;

		id_used[masterProcessId]++;

		ProcessClass::Fitness oldMasterFit = masterWorker->second.processClass.machineClassFitness( ProcessClass::Master );
		ProcessClass::Fitness newMasterFit = getMasterWorker(true).second.machineClassFitness( ProcessClass::Master );

		if(dbi.recoveryState < RecoveryState::FULLY_RECOVERED) {
			if(oldMasterFit > newMasterFit) {
				TEST(true); //Better master exists triggered before full recovery
				TraceEvent("BetterMasterExists", id).detail("oldMasterFit", oldMasterFit).detail("newMasterFit", newMasterFit);
				return true;
			}
			return false;
		}

		if(oldMasterFit < newMasterFit) return false;

		//FIXME: implement for remote logs and log routers
		std::vector<ProcessClass> tlogProcessClasses;
		for(auto& it : dbi.logSystemConfig.tLogs[0].tLogs ) {
			auto tlogWorker = id_worker.find(it.interf().locality.processId());
			if ( tlogWorker == id_worker.end() )
				return false;
			tlogProcessClasses.push_back(tlogWorker->second.processClass);
		}
		AcrossDatacenterFitness oldAcrossFit(dbi.logSystemConfig.tLogs[0].tLogs, tlogProcessClasses);
		AcrossDatacenterFitness newAcrossFit(getWorkersForTlogs(db.config, id_used, true));

		if(oldAcrossFit < newAcrossFit) return false;


		std::vector<ProcessClass> proxyClasses;
		for(auto& it : dbi.client.proxies ) {
			auto proxyWorker = id_worker.find(it.locality.processId());
			if ( proxyWorker == id_worker.end() )
				return false;
			proxyClasses.push_back(proxyWorker->second.processClass);
		}

		std::vector<ProcessClass> resolverClasses;
		for(auto& it : dbi.resolvers ) {
			auto resolverWorker = id_worker.find(it.locality.processId());
			if ( resolverWorker == id_worker.end() )
				return false;
			resolverClasses.push_back(resolverWorker->second.processClass);
		}

		InDatacenterFitness oldInFit(dbi.client.proxies, dbi.resolvers, proxyClasses, resolverClasses);

		auto datacenters = getDatacenters( db.config, true );
		InDatacenterFitness newInFit;

		for(auto dcId : datacenters) {
			auto used = id_used;
			auto first_resolver = getWorkerForRoleInDatacenter( dcId, ProcessClass::Resolver, db.config, used );
			auto first_proxy = getWorkerForRoleInDatacenter( dcId, ProcessClass::Proxy, db.config, used );

			auto proxies = getWorkersForRoleInDatacenter( dcId, ProcessClass::Proxy, db.config.getDesiredProxies()-1, db.config, used, first_proxy, true );
			auto resolvers = getWorkersForRoleInDatacenter( dcId, ProcessClass::Resolver, db.config.getDesiredResolvers()-1, db.config, used, first_resolver, true );
			proxies.push_back(first_proxy.worker);
			resolvers.push_back(first_resolver.worker);

			auto fitness = InDatacenterFitness(proxies, resolvers);
			if(fitness < newInFit)
				newInFit = fitness;
		}

		if(oldInFit < newInFit) return false;
		if(oldMasterFit > newMasterFit || oldAcrossFit > newAcrossFit || oldInFit > newInFit) {
			TraceEvent("BetterMasterExists", id).detail("oldMasterFit", oldMasterFit).detail("newMasterFit", newMasterFit)
				.detail("oldAcrossFitC", oldAcrossFit.tlogCount).detail("newAcrossFitC", newAcrossFit.tlogCount)
				.detail("oldAcrossFitT", oldAcrossFit.tlogFit).detail("newAcrossFitT", newAcrossFit.tlogFit)
				.detail("oldInFitP", oldInFit.proxyFit).detail("newInFitP", newInFit.proxyFit)
				.detail("oldInFitR", oldInFit.resolverFit).detail("newInFitR", newInFit.resolverFit)
				.detail("oldInFitPC", oldInFit.proxyCount).detail("newInFitPC", newInFit.proxyCount)
				.detail("oldInFitRC", oldInFit.resolverCount).detail("newInFitRC", newInFit.resolverCount);
			return true;
		}
		return false;
	}

	std::map< Optional<Standalone<StringRef>>, WorkerInfo > id_worker;
	std::map<  Optional<Standalone<StringRef>>, ProcessClass > id_class; //contains the mapping from process id to process class from the database
	Standalone<RangeResultRef> lastProcessClasses;
	bool gotProcessClasses;
	Optional<Standalone<StringRef>> masterProcessId;
	Optional<Standalone<StringRef>> masterDcId;
	UID id;
	std::vector<RecruitFromConfigurationRequest> outstandingRecruitmentRequests;
	std::vector<RecruitRemoteFromConfigurationRequest> outstandingRemoteRecruitmentRequests;
	std::vector<std::pair<RecruitStorageRequest, double>> outstandingStorageRequests;
	ActorCollection ac;
	UpdateWorkerList updateWorkerList;
	Future<Void> betterMasterExistsChecker;

	DBInfo db;
	Database cx;
	double startTime;

	explicit ClusterControllerData( ClusterControllerFullInterface ccInterface )
		: id(ccInterface.id()), ac(false), betterMasterExistsChecker(Void()), gotProcessClasses(false), startTime(now())
	{
		auto serverInfo = db.serverInfo->get();
		serverInfo.id = g_random->randomUniqueID();
		serverInfo.masterLifetime.ccID = id;
		serverInfo.clusterInterface = ccInterface;
		db.serverInfo->set( serverInfo );
		cx = openDBOnServer(db.serverInfo, TaskDefaultEndpoint, true, true);
	}

	~ClusterControllerData() {
		ac.clear(false);
		id_worker.clear();
	}
};

template <class K, class T>
vector<T> values( std::map<K,T> const& map ) {
	vector<T> t;
	for(auto i = map.begin(); i!=map.end(); ++i)
		t.push_back(i->second);
	return t;
}

ACTOR Future<Void> clusterWatchDatabase( ClusterControllerData* cluster, ClusterControllerData::DBInfo* db )
{
	state MasterInterface iMaster;

	// SOMEDAY: If there is already a non-failed master referenced by zkMasterInfo, use that one until it fails
	// When this someday is implemented, make sure forced failures still cause the master to be recruited again

	loop {
		TraceEvent("CCWDB", cluster->id);
		try {
			state double recoveryStart = now();
			TraceEvent("CCWDB", cluster->id).detail("Recruiting", "Master");
			state std::pair<WorkerInterface, ProcessClass> masterWorker = cluster->getMasterWorker();
			if( masterWorker.second.machineClassFitness( ProcessClass::Master ) > SERVER_KNOBS->EXPECTED_MASTER_FITNESS && now() - cluster->startTime < SERVER_KNOBS->WAIT_FOR_GOOD_RECRUITMENT_DELAY ) {
				TraceEvent("CCWDB", cluster->id).detail("Fitness", masterWorker.second.machineClassFitness( ProcessClass::Master ));
				Void _ = wait( delay(SERVER_KNOBS->ATTEMPT_RECRUITMENT_DELAY) );
				continue;
			}
			RecruitMasterRequest rmq;
			rmq.lifetime = db->serverInfo->get().masterLifetime;

			cluster->masterProcessId = masterWorker.first.locality.processId();
			cluster->masterDcId = masterWorker.first.locality.dcId();
			ErrorOr<MasterInterface> newMaster = wait( masterWorker.first.master.tryGetReply( rmq ) );
			if (newMaster.present()) {
				TraceEvent("CCWDB", cluster->id).detail("Recruited", newMaster.get().id());

				// for status tool
				TraceEvent("RecruitedMasterWorker", cluster->id)
					.detail("Address", newMaster.get().address())
					.trackLatest("DB/RecruitedMasterWorker");

				iMaster = newMaster.get();

				db->masterRegistrationCount = 0;
				db->config = DatabaseConfiguration();
				db->forceMasterFailure = Promise<Void>();

				auto dbInfo = ServerDBInfo( LiteralStringRef("DB") );
				dbInfo.master = iMaster;
				dbInfo.id = g_random->randomUniqueID();
				dbInfo.masterLifetime = db->serverInfo->get().masterLifetime;
				++dbInfo.masterLifetime;
				dbInfo.clusterInterface = db->serverInfo->get().clusterInterface;

				TraceEvent("CCWDB", cluster->id).detail("Lifetime", dbInfo.masterLifetime.toString()).detail("ChangeID", dbInfo.id);
				db->serverInfo->set( dbInfo );

				Void _ = wait( delay(SERVER_KNOBS->MASTER_SPIN_DELAY) );  // Don't retry master recovery more than once per second, but don't delay the "first" recovery after more than a second of normal operation

				TraceEvent("CCWDB", cluster->id).detail("Watching", iMaster.id());

				// Master failure detection is pretty sensitive, but if we are in the middle of a very long recovery we really don't want to have to start over
				loop choose {
					when (Void _ = wait( waitFailureClient( iMaster.waitFailure, db->masterRegistrationCount ?
						SERVER_KNOBS->MASTER_FAILURE_REACTION_TIME : (now() - recoveryStart) * SERVER_KNOBS->MASTER_FAILURE_SLOPE_DURING_RECOVERY,
						db->masterRegistrationCount ? -SERVER_KNOBS->MASTER_FAILURE_REACTION_TIME/SERVER_KNOBS->SECONDS_BEFORE_NO_FAILURE_DELAY : SERVER_KNOBS->MASTER_FAILURE_SLOPE_DURING_RECOVERY ) || db->forceMasterFailure.getFuture() )) { break; }
					when (Void _ = wait( db->serverInfo->onChange() )) {}
				}

				TEST(true); // clusterWatchDatabase() master failed
				TraceEvent(SevWarn,"DetectedFailedMaster", cluster->id).detail("OldMaster", iMaster.id());
			} else {
				TEST(true); //clusterWatchDatabas() !newMaster.present()
				Void _ = wait( delay(SERVER_KNOBS->MASTER_SPIN_DELAY) );
			}
		} catch (Error& e) {
			TraceEvent("CCWDB", cluster->id).error(e, true).detail("Master", iMaster.id());
			if (e.code() == error_code_actor_cancelled) throw;

			bool ok = e.code() == error_code_no_more_servers;
			TraceEvent(ok ? SevWarn : SevError,"clusterWatchDatabaseRetrying", cluster->id).error(e);
			if (!ok)
				throw e;
			Void _ = wait( delay(SERVER_KNOBS->ATTEMPT_RECRUITMENT_DELAY) );
		}
	}
}

void addIssue( ProcessIssuesMap& issueMap, NetworkAddress const& addr, std::string const& issue, UID& issueID ) {
	auto& e = issueMap[addr];
	e.first = issue;
	e.second = issueID = g_random->randomUniqueID();
	if (!issue.size()) issueMap.erase(addr);
}

void removeIssue( ProcessIssuesMap& issueMap, NetworkAddress const& addr, std::string const& issue, UID& issueID ) {
	if (!issue.size()) return;
	if ( issueMap.count(addr) && issueMap[addr].second == issueID )
		issueMap.erase( addr );
}

ACTOR Future<Void> clusterGetServerInfo(
	ClusterControllerData::DBInfo* db,
	UID knownServerInfoID,
	std::string issues,
	std::vector<NetworkAddress> incompatiblePeers,
	ReplyPromise<ServerDBInfo> reply)
{
	state UID issueID;
	addIssue( db->workersWithIssues, reply.getEndpoint().address, issues, issueID );
	for(auto it : incompatiblePeers) {
		db->incompatibleConnections[it] = now() + SERVER_KNOBS->INCOMPATIBLE_PEERS_LOGGING_INTERVAL;
	}

	while (db->serverInfo->get().id == knownServerInfoID) {
		choose {
			when (Void _ = wait( db->serverInfo->onChange() )) {}
			when (Void _ = wait( delayJittered( 300 ) )) { break; }  // The server might be long gone!
		}
	}

	removeIssue( db->workersWithIssues, reply.getEndpoint().address, issues, issueID );

	TraceEvent("SendingServerInfo").detail("Dest", reply.getEndpoint().address );
	reply.send( db->serverInfo->get() );
	return Void();
}

ACTOR Future<Void> clusterOpenDatabase(
	ClusterControllerData::DBInfo* db,
	Standalone<StringRef> dbName,
	UID knownClientInfoID,
	std::string issues,
	Standalone<VectorRef<ClientVersionRef>> supportedVersions,
	ReplyPromise<ClientDBInfo> reply)
{
	// NOTE: The client no longer expects this function to return errors
	state UID issueID;
	addIssue( db->clientsWithIssues, reply.getEndpoint().address, issues, issueID );

	if(supportedVersions.size() > 0) {
		db->clientVersionMap[reply.getEndpoint().address] = supportedVersions;
	}

	while (db->clientInfo->get().id == knownClientInfoID) {
		choose {
			when (Void _ = wait( db->clientInfo->onChange() )) {}
			when (Void _ = wait( delayJittered( 300 ) )) { break; }  // The client might be long gone!
		}
	}

	removeIssue( db->clientsWithIssues, reply.getEndpoint().address, issues, issueID );
	db->clientVersionMap.erase(reply.getEndpoint().address);

	reply.send( db->clientInfo->get() );
	return Void();
}

void checkOutstandingRecruitmentRequests( ClusterControllerData* self ) {
	for( int i = 0; i < self->outstandingRecruitmentRequests.size(); i++ ) {
		RecruitFromConfigurationRequest& req = self->outstandingRecruitmentRequests[i];
		try {
			req.reply.send( self->findWorkersForConfiguration( req ) );
			std::swap( self->outstandingRecruitmentRequests[i--], self->outstandingRecruitmentRequests.back() );
			self->outstandingRecruitmentRequests.pop_back();
		} catch (Error& e) {
			if (e.code() == error_code_no_more_servers || e.code() == error_code_operation_failed) {
				TraceEvent(SevWarn, "RecruitTLogMatchingSetNotAvailable", self->id).error(e);
			} else {
				TraceEvent(SevError, "RecruitTLogsRequestError", self->id).error(e);
				throw;
			}
		}
	}
}

void checkOutstandingRemoteRecruitmentRequests( ClusterControllerData* self ) {
	for( int i = 0; i < self->outstandingRemoteRecruitmentRequests.size(); i++ ) {
		RecruitRemoteFromConfigurationRequest& req = self->outstandingRemoteRecruitmentRequests[i];
		try {
			req.reply.send( self->findRemoteWorkersForConfiguration( req ) );
			std::swap( self->outstandingRemoteRecruitmentRequests[i--], self->outstandingRemoteRecruitmentRequests.back() );
			self->outstandingRemoteRecruitmentRequests.pop_back();
		} catch (Error& e) {
			if (e.code() == error_code_no_more_servers || e.code() == error_code_operation_failed) {
				TraceEvent(SevWarn, "RecruitRemoteTLogMatchingSetNotAvailable", self->id).error(e);
			} else {
				TraceEvent(SevError, "RecruitRemoteTLogsRequestError", self->id).error(e);
				throw;
			}
		}
	}
}

void checkOutstandingStorageRequests( ClusterControllerData* self ) {
	for( int i = 0; i < self->outstandingStorageRequests.size(); i++ ) {
		auto& req = self->outstandingStorageRequests[i];
		try {
			if(req.second < now()) {
				req.first.reply.sendError(timed_out());
				std::swap( self->outstandingStorageRequests[i--], self->outstandingStorageRequests.back() );
				self->outstandingStorageRequests.pop_back();
			} else {
				if(!self->gotProcessClasses && !req.first.criticalRecruitment)
					throw no_more_servers();

				auto worker = self->getStorageWorker(req.first);
				RecruitStorageReply rep;
				rep.worker = worker.first;
				rep.processClass = worker.second;
				req.first.reply.send( rep );
				std::swap( self->outstandingStorageRequests[i--], self->outstandingStorageRequests.back() );
				self->outstandingStorageRequests.pop_back();
			}
		} catch (Error& e) {
			if (e.code() == error_code_no_more_servers) {
				TraceEvent(SevWarn, "RecruitStorageNotAvailable", self->id).error(e);
			} else {
				TraceEvent(SevError, "RecruitStorageError", self->id).error(e);
				throw;
			}
		}
	}
}

ACTOR Future<Void> doCheckOutstandingMasterRequests( ClusterControllerData* self ) {
	Void _ = wait( delay(SERVER_KNOBS->CHECK_BETTER_MASTER_INTERVAL) );
	//FIXME: re-enable betterMasterExists
	/*
	if (self->betterMasterExists()) {
		if (!self->db.forceMasterFailure.isSet()) {
			self->db.forceMasterFailure.send( Void() );
			TraceEvent("MasterRegistrationKill", self->id).detail("MasterId", self->db.serverInfo->get().master.id());
		}
	}
	*/
	return Void();
}

void checkOutstandingMasterRequests( ClusterControllerData* self ) {
	if( !self->betterMasterExistsChecker.isReady() )
		return;

	self->betterMasterExistsChecker = doCheckOutstandingMasterRequests(self);
}

void checkOutstandingRequests( ClusterControllerData* self ) {
	checkOutstandingRecruitmentRequests( self );
	checkOutstandingRemoteRecruitmentRequests( self );
	checkOutstandingStorageRequests( self );
	checkOutstandingMasterRequests( self );
}

ACTOR Future<Void> rebootAndCheck( ClusterControllerData* cluster, Optional<Standalone<StringRef>> processID ) {
	auto watcher = cluster->id_worker.find(processID);
	ASSERT(watcher != cluster->id_worker.end());

	watcher->second.reboots++;
	Void _ = wait( delay( g_network->isSimulated() ? SERVER_KNOBS->SIM_SHUTDOWN_TIMEOUT : SERVER_KNOBS->SHUTDOWN_TIMEOUT ) );

	auto watcher = cluster->id_worker.find(processID);
	if(watcher != cluster->id_worker.end()) {
		watcher->second.reboots--;
		if( watcher->second.reboots < 2 )
			checkOutstandingMasterRequests( cluster );
	}

	return Void();
}

ACTOR Future<Void> workerAvailabilityWatch( WorkerInterface worker, ProcessClass startingClass, ClusterControllerData* cluster ) {
	state Future<Void> failed = waitFailureClient( worker.waitFailure, SERVER_KNOBS->WORKER_FAILURE_TIME );
	cluster->updateWorkerList.set( worker.locality.processId(), ProcessData(worker.locality, startingClass, worker.address()) );
	loop {
		choose {
			when( Void _ = wait( IFailureMonitor::failureMonitor().onStateEqual( worker.storage.getEndpoint(), FailureStatus(IFailureMonitor::failureMonitor().getState( worker.storage.getEndpoint() ).isAvailable()) ) ) ) {
				if( IFailureMonitor::failureMonitor().getState( worker.storage.getEndpoint() ).isAvailable() ) {
					cluster->ac.add( rebootAndCheck( cluster, worker.locality.processId() ) );
					checkOutstandingRequests( cluster );
				}
			}
			when( Void _ = wait( failed ) ) {  // remove workers that have failed
				cluster->id_worker[ worker.locality.processId() ].reply.send( Void() );
				cluster->id_worker.erase( worker.locality.processId() );

				cluster->updateWorkerList.set( worker.locality.processId(), Optional<ProcessData>() );
				return Void();
			}
		}
	}
}

struct FailureStatusInfo {
	FailureStatus status;
	double lastRequestTime;
	double penultimateRequestTime;

	FailureStatusInfo() : lastRequestTime(0), penultimateRequestTime(0) {}

	void insertRequest(double now) {
		penultimateRequestTime = lastRequestTime;
		lastRequestTime = now;
	}

	double latency(double now) const {
		return std::max( now - lastRequestTime, lastRequestTime - penultimateRequestTime );
	}
};

//The failure monitor client relies on the fact that the failure detection server will not declare itself failed
ACTOR Future<Void> failureDetectionServer( UID uniqueID, FutureStream< FailureMonitoringRequest > requests ) {
	state Version currentVersion = 0;
	state std::map<NetworkAddress, FailureStatusInfo> currentStatus;	// The status at currentVersion
	state std::deque<SystemFailureStatus> statusHistory;	// The last change in statusHistory is from currentVersion-1 to currentVersion
	state Future<Void> periodically = Void();
	state double lastT = 0;
	state double clientRequestInterval = FLOW_KNOBS->CLIENT_REQUEST_INTERVAL;

	loop choose {
		when ( FailureMonitoringRequest req = waitNext( requests ) ) {
			if ( req.senderStatus.present() ) {
				// Update the status of requester, if necessary
				auto& address = req.reply.getEndpoint().address;
				auto& stat = currentStatus[ address ];
				auto& newStat = req.senderStatus.get();

				ASSERT( !newStat.failed || address != g_network->getLocalAddress() );

				stat.insertRequest(now());
				if (req.senderStatus != stat.status) {
					TraceEvent("FailureDetectionStatus", uniqueID).detail("System", address).detail("Status", newStat.failed ? "Failed" : "OK").detail("Why", "Request");
					statusHistory.push_back( SystemFailureStatus( address, newStat ) );
					++currentVersion;

					if (req.senderStatus == FailureStatus()){
						// failureMonitorClient reports explicitly that it is failed
						ASSERT(false); // This can't happen at the moment; if that changes, make this a TEST instead
						currentStatus.erase(address);
					} else {
						TEST(true);
						stat.status = newStat;
					}

					while (statusHistory.size() > currentStatus.size())
						statusHistory.pop_front();
				}
			}

			// Return delta-compressed status changes to requester
			Version reqVersion = req.failureInformationVersion;
			if (reqVersion > currentVersion){
				req.reply.sendError( future_version() );
				ASSERT(false);
			} else {
				TEST(true); // failureDetectionServer sending failure data to requester
				FailureMonitoringReply reply;
				reply.failureInformationVersion = currentVersion;
				reply.clientRequestIntervalMS = clientRequestInterval * 1000;
				reply.considerServerFailedTimeoutMS = CLIENT_KNOBS->FAILURE_TIMEOUT_DELAY * 1000;

				ASSERT( currentVersion >= (int64_t)statusHistory.size());

				if (reqVersion < currentVersion - (int64_t)statusHistory.size() || reqVersion == 0) {
					// Send everything
					TEST(true); // failureDetectionServer sending all current data to requester
					reply.allOthersFailed = true;
					for(auto it = currentStatus.begin(); it != currentStatus.end(); ++it)
						reply.changes.push_back( reply.arena, SystemFailureStatus( it->first, it->second.status ) );
				} else {
					TEST(true); // failureDetectionServer sending delta-compressed data to requester
					// SOMEDAY: Send only the last change for a given address?
					reply.allOthersFailed = false;
					for(int v = reqVersion - currentVersion + statusHistory.size(); v < statusHistory.size(); v++) {
						reply.changes.push_back( reply.arena, statusHistory[v] );
					}
				}
				req.reply.send( reply );
			}
		}
		when ( Void _ = wait( periodically ) ) {
			periodically = delay( FLOW_KNOBS->CLIENT_REQUEST_INTERVAL );
			double t = now();
			if (lastT != 0 && t - lastT > 1)
				TraceEvent("LongDelayOnClusterController").detail("Duration", t - lastT);
			lastT = t;

			// Adapt to global unresponsiveness
			vector<double> delays;
			for(auto it=currentStatus.begin(); it!=currentStatus.end(); it++)
				if (it->second.penultimateRequestTime) {
					delays.push_back(it->second.latency(t));
					TraceEvent("FDData", uniqueID).detail("S", it->first.toString()).detail("L", it->second.latency(t));
				}
			int pivot = std::max(0, (int)delays.size()-2);
			double pivotDelay = 0;
			if (delays.size()) {
				std::nth_element(delays.begin(), delays.begin()+pivot, delays.end());
				pivotDelay = *(delays.begin()+pivot);
			}
			pivotDelay = std::max(0.0, pivotDelay - clientRequestInterval);

			TraceEvent("FailureDetectionPoll", uniqueID).detail("PivotDelay", pivotDelay).detail("Clients", currentStatus.size());
			//TraceEvent("FailureDetectionAcceptableDelay").detail("ms", acceptableDelay*1000);

			for(auto it = currentStatus.begin(); it != currentStatus.end(); ) {
				double delay = t - it->second.lastRequestTime;

				if ( it->first != g_network->getLocalAddress() && ( delay > pivotDelay * 2 + clientRequestInterval + CLIENT_KNOBS->FAILURE_MIN_DELAY || delay > CLIENT_KNOBS->FAILURE_MAX_DELAY ) ) {
					//printf("Failure Detection Server: Status of '%s' is now '%s' after %f sec\n", it->first.toString().c_str(), "Failed", now() - it->second.lastRequestTime);
					TraceEvent("FailureDetectionStatus", uniqueID).detail("System", it->first).detail("Status","Failed").detail("Why", "Timeout").detail("LastRequestAge", delay)
						.detail("PivotDelay", pivotDelay);
					statusHistory.push_back( SystemFailureStatus( it->first, FailureStatus(true) ) );
					++currentVersion;
					it = currentStatus.erase(it);
					while (statusHistory.size() > currentStatus.size())
						statusHistory.pop_front();
				} else {
					++it;
				}
			}
		}
	}
}

ACTOR Future<vector<TLogInterface>> requireAll( vector<Future<Optional<vector<TLogInterface>>>> in ) {
	state vector<TLogInterface> out;
	state int i;
	for(i=0; i<in.size(); i++) {
		Optional<vector<TLogInterface>> x = wait(in[i]);
		if (!x.present()) throw recruitment_failed();
		out.insert(out.end(), x.get().begin(), x.get().end());
	}
	return out;
}

void clusterRecruitStorage( ClusterControllerData* self, RecruitStorageRequest req ) {
	try {
		if(!self->gotProcessClasses && !req.criticalRecruitment)
			throw no_more_servers();
		auto worker = self->getStorageWorker(req);
		RecruitStorageReply rep;
		rep.worker = worker.first;
		rep.processClass = worker.second;
		req.reply.send( rep );
	} catch ( Error& e ) {
		if (e.code() == error_code_no_more_servers) {
			self->outstandingStorageRequests.push_back( std::make_pair(req, now() + SERVER_KNOBS->RECRUITMENT_TIMEOUT) );
			TraceEvent(SevWarn, "RecruitStorageNotAvailable", self->id).error(e);
		} else {
			TraceEvent(SevError, "RecruitStorageError", self->id).error(e);
			throw;  // Any other error will bring down the cluster controller
		}
	}
}

ACTOR Future<Void> clusterRecruitFromConfiguration( ClusterControllerData* self, RecruitFromConfigurationRequest req ) {
	// At the moment this doesn't really need to be an actor (it always completes immediately)
	TEST(true); //ClusterController RecruitTLogsRequest
	loop {
		try {
			req.reply.send( self->findWorkersForConfiguration( req ) );
			return Void();
		} catch (Error& e) {
			if (e.code() == error_code_no_more_servers && now() - self->startTime >= SERVER_KNOBS->WAIT_FOR_GOOD_RECRUITMENT_DELAY) {
				self->outstandingRecruitmentRequests.push_back( req );
				TraceEvent(SevWarn, "RecruitFromConfigurationNotAvailable", self->id).error(e);
				return Void();
			} else if(e.code() == error_code_operation_failed || e.code() == error_code_no_more_servers) {
				//recruitment not good enough, try again
			}
			else {
				TraceEvent(SevError, "RecruitFromConfigurationError", self->id).error(e);
				throw;  // goodbye, cluster controller
			}
		}
		Void _ = wait( delay(SERVER_KNOBS->ATTEMPT_RECRUITMENT_DELAY) );
	}
}

ACTOR Future<Void> clusterRecruitRemoteFromConfiguration( ClusterControllerData* self, RecruitRemoteFromConfigurationRequest req ) {
	// At the moment this doesn't really need to be an actor (it always completes immediately)
	TEST(true); //ClusterController RecruitTLogsRequest
	loop {
		try {
			req.reply.send( self->findRemoteWorkersForConfiguration( req ) );
			return Void();
		} catch (Error& e) {
			if (e.code() == error_code_no_more_servers && now() - self->startTime >= SERVER_KNOBS->WAIT_FOR_GOOD_RECRUITMENT_DELAY) {
				self->outstandingRemoteRecruitmentRequests.push_back( req );
				TraceEvent(SevWarn, "RecruitRemoteFromConfigurationNotAvailable", self->id).error(e);
				return Void();
			} else if(e.code() == error_code_operation_failed || e.code() == error_code_no_more_servers) {
				//recruitment not good enough, try again
			}
			else {
				TraceEvent(SevError, "RecruitRemoteFromConfigurationError", self->id).error(e);
				throw;  // goodbye, cluster controller
			}
		}
		Void _ = wait( delay(SERVER_KNOBS->ATTEMPT_RECRUITMENT_DELAY) );
	}
}

void clusterRegisterMaster( ClusterControllerData* self, RegisterMasterRequest const& req ) {
	req.reply.send( Void() );

	TraceEvent("MasterRegistrationReceived", self->id).detail("dbName", printable(req.dbName)).detail("MasterId", req.id).detail("Master", req.mi.toString()).detail("Tlogs", describe(req.logSystemConfig.tLogs)).detail("Resolvers", req.resolvers.size())
		.detail("RecoveryState", req.recoveryState).detail("RegistrationCount", req.registrationCount).detail("Proxies", req.proxies.size()).detail("RecoveryCount", req.recoveryCount);

	//make sure the request comes from an active database
	auto db = &self->db;
	if ( db->serverInfo->get().master.id() != req.id || req.registrationCount <= db->masterRegistrationCount ) {
		TraceEvent("MasterRegistrationNotFound", self->id).detail("dbName", printable(req.dbName)).detail("MasterId", req.id).detail("existingId", db->serverInfo->get().master.id()).detail("RegCount", req.registrationCount).detail("ExistingRegCount", db->masterRegistrationCount);
		return;
	}

	db->masterRegistrationCount = req.registrationCount;
	db->config = req.configuration;

	bool isChanged = false;
	auto dbInfo = self->db.serverInfo->get();

	if (dbInfo.recoveryState != req.recoveryState) {
		dbInfo.recoveryState = req.recoveryState;
		isChanged = true;
	}

	if (dbInfo.priorCommittedLogServers != req.priorCommittedLogServers) {
		dbInfo.priorCommittedLogServers = req.priorCommittedLogServers;
		isChanged = true;
	}

	// Construct the client information
	if (db->clientInfo->get().proxies != req.proxies) {
		isChanged = true;
		ClientDBInfo clientInfo;
		clientInfo.id = g_random->randomUniqueID();
		clientInfo.proxies = req.proxies;
		clientInfo.clientTxnInfoSampleRate = db->clientInfo->get().clientTxnInfoSampleRate;
		clientInfo.clientTxnInfoSizeLimit = db->clientInfo->get().clientTxnInfoSizeLimit;
		db->clientInfo->set( clientInfo );
		dbInfo.client = db->clientInfo->get();
	}

	if( !dbInfo.logSystemConfig.isEqual(req.logSystemConfig) ) {
		isChanged = true;
		dbInfo.logSystemConfig = req.logSystemConfig;
	}

	if( dbInfo.resolvers != req.resolvers ) {
		isChanged = true;
		dbInfo.resolvers = req.resolvers;
	}

	if( dbInfo.recoveryCount != req.recoveryCount ) {
		isChanged = true;
		dbInfo.recoveryCount = req.recoveryCount;
	}

	if( isChanged ) {
		dbInfo.id = g_random->randomUniqueID();
		self->db.serverInfo->set( dbInfo );
	}

	checkOutstandingMasterRequests(self);
}

void registerWorker( RegisterWorkerRequest req, ClusterControllerData *self ) {
	WorkerInterface w = req.wi;
	ProcessClass processClass = req.processClass;
	auto info = self->id_worker.find( w.locality.processId() );

	TraceEvent("ClusterControllerActualWorkers", self->id).detail("WorkerID",w.id()).detailext("ProcessID", w.locality.processId()).detailext("ZoneId", w.locality.zoneId()).detailext("DataHall", w.locality.dataHallId()).detail("pClass", req.processClass.toString()).detail("Workers", self->id_worker.size()).detail("Registered", (info == self->id_worker.end() ? "False" : "True")).backtrace();

	if( info == self->id_worker.end() ) {
		auto classIter = self->id_class.find(w.locality.processId());

		if( classIter != self->id_class.end() && (classIter->second.classSource() == ProcessClass::DBSource || req.processClass.classType() == ProcessClass::UnsetClass) ) {
			processClass = classIter->second;
		}

		self->id_worker[w.locality.processId()] = WorkerInfo( workerAvailabilityWatch( w, req.processClass, self ), req.reply, req.generation, w, req.processClass, processClass );
		checkOutstandingRequests( self );

		return;
	}

	if( info->second.interf.id() != w.id() || req.generation >= info->second.gen ) {
		if( info->second.processClass.classSource() == ProcessClass::CommandLineSource ||
		   (info->second.processClass.classSource() == ProcessClass::AutoSource && req.processClass.classType() != ProcessClass::UnsetClass) ) {
			info->second.processClass = req.processClass;
		}

		info->second.initialClass = req.processClass;
		info->second.reply.send( Never() );
		info->second.reply = req.reply;
		info->second.gen = req.generation;

		if(info->second.interf.id() != w.id()) {
			info->second.interf = w;
			info->second.watcher = workerAvailabilityWatch( w, req.processClass, self );
		}
		return;
	}

	TEST(true); // Received an old worker registration request.
}

ACTOR Future<Void> statusServer(FutureStream< StatusRequest> requests,
								ClusterControllerData *self,
								ServerCoordinators coordinators)
{
	// Seconds since the END of the last GetStatus executed
	state double last_request_time = 0.0;

	// Place to accumulate a batch of requests to respond to
	state std::vector<StatusRequest> requests_batch;

	loop {
		try {
			// Wait til first request is ready
			StatusRequest req = waitNext(requests);
			requests_batch.push_back(req);

			// Earliest time at which we may begin a new request
			double next_allowed_request_time = last_request_time + SERVER_KNOBS->STATUS_MIN_TIME_BETWEEN_REQUESTS;

			// Wait if needed to satisfy min_time knob, also allows more requets to queue up.
			double minwait = std::max(next_allowed_request_time - now(), 0.0);
			Void _ = wait(delay(minwait));

			// Get all requests that are ready right *now*, before GetStatus() begins.
			// All of these requests will be responded to with the next GetStatus() result.
			while (requests.isReady())
				requests_batch.push_back(requests.pop());

			// Get status but trap errors to send back to client.
			vector<std::pair<WorkerInterface, ProcessClass>> workers;
			for(auto& it : self->id_worker)
				workers.push_back(std::make_pair(it.second.interf, it.second.processClass));

			std::vector<NetworkAddress> incompatibleConnections;
			for(auto it = self->db.incompatibleConnections.begin(); it != self->db.incompatibleConnections.end();) {
				if(it->second < now()) {
					it = self->db.incompatibleConnections.erase(it);
				} else {
					incompatibleConnections.push_back(it->first);
					it++;
				}
			}

			ErrorOr<StatusReply> result = wait(errorOr(clusterGetStatus(self->db.serverInfo, self->cx, workers, self->db.workersWithIssues, self->db.clientsWithIssues, self->db.clientVersionMap, coordinators, incompatibleConnections)));
			if (result.isError() && result.getError().code() == error_code_actor_cancelled)
				throw result.getError();

			// Update last_request_time now because GetStatus is finished and the delay is to be measured between requests
			last_request_time = now();

			while (!requests_batch.empty())
			{
				if (result.isError())
					requests_batch.back().reply.sendError(result.getError());
				else
					requests_batch.back().reply.send(result.get());
				requests_batch.pop_back();
			}
		}
		catch (Error &e) {
			TraceEvent(SevError, "StatusServerError").error(e);
			throw e;
		}
	}
}

ACTOR Future<Void> monitorProcessClasses(ClusterControllerData *self) {

	state ReadYourWritesTransaction trVer( self->db.db );
	loop {
		try {
			trVer.setOption( FDBTransactionOptions::ACCESS_SYSTEM_KEYS );
			trVer.setOption( FDBTransactionOptions::PRIORITY_SYSTEM_IMMEDIATE );

			Optional<Value> val = wait(trVer.get(processClassVersionKey));

			if (val.present())
				break;

			Standalone<RangeResultRef> processClasses = wait( trVer.getRange( processClassKeys, CLIENT_KNOBS->TOO_MANY ) );
			ASSERT( !processClasses.more && processClasses.size() < CLIENT_KNOBS->TOO_MANY );

			trVer.clear(processClassKeys);
			trVer.set(processClassVersionKey, processClassVersionValue);
			for (auto it : processClasses) {
				UID processUid = decodeProcessClassKeyOld(it.key);
				trVer.set(processClassKeyFor(processUid.toString()), it.value);
			}

			Void _ = wait(trVer.commit());
			TraceEvent("ProcessClassUpgrade");
			break;
		}
		catch(Error &e) {
			Void _ = wait( trVer.onError(e) );
		}
	}

	loop {
		state ReadYourWritesTransaction tr( self->db.db );

		loop {
			try {
				tr.setOption( FDBTransactionOptions::ACCESS_SYSTEM_KEYS );
				tr.setOption( FDBTransactionOptions::PRIORITY_SYSTEM_IMMEDIATE );
				Standalone<RangeResultRef> processClasses = wait( tr.getRange( processClassKeys, CLIENT_KNOBS->TOO_MANY ) );
				ASSERT( !processClasses.more && processClasses.size() < CLIENT_KNOBS->TOO_MANY );

				if(processClasses != self->lastProcessClasses || !self->gotProcessClasses) {
					self->id_class.clear();
					for( int i = 0; i < processClasses.size(); i++ ) {
						auto c = decodeProcessClassValue( processClasses[i].value );
						ASSERT( c.classSource() != ProcessClass::CommandLineSource );
						self->id_class[decodeProcessClassKey( processClasses[i].key )] = c;
					}

					for( auto& w : self->id_worker ) {
						auto classIter = self->id_class.find(w.first);

						if( classIter != self->id_class.end() && (classIter->second.classSource() == ProcessClass::DBSource || w.second.initialClass.classType() == ProcessClass::UnsetClass) ) {
							w.second.processClass = classIter->second;
						} else {
							w.second.processClass = w.second.initialClass;
						}
					}

					self->lastProcessClasses = processClasses;
					self->gotProcessClasses = true;
					checkOutstandingRequests( self );
				}

				state Future<Void> watchFuture = tr.watch(processClassChangeKey);
				Void _ = wait(tr.commit());
				Void _ = wait(watchFuture);
				break;
			}
			catch(Error &e) {
				Void _ = wait( tr.onError(e) );
			}
		}
	}
}

ACTOR Future<Void> monitorClientTxnInfoConfigs(ClusterControllerData::DBInfo* db) {
	state const Key sampleRate= LiteralStringRef("client_txn_sample_rate/").withPrefix(fdbClientInfoPrefixRange.begin);
	state const Key sizeLimit = LiteralStringRef("client_txn_size_limit/").withPrefix(fdbClientInfoPrefixRange.begin);
	loop {
		state ReadYourWritesTransaction tr(db->db);
		loop {
			try {
				tr.setOption(FDBTransactionOptions::ACCESS_SYSTEM_KEYS);
				tr.setOption(FDBTransactionOptions::PRIORITY_SYSTEM_IMMEDIATE);
				state Optional<Value> rateVal = wait(tr.get(sampleRate));
				state Optional<Value> limitVal = wait(tr.get(sizeLimit));
				ClientDBInfo clientInfo = db->clientInfo->get();
				if (rateVal.present()) {
					double rate = BinaryReader::fromStringRef<double>(rateVal.get(), Unversioned());
					clientInfo.clientTxnInfoSampleRate = rate;
				}
				if (limitVal.present()) {
					int64_t limit = BinaryReader::fromStringRef<int64_t>(limitVal.get(), Unversioned());
					clientInfo.clientTxnInfoSizeLimit = limit;
				}
				if (rateVal.present() || limitVal.present()) {
					clientInfo.id = g_random->randomUniqueID();
					db->clientInfo->set(clientInfo);
				}

				state Future<Void> watchRateFuture = tr.watch(sampleRate);
				state Future<Void> watchLimitFuture = tr.watch(sizeLimit);
				Void _ = wait(tr.commit());
				choose {
					when(Void _ = wait(watchRateFuture)) { break; }
					when (Void _ = wait(watchLimitFuture)) { break; }
				}
			}
			catch (Error &e) {
				Void _ = wait(tr.onError(e));
			}
		}
	}
}

ACTOR Future<Void> clusterControllerCore( ClusterControllerFullInterface interf, Future<Void> leaderFail, ServerCoordinators coordinators ) {
	state ClusterControllerData self( interf );
	state Future<Void> coordinationPingDelay = delay( SERVER_KNOBS->WORKER_COORDINATION_PING_DELAY );
	state uint64_t step = 0;
	state PromiseStream<Future<Void>> addActor;
	state Future<ErrorOr<Void>> error = errorOr( actorCollection( addActor.getFuture() ) );

	auto pSelf = &self;
	addActor.send( failureDetectionServer( self.id, interf.clientInterface.failureMonitoring.getFuture() ) );
	addActor.send( clusterWatchDatabase( &self, &self.db ) );  // Start the master database
	addActor.send( self.updateWorkerList.init( self.db.db ) );
	addActor.send( statusServer( interf.clientInterface.databaseStatus.getFuture(), &self, coordinators));
	addActor.send( monitorProcessClasses(&self) );
	addActor.send( monitorClientTxnInfoConfigs(&self.db) );
	//printf("%s: I am the cluster controller\n", g_network->getLocalAddress().toString().c_str());

	loop choose {
		when( ErrorOr<Void> err = wait( error ) ) {
			if (err.isError()) {
				endRole(interf.id(), "ClusterController", "Stop Received Error", false, err.getError());
			}
			else {
				endRole(interf.id(), "ClusterController", "Stop Received Signal", true);
			}

			// We shut down normally even if there was a serious error (so this fdbserver may be re-elected cluster controller)
			return Void();
		}
		when( OpenDatabaseRequest req = waitNext( interf.clientInterface.openDatabase.getFuture() ) ) {
			addActor.send( clusterOpenDatabase( &self.db, req.dbName, req.knownClientInfoID, req.issues.toString(), req.supportedVersions, req.reply ) );
		}
		when( RecruitFromConfigurationRequest req = waitNext( interf.recruitFromConfiguration.getFuture() ) ) {
			addActor.send( clusterRecruitFromConfiguration( &self, req ) );
		}
		when( RecruitRemoteFromConfigurationRequest req = waitNext( interf.recruitRemoteFromConfiguration.getFuture() ) ) {
			addActor.send( clusterRecruitRemoteFromConfiguration( &self, req ) );
		}
		when( RecruitStorageRequest req = waitNext( interf.recruitStorage.getFuture() ) ) {
			clusterRecruitStorage( &self, req );
		}
		when( RegisterWorkerRequest req = waitNext( interf.registerWorker.getFuture() ) ) {
			registerWorker( req, &self );
		}
		when( GetWorkersRequest req = waitNext( interf.getWorkers.getFuture() ) ) {
			if ( req.flags & GetWorkersRequest::FLAG_TESTER_CLASS ) {
				vector<std::pair<WorkerInterface, ProcessClass>> testers;
				for(auto& it : self.id_worker)
					if (it.second.processClass.classType() == ProcessClass::TesterClass)
						testers.push_back(std::make_pair(it.second.interf, it.second.processClass));
				req.reply.send( testers );
			} else {
				vector<std::pair<WorkerInterface, ProcessClass>> workers;
				for(auto& it : self.id_worker)
					workers.push_back(std::make_pair(it.second.interf, it.second.processClass));
				req.reply.send( workers );
			}
		}
		when( GetClientWorkersRequest req = waitNext( interf.clientInterface.getClientWorkers.getFuture() ) ) {
			vector<ClientWorkerInterface> workers;
			for(auto& it : self.id_worker) {
				if (it.second.processClass.classType() != ProcessClass::TesterClass) {
					workers.push_back(it.second.interf.clientInterface);
				}
			}
			req.reply.send(workers);
		}
		when( Void _ = wait( coordinationPingDelay ) ) {
			CoordinationPingMessage message(self.id, step++);
			for(auto& it : self.id_worker)
				it.second.interf.coordinationPing.send(message);
			coordinationPingDelay = delay( SERVER_KNOBS->WORKER_COORDINATION_PING_DELAY );
			TraceEvent("CoordinationPingSent", self.id).detail("TimeStep", message.timeStep);
		}
		when( RegisterMasterRequest req = waitNext( interf.registerMaster.getFuture() ) ) {
			clusterRegisterMaster( &self, req );
		}
		when( GetServerDBInfoRequest req = waitNext( interf.getServerDBInfo.getFuture() ) ) {
			addActor.send( clusterGetServerInfo( &self.db, req.knownServerInfoID, req.issues.toString(), req.incompatiblePeers, req.reply ) );
		}
		when( Void _ = wait( leaderFail ) ) {
			// We are no longer the leader if this has changed.
			endRole(interf.id(), "ClusterController", "Leader Replaced", true);
			TEST(true); // Lost Cluster Controller Role
			return Void();
		}
		when( ReplyPromise<Void> ping = waitNext( interf.clientInterface.ping.getFuture() ) ) {
			ping.send( Void() );
		}
	}
}

ACTOR Future<Void> clusterController( ServerCoordinators coordinators, Reference<AsyncVar<Optional<ClusterControllerFullInterface>>> currentCC, bool hasConnected ) {
	loop {
		state ClusterControllerFullInterface cci;
		state bool inRole = false;
		cci.initEndpoints();
		try {
			//Register as a possible leader; wait to be elected
			state Future<Void> leaderFail = tryBecomeLeader( coordinators, cci, currentCC, hasConnected );

			while (!currentCC->get().present() || currentCC->get().get() != cci) {
				choose {
					when( Void _ = wait(currentCC->onChange()) ) {}
					when( Void _ = wait(leaderFail) ) { ASSERT(false); throw internal_error(); }
				}
			}

			hasConnected = true;
			startRole(cci.id(), UID(), "ClusterController");
			inRole = true;

			Void _ = wait( clusterControllerCore( cci, leaderFail, coordinators ) );
		} catch(Error& e) {
			if (inRole)
				endRole(cci.id(), "ClusterController", "Error", e.code() == error_code_actor_cancelled || e.code() == error_code_coordinators_changed, e);
			else
				TraceEvent( e.code() == error_code_coordinators_changed ? SevInfo : SevError, "ClusterControllerCandidateError", cci.id()).error(e);
			throw;
		}
	}
}

ACTOR Future<Void> clusterController( Reference<ClusterConnectionFile> connFile, Reference<AsyncVar<Optional<ClusterControllerFullInterface>>> currentCC ) {
	state bool hasConnected = false;
	loop {
		try {
			ServerCoordinators coordinators( connFile );
			Void _ = wait( clusterController( coordinators, currentCC, hasConnected ) );
		} catch( Error &e ) {
			if( e.code() != error_code_coordinators_changed )
				throw; // Expected to terminate fdbserver
		}

		hasConnected = true;
	}
}<|MERGE_RESOLUTION|>--- conflicted
+++ resolved
@@ -152,13 +152,13 @@
 
 	std::pair<WorkerInterface, ProcessClass> getStorageWorker( RecruitStorageRequest const& req ) {
 		std::set<Optional<Standalone<StringRef>>> excludedMachines( req.excludeMachines.begin(), req.excludeMachines.end() );
-		std::set<Optional<Standalone<StringRef>>> includeDCs( req.includeDCs.begin(), req.includeDCs.end() );
+		std::set<Optional<Standalone<StringRef>>> excludedDCs( req.excludeDCs.begin(), req.excludeDCs.end() );
 		std::set<AddressExclusion> excludedAddresses( req.excludeAddresses.begin(), req.excludeAddresses.end() );
 
 		for( auto& it : id_worker )
 			if( workerAvailable( it.second, false ) &&
 					!excludedMachines.count(it.second.interf.locality.zoneId()) &&
-					( includeDCs.size() == 0 || includeDCs.count(it.second.interf.locality.dcId()) ) &&
+					!excludedDCs.count(it.second.interf.locality.dcId()) &&
 					!addressExcluded(excludedAddresses, it.second.interf.address()) &&
 					it.second.processClass.machineClassFitness( ProcessClass::Storage ) <= ProcessClass::UnsetFit ) {
 				return std::make_pair(it.second.interf, it.second.processClass);
@@ -171,7 +171,7 @@
 				ProcessClass::Fitness fit = it.second.processClass.machineClassFitness( ProcessClass::Storage );
 				if( workerAvailable( it.second, false ) &&
 						!excludedMachines.count(it.second.interf.locality.zoneId()) &&
-						( includeDCs.size() == 0 || includeDCs.count(it.second.interf.locality.dcId()) ) &&
+						!excludedDCs.count(it.second.interf.locality.dcId()) &&
 						!addressExcluded(excludedAddresses, it.second.interf.address()) &&
 						fit < bestFit ) {
 					bestFit = fit;
@@ -211,30 +211,22 @@
 		throw no_more_servers();
 	}
 
-std::vector<std::pair<WorkerInterface, ProcessClass>> getWorkersForTlogs( DatabaseConfiguration const& conf, std::map< Optional<Standalone<StringRef>>, int>& id_used, bool checkStable = false, std::set<Optional<Key>> dcIds = std::set<Optional<Key>>(), std::set<NetworkAddress> additionalExlusions = std::set<NetworkAddress>() )
+std::vector<std::pair<WorkerInterface, ProcessClass>> getWorkersForTlogsAcrossDatacenters( DatabaseConfiguration const& conf, std::map< Optional<Standalone<StringRef>>, int>& id_used, bool checkStable = false )
 	{
 		std::map<ProcessClass::Fitness, vector<std::pair<WorkerInterface, ProcessClass>>> fitness_workers;
-<<<<<<< HEAD
-		std::vector<std::pair<WorkerInterface, ProcessClass>> results;
-		std::vector<LocalityData> unavailableLocals;
-		LocalitySetRef logServerSet;
-		LocalityMap<std::pair<WorkerInterface, ProcessClass>>* logServerMap;
-		bool bCompleted = false;
-=======
 		std::vector<std::pair<WorkerInterface, ProcessClass>>		results;
 		std::vector<LocalityData>							unavailableLocals;
 		LocalitySetRef																					logServerSet;
 		LocalityMap<std::pair<WorkerInterface, ProcessClass>>*	logServerMap;
 		UID 		functionId = g_nondeterministic_random->randomUniqueID();
 		bool		bCompleted = false;
->>>>>>> 4fa24155
 
 		logServerSet = Reference<LocalitySet>(new LocalityMap<std::pair<WorkerInterface, ProcessClass>>());
 		logServerMap = (LocalityMap<std::pair<WorkerInterface, ProcessClass>>*) logServerSet.getPtr();
 
 		for( auto& it : id_worker ) {
 			auto fitness = it.second.processClass.machineClassFitness( ProcessClass::TLog );
-			if( workerAvailable(it.second, checkStable) && !conf.isExcludedServer(it.second.interf.address()) && !additionalExlusions.count(it.second.interf.address()) && fitness != ProcessClass::NeverAssign && (!dcIds.size() || dcIds.count(it.second.interf.locality.dcId())) ) {
+			if( workerAvailable(it.second, checkStable) && !conf.isExcludedServer(it.second.interf.address()) && fitness != ProcessClass::NeverAssign ) {
 				fitness_workers[ fitness ].push_back(std::make_pair(it.second.interf, it.second.processClass));
 			}
 			else {
@@ -278,7 +270,7 @@
 			}
 			else if (logServerSet->size() <= conf.getDesiredLogs()) {
 				ASSERT(conf.tLogPolicy);
-				if (logServerSet->validate(conf.tLogPolicy)) {
+				if (logServerSet->validate(conf.tLogPolicy))	{
 					for (auto& object : logServerMap->getObjects()) {
 						results.push_back(*object);
 					}
@@ -297,8 +289,8 @@
 			}
 			// Try to select the desired size, if larger
 			else {
-				std::vector<LocalityEntry> bestSet;
-				std::vector<LocalityData> tLocalities;
+				std::vector<LocalityEntry>	bestSet;
+				std::vector<LocalityData>	tLocalities;
 				ASSERT(conf.tLogPolicy);
 
 				// Try to find the best team of servers to fulfill the policy
@@ -446,7 +438,7 @@
 		throw no_more_servers();
 	}
 
-	vector<std::pair<WorkerInterface, ProcessClass>> getWorkersForRoleInDatacenter(Optional<Standalone<StringRef>> const& dcId, ProcessClass::ClusterRole role, int amount, DatabaseConfiguration const& conf, std::map< Optional<Standalone<StringRef>>, int>& id_used, Optional<WorkerFitnessInfo> minWorker = Optional<WorkerFitnessInfo>(), bool checkStable = false ) {
+	vector<std::pair<WorkerInterface, ProcessClass>> getWorkersForRoleInDatacenter(Optional<Standalone<StringRef>> const& dcId, ProcessClass::ClusterRole role, int amount, DatabaseConfiguration const& conf, std::map< Optional<Standalone<StringRef>>, int>& id_used, WorkerFitnessInfo minWorker, bool checkStable = false ) {
 		std::map<std::pair<ProcessClass::Fitness,int>, vector<std::pair<WorkerInterface, ProcessClass>>> fitness_workers;
 		vector<std::pair<WorkerInterface, ProcessClass>> results;
 		if (amount <= 0)
@@ -454,8 +446,7 @@
 
 		for( auto& it : id_worker ) {
 			auto fitness = it.second.processClass.machineClassFitness( role );
-			if( workerAvailable(it.second, checkStable) && !conf.isExcludedServer(it.second.interf.address()) && it.second.interf.locality.dcId() == dcId &&
-			  ( !minWorker.present() || ( it.second.interf.id() != minWorker.get().worker.first.id() && ( fitness < minWorker.get().fitness || (fitness == minWorker.get().fitness && id_used[it.first] <= minWorker.get().used ) ) ) ) ) {
+			if( workerAvailable(it.second, checkStable) && !conf.isExcludedServer(it.second.interf.address()) && it.second.interf.id() != minWorker.worker.first.id() && (fitness < minWorker.fitness || (fitness == minWorker.fitness && id_used[it.first] <= minWorker.used)) && it.second.interf.locality.dcId()==dcId ) {
 				fitness_workers[ std::make_pair(fitness, id_used[it.first]) ].push_back(std::make_pair(it.second.interf, it.second.processClass));
 			}
 		}
@@ -575,159 +566,65 @@
 		return result;
 	}
 
-	RecruitRemoteFromConfigurationReply findRemoteWorkersForConfiguration( RecruitRemoteFromConfigurationRequest const& req ) {
-		RecruitRemoteFromConfigurationReply result;
-		std::map< Optional<Standalone<StringRef>>, int> id_used;
-		id_used[masterProcessId]++;
-
-		std::set<Optional<Key>> remoteDC;
-		remoteDC.insert(req.dcId);
-			
-		auto remoteLogs = getWorkersForTlogs( req.configuration, id_used, false, remoteDC );
-		for(int i = 0; i < remoteLogs.size(); i++) {
-			result.remoteTLogs.push_back(remoteLogs[i].first);
-		}
-
-		auto logRouters = getWorkersForRoleInDatacenter( req.dcId, ProcessClass::LogRouter, req.configuration.logRouterCount, req.configuration, id_used );
-		for(int i = 0; i < logRouters.size(); i++) {
-			result.logRouters.push_back(logRouters[i].first);
-		}
-
-		//FIXME: fitness for logs is wrong
-		if( now() - startTime < SERVER_KNOBS->WAIT_FOR_GOOD_RECRUITMENT_DELAY &&
-			( AcrossDatacenterFitness(remoteLogs) > AcrossDatacenterFitness((ProcessClass::Fitness)SERVER_KNOBS->EXPECTED_TLOG_FITNESS, req.configuration.getDesiredLogs()) ) ) {
-			throw operation_failed();
-		}
-
-		return result;
-	}
-
-	RecruitFromConfigurationReply findWorkersForConfiguration( RecruitFromConfigurationRequest const& req, Optional<Key> dcId ) {
+	RecruitFromConfigurationReply findWorkersForConfiguration( RecruitFromConfigurationRequest const& req ) {
 		RecruitFromConfigurationReply result;
 		std::map< Optional<Standalone<StringRef>>, int> id_used;
+
 		id_used[masterProcessId]++;
-		ASSERT(dcId == req.configuration.primaryDcId || dcId == req.configuration.remoteDcId);
-		std::set<Optional<Key>> primaryDC;
-		primaryDC.insert(dcId == req.configuration.primaryDcId ? req.configuration.primaryDcId : req.configuration.remoteDcId);
-		result.remoteDcId = dcId == req.configuration.primaryDcId ? req.configuration.remoteDcId : req.configuration.primaryDcId;
-			
-		auto tlogs = getWorkersForTlogs( req.configuration, id_used, false, primaryDC );
-		for(int i = 0; i < tlogs.size(); i++) {
+		auto tlogs = getWorkersForTlogsAcrossDatacenters( req.configuration, id_used );
+		for(int i = 0; i < tlogs.size(); i++)
 			result.tLogs.push_back(tlogs[i].first);
-		}
-
-		if(req.configuration.satelliteTLogReplicationFactor > 0) {
-			std::set<Optional<Key>> satelliteDCs;
-			if( dcId == req.configuration.primaryDcId ) {
-				satelliteDCs.insert( req.configuration.primarySatelliteDcIds.begin(), req.configuration.primarySatelliteDcIds.end() );
-			} else {
-				satelliteDCs.insert( req.configuration.remoteSatelliteDcIds.begin(), req.configuration.remoteSatelliteDcIds.end() );
-			}
-			auto satelliteLogs = getWorkersForTlogs( req.configuration, id_used, false, satelliteDCs );
-
-			for(int i = 0; i < satelliteLogs.size(); i++) {
-				result.satelliteTLogs.push_back(satelliteLogs[i].first);
-			}
-		}
-
-		auto first_resolver = getWorkerForRoleInDatacenter( dcId, ProcessClass::Resolver, req.configuration, id_used );
-		auto first_proxy = getWorkerForRoleInDatacenter( dcId, ProcessClass::Proxy, req.configuration, id_used );
-
-		auto proxies = getWorkersForRoleInDatacenter( dcId, ProcessClass::Proxy, req.configuration.getDesiredProxies()-1, req.configuration, id_used, first_proxy );
-		auto resolvers = getWorkersForRoleInDatacenter( dcId, ProcessClass::Resolver, req.configuration.getDesiredResolvers()-1, req.configuration, id_used, first_resolver );
-
-		proxies.push_back(first_proxy.worker);
-		resolvers.push_back(first_resolver.worker);
-
-		auto fitness = InDatacenterFitness(proxies, resolvers);
-		for(int i = 0; i < resolvers.size(); i++)
-			result.resolvers.push_back(resolvers[i].first);
-		for(int i = 0; i < proxies.size(); i++)
-			result.proxies.push_back(proxies[i].first);
-
-		//FIXME: fitness for logs is wrong
+
+		auto datacenters = getDatacenters( req.configuration );
+
+		InDatacenterFitness bestFitness;
+		int numEquivalent = 1;
+
+		for(auto dcId : datacenters ) {
+			auto used = id_used;
+			auto first_resolver = getWorkerForRoleInDatacenter( dcId, ProcessClass::Resolver, req.configuration, used );
+			auto first_proxy = getWorkerForRoleInDatacenter( dcId, ProcessClass::Proxy, req.configuration, used );
+
+			auto proxies = getWorkersForRoleInDatacenter( dcId, ProcessClass::Proxy, req.configuration.getDesiredProxies()-1, req.configuration, used, first_proxy );
+			auto resolvers = getWorkersForRoleInDatacenter( dcId, ProcessClass::Resolver, req.configuration.getDesiredResolvers()-1, req.configuration, used, first_resolver );
+
+			proxies.push_back(first_proxy.worker);
+			resolvers.push_back(first_resolver.worker);
+
+			auto fitness = InDatacenterFitness(proxies, resolvers);
+			if(fitness < bestFitness) {
+				bestFitness = fitness;
+				numEquivalent = 1;
+				result.resolvers = vector<WorkerInterface>();
+				result.proxies = vector<WorkerInterface>();
+				for(int i = 0; i < resolvers.size(); i++)
+					result.resolvers.push_back(resolvers[i].first);
+				for(int i = 0; i < proxies.size(); i++)
+					result.proxies.push_back(proxies[i].first);
+			} else if( fitness == bestFitness && g_random->random01() < 1.0/++numEquivalent ) {
+				result.resolvers = vector<WorkerInterface>();
+				result.proxies = vector<WorkerInterface>();
+				for(int i = 0; i < resolvers.size(); i++)
+					result.resolvers.push_back(resolvers[i].first);
+				for(int i = 0; i < proxies.size(); i++)
+					result.proxies.push_back(proxies[i].first);
+			}
+		}
+
+		ASSERT(bestFitness != InDatacenterFitness());
+
+		TraceEvent("findWorkersForConfig").detail("replication", req.configuration.tLogReplicationFactor)
+			.detail("desiredLogs", req.configuration.getDesiredLogs()).detail("actualLogs", result.tLogs.size())
+			.detail("desiredProxies", req.configuration.getDesiredProxies()).detail("actualProxies", result.proxies.size())
+			.detail("desiredResolvers", req.configuration.getDesiredResolvers()).detail("actualResolvers", result.resolvers.size());
+
 		if( now() - startTime < SERVER_KNOBS->WAIT_FOR_GOOD_RECRUITMENT_DELAY &&
 			( AcrossDatacenterFitness(tlogs) > AcrossDatacenterFitness((ProcessClass::Fitness)SERVER_KNOBS->EXPECTED_TLOG_FITNESS, req.configuration.getDesiredLogs()) ||
-			fitness > InDatacenterFitness((ProcessClass::Fitness)SERVER_KNOBS->EXPECTED_PROXY_FITNESS, (ProcessClass::Fitness)SERVER_KNOBS->EXPECTED_RESOLVER_FITNESS, req.configuration.getDesiredProxies(), req.configuration.getDesiredResolvers()) ) ) {
+			bestFitness > InDatacenterFitness((ProcessClass::Fitness)SERVER_KNOBS->EXPECTED_PROXY_FITNESS, (ProcessClass::Fitness)SERVER_KNOBS->EXPECTED_RESOLVER_FITNESS, req.configuration.getDesiredProxies(), req.configuration.getDesiredResolvers()) ) ) {
 			throw operation_failed();
 		}
 
 		return result;
-	}
-
-	RecruitFromConfigurationReply findWorkersForConfiguration( RecruitFromConfigurationRequest const& req ) {
-		if(req.configuration.remoteTLogReplicationFactor > 0) {
-			try {
-				return findWorkersForConfiguration(req, req.configuration.primaryDcId);
-			} catch( Error& e ) {
-				if (e.code() == error_code_no_more_servers || e.code() == error_code_operation_failed) {
-					TraceEvent(SevWarn, "AttemptingRecruitmentInRemoteDC", id).error(e);
-					return findWorkersForConfiguration(req, req.configuration.remoteDcId);
-				} else {
-					throw;
-				}
-			}
-		} else {
-			RecruitFromConfigurationReply result;
-			std::map< Optional<Standalone<StringRef>>, int> id_used;
-			id_used[masterProcessId]++;
-			
-			auto tlogs = getWorkersForTlogs( req.configuration, id_used );
-			for(int i = 0; i < tlogs.size(); i++) {
-				result.tLogs.push_back(tlogs[i].first);
-			}
-
-			auto datacenters = getDatacenters( req.configuration );
-
-			InDatacenterFitness bestFitness;
-			int numEquivalent = 1;
-
-			for(auto dcId : datacenters ) {
-				auto used = id_used;
-				auto first_resolver = getWorkerForRoleInDatacenter( dcId, ProcessClass::Resolver, req.configuration, used );
-				auto first_proxy = getWorkerForRoleInDatacenter( dcId, ProcessClass::Proxy, req.configuration, used );
-
-				auto proxies = getWorkersForRoleInDatacenter( dcId, ProcessClass::Proxy, req.configuration.getDesiredProxies()-1, req.configuration, used, first_proxy );
-				auto resolvers = getWorkersForRoleInDatacenter( dcId, ProcessClass::Resolver, req.configuration.getDesiredResolvers()-1, req.configuration, used, first_resolver );
-
-				proxies.push_back(first_proxy.worker);
-				resolvers.push_back(first_resolver.worker);
-
-				auto fitness = InDatacenterFitness(proxies, resolvers);
-				if(fitness < bestFitness) {
-					bestFitness = fitness;
-					numEquivalent = 1;
-					result.resolvers = vector<WorkerInterface>();
-					result.proxies = vector<WorkerInterface>();
-					for(int i = 0; i < resolvers.size(); i++)
-						result.resolvers.push_back(resolvers[i].first);
-					for(int i = 0; i < proxies.size(); i++)
-						result.proxies.push_back(proxies[i].first);
-				} else if( fitness == bestFitness && g_random->random01() < 1.0/++numEquivalent ) {
-					result.resolvers = vector<WorkerInterface>();
-					result.proxies = vector<WorkerInterface>();
-					for(int i = 0; i < resolvers.size(); i++)
-						result.resolvers.push_back(resolvers[i].first);
-					for(int i = 0; i < proxies.size(); i++)
-						result.proxies.push_back(proxies[i].first);
-				}
-			}
-
-			ASSERT(bestFitness != InDatacenterFitness());
-
-			TraceEvent("findWorkersForConfig").detail("replication", req.configuration.tLogReplicationFactor)
-				.detail("desiredLogs", req.configuration.getDesiredLogs()).detail("actualLogs", result.tLogs.size())
-				.detail("desiredProxies", req.configuration.getDesiredProxies()).detail("actualProxies", result.proxies.size())
-				.detail("desiredResolvers", req.configuration.getDesiredResolvers()).detail("actualResolvers", result.resolvers.size());
-
-			if( now() - startTime < SERVER_KNOBS->WAIT_FOR_GOOD_RECRUITMENT_DELAY &&
-				( AcrossDatacenterFitness(tlogs) > AcrossDatacenterFitness((ProcessClass::Fitness)SERVER_KNOBS->EXPECTED_TLOG_FITNESS, req.configuration.getDesiredLogs()) ||
-				bestFitness > InDatacenterFitness((ProcessClass::Fitness)SERVER_KNOBS->EXPECTED_PROXY_FITNESS, (ProcessClass::Fitness)SERVER_KNOBS->EXPECTED_RESOLVER_FITNESS, req.configuration.getDesiredProxies(), req.configuration.getDesiredResolvers()) ) ) {
-				throw operation_failed();
-			}
-
-			return result;
-		}
 	}
 
 	bool betterMasterExists() {
@@ -754,16 +651,15 @@
 
 		if(oldMasterFit < newMasterFit) return false;
 
-		//FIXME: implement for remote logs and log routers
 		std::vector<ProcessClass> tlogProcessClasses;
-		for(auto& it : dbi.logSystemConfig.tLogs[0].tLogs ) {
+		for(auto& it : dbi.logSystemConfig.tLogs ) {
 			auto tlogWorker = id_worker.find(it.interf().locality.processId());
 			if ( tlogWorker == id_worker.end() )
 				return false;
 			tlogProcessClasses.push_back(tlogWorker->second.processClass);
 		}
-		AcrossDatacenterFitness oldAcrossFit(dbi.logSystemConfig.tLogs[0].tLogs, tlogProcessClasses);
-		AcrossDatacenterFitness newAcrossFit(getWorkersForTlogs(db.config, id_used, true));
+		AcrossDatacenterFitness oldAcrossFit(dbi.logSystemConfig.tLogs, tlogProcessClasses);
+		AcrossDatacenterFitness newAcrossFit(getWorkersForTlogsAcrossDatacenters(db.config, id_used, true));
 
 		if(oldAcrossFit < newAcrossFit) return false;
 
@@ -823,10 +719,8 @@
 	Standalone<RangeResultRef> lastProcessClasses;
 	bool gotProcessClasses;
 	Optional<Standalone<StringRef>> masterProcessId;
-	Optional<Standalone<StringRef>> masterDcId;
 	UID id;
 	std::vector<RecruitFromConfigurationRequest> outstandingRecruitmentRequests;
-	std::vector<RecruitRemoteFromConfigurationRequest> outstandingRemoteRecruitmentRequests;
 	std::vector<std::pair<RecruitStorageRequest, double>> outstandingStorageRequests;
 	ActorCollection ac;
 	UpdateWorkerList updateWorkerList;
@@ -883,7 +777,6 @@
 			rmq.lifetime = db->serverInfo->get().masterLifetime;
 
 			cluster->masterProcessId = masterWorker.first.locality.processId();
-			cluster->masterDcId = masterWorker.first.locality.dcId();
 			ErrorOr<MasterInterface> newMaster = wait( masterWorker.first.master.tryGetReply( rmq ) );
 			if (newMaster.present()) {
 				TraceEvent("CCWDB", cluster->id).detail("Recruited", newMaster.get().id());
@@ -1028,24 +921,6 @@
 	}
 }
 
-void checkOutstandingRemoteRecruitmentRequests( ClusterControllerData* self ) {
-	for( int i = 0; i < self->outstandingRemoteRecruitmentRequests.size(); i++ ) {
-		RecruitRemoteFromConfigurationRequest& req = self->outstandingRemoteRecruitmentRequests[i];
-		try {
-			req.reply.send( self->findRemoteWorkersForConfiguration( req ) );
-			std::swap( self->outstandingRemoteRecruitmentRequests[i--], self->outstandingRemoteRecruitmentRequests.back() );
-			self->outstandingRemoteRecruitmentRequests.pop_back();
-		} catch (Error& e) {
-			if (e.code() == error_code_no_more_servers || e.code() == error_code_operation_failed) {
-				TraceEvent(SevWarn, "RecruitRemoteTLogMatchingSetNotAvailable", self->id).error(e);
-			} else {
-				TraceEvent(SevError, "RecruitRemoteTLogsRequestError", self->id).error(e);
-				throw;
-			}
-		}
-	}
-}
-
 void checkOutstandingStorageRequests( ClusterControllerData* self ) {
 	for( int i = 0; i < self->outstandingStorageRequests.size(); i++ ) {
 		auto& req = self->outstandingStorageRequests[i];
@@ -1079,15 +954,12 @@
 
 ACTOR Future<Void> doCheckOutstandingMasterRequests( ClusterControllerData* self ) {
 	Void _ = wait( delay(SERVER_KNOBS->CHECK_BETTER_MASTER_INTERVAL) );
-	//FIXME: re-enable betterMasterExists
-	/*
 	if (self->betterMasterExists()) {
 		if (!self->db.forceMasterFailure.isSet()) {
 			self->db.forceMasterFailure.send( Void() );
 			TraceEvent("MasterRegistrationKill", self->id).detail("MasterId", self->db.serverInfo->get().master.id());
 		}
 	}
-	*/
 	return Void();
 }
 
@@ -1100,7 +972,6 @@
 
 void checkOutstandingRequests( ClusterControllerData* self ) {
 	checkOutstandingRecruitmentRequests( self );
-	checkOutstandingRemoteRecruitmentRequests( self );
 	checkOutstandingStorageRequests( self );
 	checkOutstandingMasterRequests( self );
 }
@@ -1331,30 +1202,6 @@
 	}
 }
 
-ACTOR Future<Void> clusterRecruitRemoteFromConfiguration( ClusterControllerData* self, RecruitRemoteFromConfigurationRequest req ) {
-	// At the moment this doesn't really need to be an actor (it always completes immediately)
-	TEST(true); //ClusterController RecruitTLogsRequest
-	loop {
-		try {
-			req.reply.send( self->findRemoteWorkersForConfiguration( req ) );
-			return Void();
-		} catch (Error& e) {
-			if (e.code() == error_code_no_more_servers && now() - self->startTime >= SERVER_KNOBS->WAIT_FOR_GOOD_RECRUITMENT_DELAY) {
-				self->outstandingRemoteRecruitmentRequests.push_back( req );
-				TraceEvent(SevWarn, "RecruitRemoteFromConfigurationNotAvailable", self->id).error(e);
-				return Void();
-			} else if(e.code() == error_code_operation_failed || e.code() == error_code_no_more_servers) {
-				//recruitment not good enough, try again
-			}
-			else {
-				TraceEvent(SevError, "RecruitRemoteFromConfigurationError", self->id).error(e);
-				throw;  // goodbye, cluster controller
-			}
-		}
-		Void _ = wait( delay(SERVER_KNOBS->ATTEMPT_RECRUITMENT_DELAY) );
-	}
-}
-
 void clusterRegisterMaster( ClusterControllerData* self, RegisterMasterRequest const& req ) {
 	req.reply.send( Void() );
 
@@ -1677,9 +1524,6 @@
 		when( RecruitFromConfigurationRequest req = waitNext( interf.recruitFromConfiguration.getFuture() ) ) {
 			addActor.send( clusterRecruitFromConfiguration( &self, req ) );
 		}
-		when( RecruitRemoteFromConfigurationRequest req = waitNext( interf.recruitRemoteFromConfiguration.getFuture() ) ) {
-			addActor.send( clusterRecruitRemoteFromConfiguration( &self, req ) );
-		}
 		when( RecruitStorageRequest req = waitNext( interf.recruitStorage.getFuture() ) ) {
 			clusterRecruitStorage( &self, req );
 		}

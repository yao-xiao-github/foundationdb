--- conflicted
+++ resolved
@@ -140,13 +140,7 @@
 		Reference<AsyncVar<Optional<StorageMetrics>>> shardSize,
 		bool addToSizeEstimate = true)
 {
-<<<<<<< HEAD
-	state Transaction tr(self->cx);
-
 	wait( delay( 0, TaskDataDistribution ) );
-=======
-	Void _ = wait( delay( 0, TaskDataDistribution ) );
->>>>>>> ebac7008
 
 	/*TraceEvent("TrackShardBytesStarting")
 		.detail("TrackerID", trackerID)
@@ -175,37 +169,6 @@
 				} else if( bandwidthStatus == BandwidthStatusLow ) {  // < 10KB/sec
 					bounds.max.bytesPerKSecond = SERVER_KNOBS->SHARD_MIN_BYTES_PER_KSEC;
 					bounds.min.bytesPerKSecond = 0;
-<<<<<<< HEAD
-					bounds.permittedError.bytesPerKSecond = bounds.permittedError.infinity;
-				}
-
-				bounds.max.iosPerKSecond = bounds.max.infinity;
-				bounds.min.iosPerKSecond = 0;
-				bounds.permittedError.iosPerKSecond = bounds.permittedError.infinity;
-
-				StorageMetrics metrics = wait( tr.waitStorageMetrics( keys, bounds.min, bounds.max, bounds.permittedError, CLIENT_KNOBS->STORAGE_METRICS_SHARD_LIMIT ) );
-
-				/*TraceEvent("ShardSizeUpdate")
-					.detail("Keys", printable(keys))
-					.detail("UpdatedSize", metrics.metrics.bytes)
-					.detail("Bandwidth", metrics.metrics.bytesPerKSecond)
-					.detail("BandwithStatus", getBandwidthStatus(metrics))
-					.detail("BytesLower", bounds.min.bytes)
-					.detail("BytesUpper", bounds.max.bytes)
-					.detail("BandwidthLower", bounds.min.bytesPerKSecond)
-					.detail("BandwidthUpper", bounds.max.bytesPerKSecond)
-					.detail("ShardSizePresent", shardSize->get().present())
-					.detail("OldShardSize", shardSize->get().present() ? shardSize->get().get().metrics.bytes : 0 )
-					.detail("TrackerID", trackerID);*/
-
-				if( shardSize->get().present() && addToSizeEstimate )
-					self->dbSizeEstimate->set( self->dbSizeEstimate->get() + metrics.bytes - shardSize->get().get().bytes );
-
-				shardSize->set( metrics );
-			} catch( Error &e ) {
-				//TraceEvent("ShardSizeUpdateError").error(e, true).detail("Begin", printable(keys.begin)).detail("End", printable(keys.end)).detail("TrackerID", trackerID);
-				wait( tr.onError(e) );
-=======
 					bounds.permittedError.bytesPerKSecond = bounds.max.bytesPerKSecond / 4;
 				} else
 					ASSERT( false );
@@ -217,7 +180,6 @@
 				bounds.max.bytesPerKSecond = bounds.max.infinity;
 				bounds.min.bytesPerKSecond = 0;
 				bounds.permittedError.bytesPerKSecond = bounds.permittedError.infinity;
->>>>>>> ebac7008
 			}
 
 			bounds.max.iosPerKSecond = bounds.max.infinity;
@@ -580,11 +542,7 @@
 	try {
 		loop {
 			// Use the current known size to check for (and start) splits and merges.
-<<<<<<< HEAD
-			wait( shardEvaluator( self, keys, shardSize, &wantsToMerge, trackerID ) );
-=======
-			Void _ = wait( shardEvaluator( self, keys, shardSize, &wantsToMerge ) );
->>>>>>> ebac7008
+			wait( shardEvaluator( self, keys, shardSize, &wantsToMerge ) );
 
 			// We could have a lot of actors being released from the previous wait at the same time. Immediately calling
 			// delay(0) mitigates the resulting SlowTask

#ifdef SSD_ROCKSDB_EXPERIMENTAL

#include <rocksdb/cache.h>
#include <rocksdb/db.h>
#include <rocksdb/filter_policy.h>
#include <rocksdb/listener.h>
#include <rocksdb/options.h>
#include <rocksdb/slice_transform.h>
#include <rocksdb/statistics.h>
#include <rocksdb/table.h>
#include <rocksdb/version.h>
#include <rocksdb/utilities/table_properties_collectors.h>
#include "fdbclient/SystemData.h"
#include "fdbserver/CoroFlow.h"
#include "flow/flow.h"
#include "flow/IThreadPool.h"
#include "flow/ThreadHelper.actor.h"

#include <memory>
#include <tuple>
#include <vector>

#endif // SSD_ROCKSDB_EXPERIMENTAL

#include "fdbserver/IKeyValueStore.h"
#include "flow/actorcompiler.h" // has to be last include

#ifdef SSD_ROCKSDB_EXPERIMENTAL

// Enforcing rocksdb version to be 6.22.1 or greater.
static_assert(ROCKSDB_MAJOR >= 6, "Unsupported rocksdb version. Update the rocksdb to 6.22.1 version");
static_assert(ROCKSDB_MAJOR == 6 ? ROCKSDB_MINOR >= 22 : true,
              "Unsupported rocksdb version. Update the rocksdb to 6.22.1 version");
static_assert((ROCKSDB_MAJOR == 6 && ROCKSDB_MINOR == 22) ? ROCKSDB_PATCH >= 1 : true,
              "Unsupported rocksdb version. Update the rocksdb to 6.22.1 version");

namespace {
using rocksdb::BackgroundErrorReason;

// Returns string representation of RocksDB background error reason.
// Error reason code:
// https://github.com/facebook/rocksdb/blob/12d798ac06bcce36be703b057d5f5f4dab3b270c/include/rocksdb/listener.h#L125
// This function needs to be updated when error code changes.
std::string getErrorReason(BackgroundErrorReason reason) {
	switch (reason) {
	case BackgroundErrorReason::kFlush:
		return format("%d Flush", reason);
	case BackgroundErrorReason::kCompaction:
		return format("%d Compaction", reason);
	case BackgroundErrorReason::kWriteCallback:
		return format("%d WriteCallback", reason);
	case BackgroundErrorReason::kMemTable:
		return format("%d MemTable", reason);
	case BackgroundErrorReason::kManifestWrite:
		return format("%d ManifestWrite", reason);
	case BackgroundErrorReason::kFlushNoWAL:
		return format("%d FlushNoWAL", reason);
	case BackgroundErrorReason::kManifestWriteNoWAL:
		return format("%d ManifestWriteNoWAL", reason);
	default:
		return format("%d Unknown", reason);
	}
}
// Background error handling is tested with Chaos test.
// TODO: Test background error in simulation. RocksDB doesn't use flow IO in simulation, which limits our ability to
// inject IO errors. We could implement rocksdb::FileSystem using flow IO to unblock simulation. Also, trace event is
// not available on background threads because trace event requires setting up special thread locals. Using trace event
// could potentially cause segmentation fault.
class RocksDBErrorListener : public rocksdb::EventListener {
public:
	RocksDBErrorListener(){};
	void OnBackgroundError(rocksdb::BackgroundErrorReason reason, rocksdb::Status* bg_error) override {
		TraceEvent(SevError, "RocksDBBGError")
		    .detail("Reason", getErrorReason(reason))
		    .detail("RocksDBSeverity", bg_error->severity())
		    .detail("Status", bg_error->ToString());
		std::unique_lock<std::mutex> lock(mutex);
		if (!errorPromise.isValid())
			return;
		// RocksDB generates two types of background errors, IO Error and Corruption
		// Error type and severity map could be found at
		// https://github.com/facebook/rocksdb/blob/2e09a54c4fb82e88bcaa3e7cfa8ccbbbbf3635d5/db/error_handler.cc#L138.
		// All background errors will be treated as storage engine failure. Send the error to storage server.
		if (bg_error->IsIOError()) {
			errorPromise.sendError(io_error());
		} else if (bg_error->IsCorruption()) {
			errorPromise.sendError(file_corrupt());
		} else {
			errorPromise.sendError(unknown_error());
		}
	}
	Future<Void> getFuture() {
		std::unique_lock<std::mutex> lock(mutex);
		return errorPromise.getFuture();
	}
	~RocksDBErrorListener() {
		std::unique_lock<std::mutex> lock(mutex);
		if (!errorPromise.isValid())
			return;
		errorPromise.send(Never());
	}

private:
	ThreadReturnPromise<Void> errorPromise;
	std::mutex mutex;
};

rocksdb::Slice toSlice(StringRef s) {
	return rocksdb::Slice(reinterpret_cast<const char*>(s.begin()), s.size());
}

StringRef toStringRef(rocksdb::Slice s) {
	return StringRef(reinterpret_cast<const uint8_t*>(s.data()), s.size());
}

rocksdb::ColumnFamilyOptions getCFOptions() {
	rocksdb::ColumnFamilyOptions options;
	options.level_compaction_dynamic_level_bytes = true;
	options.OptimizeLevelStyleCompaction(SERVER_KNOBS->ROCKSDB_MEMTABLE_BYTES);
	if (SERVER_KNOBS->ROCKSDB_PERIODIC_COMPACTION_SECONDS > 0) {
		options.periodic_compaction_seconds = SERVER_KNOBS->ROCKSDB_PERIODIC_COMPACTION_SECONDS;
	}
	// Compact sstables when there's too much deleted stuff.
	options.table_properties_collector_factories = { rocksdb::NewCompactOnDeletionCollectorFactory(128, 1) };

	rocksdb::BlockBasedTableOptions bbOpts;
	// TODO: Add a knob for the block cache size. (Default is 8 MB)
	if (SERVER_KNOBS->ROCKSDB_PREFIX_LEN > 0) {
		// Prefix blooms are used during Seek.
		options.prefix_extractor.reset(rocksdb::NewFixedPrefixTransform(SERVER_KNOBS->ROCKSDB_PREFIX_LEN));

		// Also turn on bloom filters in the memtable.
		// TODO: Make a knob for this as well.
		options.memtable_prefix_bloom_size_ratio = 0.1;

		// 5 -- Can be read by RocksDB's versions since 6.6.0. Full and partitioned
		// filters use a generally faster and more accurate Bloom filter
		// implementation, with a different schema.
		// https://github.com/facebook/rocksdb/blob/b77569f18bfc77fb1d8a0b3218f6ecf571bc4988/include/rocksdb/table.h#L391
		bbOpts.format_version = 5;

		// Create and apply a bloom filter using the 10 bits
		// which should yield a ~1% false positive rate:
		// https://github.com/facebook/rocksdb/wiki/RocksDB-Bloom-Filter#full-filters-new-format
		bbOpts.filter_policy.reset(rocksdb::NewBloomFilterPolicy(10));

		// The whole key blooms are only used for point lookups.
		// https://github.com/facebook/rocksdb/wiki/RocksDB-Bloom-Filter#prefix-vs-whole-key
		bbOpts.whole_key_filtering = false;
	}

	if (SERVER_KNOBS->ROCKSDB_BLOCK_CACHE_SIZE > 0) {
		bbOpts.block_cache = rocksdb::NewLRUCache(SERVER_KNOBS->ROCKSDB_BLOCK_CACHE_SIZE);
	}

	options.table_factory.reset(rocksdb::NewBlockBasedTableFactory(bbOpts));

	return options;
}

rocksdb::Options getOptions() {
	rocksdb::Options options({}, getCFOptions());
	options.avoid_unnecessary_blocking_io = true;
	options.create_if_missing = true;
	if (SERVER_KNOBS->ROCKSDB_BACKGROUND_PARALLELISM > 0) {
		options.IncreaseParallelism(SERVER_KNOBS->ROCKSDB_BACKGROUND_PARALLELISM);
	}

	options.statistics = rocksdb::CreateDBStatistics();
	options.statistics->set_stats_level(rocksdb::kExceptHistogramOrTimers);

	options.db_log_dir = SERVER_KNOBS->LOG_DIRECTORY;
	return options;
}

// Set some useful defaults desired for all reads.
rocksdb::ReadOptions getReadOptions() {
	rocksdb::ReadOptions options;
	options.background_purge_on_iterator_cleanup = true;
	return options;
}

ACTOR Future<Void> flowLockLogger(const FlowLock* readLock, const FlowLock* fetchLock) {
	loop {
		wait(delay(SERVER_KNOBS->ROCKSDB_METRICS_DELAY));
		TraceEvent e(SevInfo, "RocksDBFlowLock");
		e.detail("ReadAvailable", readLock->available());
		e.detail("ReadActivePermits", readLock->activePermits());
		e.detail("ReadWaiters", readLock->waiters());
		e.detail("FetchAvailable", fetchLock->available());
		e.detail("FetchActivePermits", fetchLock->activePermits());
		e.detail("FetchWaiters", fetchLock->waiters());
	}
}

ACTOR Future<Void> rocksDBMetricLogger(std::shared_ptr<rocksdb::Statistics> statistics, rocksdb::DB* db) {
	state std::vector<std::tuple<const char*, uint32_t, uint64_t>> tickerStats = {
		{ "StallMicros", rocksdb::STALL_MICROS, 0 },
		{ "BytesRead", rocksdb::BYTES_READ, 0 },
		{ "IterBytesRead", rocksdb::ITER_BYTES_READ, 0 },
		{ "BytesWritten", rocksdb::BYTES_WRITTEN, 0 },
		{ "BlockCacheMisses", rocksdb::BLOCK_CACHE_MISS, 0 },
		{ "BlockCacheHits", rocksdb::BLOCK_CACHE_HIT, 0 },
		{ "BloomFilterUseful", rocksdb::BLOOM_FILTER_USEFUL, 0 },
		{ "BloomFilterFullPositive", rocksdb::BLOOM_FILTER_FULL_POSITIVE, 0 },
		{ "BloomFilterTruePositive", rocksdb::BLOOM_FILTER_FULL_TRUE_POSITIVE, 0 },
		{ "BloomFilterMicros", rocksdb::BLOOM_FILTER_MICROS, 0 },
		{ "MemtableHit", rocksdb::MEMTABLE_HIT, 0 },
		{ "MemtableMiss", rocksdb::MEMTABLE_MISS, 0 },
		{ "GetHitL0", rocksdb::GET_HIT_L0, 0 },
		{ "GetHitL1", rocksdb::GET_HIT_L1, 0 },
		{ "GetHitL2AndUp", rocksdb::GET_HIT_L2_AND_UP, 0 },
		{ "CountKeysWritten", rocksdb::NUMBER_KEYS_WRITTEN, 0 },
		{ "CountKeysRead", rocksdb::NUMBER_KEYS_READ, 0 },
		{ "CountDBSeek", rocksdb::NUMBER_DB_SEEK, 0 },
		{ "CountDBNext", rocksdb::NUMBER_DB_NEXT, 0 },
		{ "CountDBPrev", rocksdb::NUMBER_DB_PREV, 0 },
		{ "BloomFilterPrefixChecked", rocksdb::BLOOM_FILTER_PREFIX_CHECKED, 0 },
		{ "BloomFilterPrefixUseful", rocksdb::BLOOM_FILTER_PREFIX_USEFUL, 0 },
		{ "BlockCacheCompressedMiss", rocksdb::BLOCK_CACHE_COMPRESSED_MISS, 0 },
		{ "BlockCacheCompressedHit", rocksdb::BLOCK_CACHE_COMPRESSED_HIT, 0 },
		{ "CountWalFileSyncs", rocksdb::WAL_FILE_SYNCED, 0 },
		{ "CountWalFileBytes", rocksdb::WAL_FILE_BYTES, 0 },
		{ "CompactReadBytes", rocksdb::COMPACT_READ_BYTES, 0 },
		{ "CompactWriteBytes", rocksdb::COMPACT_WRITE_BYTES, 0 },
		{ "FlushWriteBytes", rocksdb::FLUSH_WRITE_BYTES, 0 },
		{ "CountBlocksCompressed", rocksdb::NUMBER_BLOCK_COMPRESSED, 0 },
		{ "CountBlocksDecompressed", rocksdb::NUMBER_BLOCK_DECOMPRESSED, 0 },
		{ "RowCacheHit", rocksdb::ROW_CACHE_HIT, 0 },
		{ "RowCacheMiss", rocksdb::ROW_CACHE_MISS, 0 },
		{ "CountIterSkippedKeys", rocksdb::NUMBER_ITER_SKIP, 0 },

	};
	state std::vector<std::pair<const char*, std::string>> propertyStats = {
		{ "NumCompactionsRunning", rocksdb::DB::Properties::kNumRunningCompactions },
		{ "NumImmutableMemtables", rocksdb::DB::Properties::kNumImmutableMemTable },
		{ "NumImmutableMemtablesFlushed", rocksdb::DB::Properties::kNumImmutableMemTableFlushed },
		{ "IsMemtableFlushPending", rocksdb::DB::Properties::kMemTableFlushPending },
		{ "NumRunningFlushes", rocksdb::DB::Properties::kNumRunningFlushes },
		{ "IsCompactionPending", rocksdb::DB::Properties::kCompactionPending },
		{ "NumRunningCompactions", rocksdb::DB::Properties::kNumRunningCompactions },
		{ "CumulativeBackgroundErrors", rocksdb::DB::Properties::kBackgroundErrors },
		{ "CurrentSizeActiveMemtable", rocksdb::DB::Properties::kCurSizeActiveMemTable },
		{ "AllMemtablesBytes", rocksdb::DB::Properties::kCurSizeAllMemTables },
		{ "ActiveMemtableBytes", rocksdb::DB::Properties::kSizeAllMemTables },
		{ "CountEntriesActiveMemtable", rocksdb::DB::Properties::kNumEntriesActiveMemTable },
		{ "CountEntriesImmutMemtables", rocksdb::DB::Properties::kNumEntriesImmMemTables },
		{ "CountDeletesActiveMemtable", rocksdb::DB::Properties::kNumDeletesActiveMemTable },
		{ "CountDeletesImmutMemtables", rocksdb::DB::Properties::kNumDeletesImmMemTables },
		{ "EstimatedCountKeys", rocksdb::DB::Properties::kEstimateNumKeys },
		{ "EstimateSstReaderBytes", rocksdb::DB::Properties::kEstimateTableReadersMem },
		{ "CountActiveSnapshots", rocksdb::DB::Properties::kNumSnapshots },
		{ "OldestSnapshotTime", rocksdb::DB::Properties::kOldestSnapshotTime },
		{ "CountLiveVersions", rocksdb::DB::Properties::kNumLiveVersions },
		{ "EstimateLiveDataSize", rocksdb::DB::Properties::kEstimateLiveDataSize },
		{ "BaseLevel", rocksdb::DB::Properties::kBaseLevel },
		{ "EstPendCompactBytes", rocksdb::DB::Properties::kEstimatePendingCompactionBytes },
	};
	loop {
		wait(delay(SERVER_KNOBS->ROCKSDB_METRICS_DELAY));
		TraceEvent e("RocksDBMetrics");
		for (auto& t : tickerStats) {
			auto& [name, ticker, cum] = t;
			uint64_t val = statistics->getTickerCount(ticker);
			e.detail(name, val - cum);
			cum = val;
		}

		for (auto& p : propertyStats) {
			auto& [name, property] = p;
			uint64_t stat = 0;
			ASSERT(db->GetIntProperty(property, &stat));
			e.detail(name, stat);
		}
	}
}

void logRocksDBError(const rocksdb::Status& status, const std::string& method) {
	TraceEvent e(SevError, "RocksDBError");
	e.detail("Error", status.ToString()).detail("Method", method).detail("RocksDBSeverity", status.severity());
	if (status.IsIOError()) {
		e.detail("SubCode", status.subcode());
	}
}

Error statusToError(const rocksdb::Status& s) {
	if (s.IsIOError()) {
		return io_error();
	} else if (s.IsTimedOut()) {
		return transaction_too_old();
	} else {
		return unknown_error();
	}
}

struct RocksDBKeyValueStore : IKeyValueStore {
	using DB = rocksdb::DB*;
	using CF = rocksdb::ColumnFamilyHandle*;

	struct Writer : IThreadPoolReceiver {
		DB& db;
		UID id;

		explicit Writer(DB& db, UID id) : db(db), id(id) {}

		~Writer() override {
			if (db) {
				delete db;
			}
		}

		void init() override {}

		struct OpenAction : TypedAction<Writer, OpenAction> {
			std::string path;
			ThreadReturnPromise<Void> done;
			Optional<Future<Void>>& metrics;
<<<<<<< HEAD
			std::shared_ptr<RocksDBErrorListener> errorListener;
			OpenAction(std::string path,
			           Optional<Future<Void>>& metrics,
			           std::shared_ptr<RocksDBErrorListener> errorListener)
			  : path(std::move(path)), metrics(metrics), errorListener(errorListener) {}
=======
			const FlowLock* readLock;
			const FlowLock* fetchLock;
			OpenAction(std::string path,
			           Optional<Future<Void>>& metrics,
			           const FlowLock* readLock,
			           const FlowLock* fetchLock)
			  : path(std::move(path)), metrics(metrics), readLock(readLock), fetchLock(fetchLock) {}
>>>>>>> 6dcc7f8e

			double getTimeEstimate() const override { return SERVER_KNOBS->COMMIT_TIME_ESTIMATE; }
		};
		void action(OpenAction& a) {
			std::vector<rocksdb::ColumnFamilyDescriptor> defaultCF = { rocksdb::ColumnFamilyDescriptor{
				"default", getCFOptions() } };
			std::vector<rocksdb::ColumnFamilyHandle*> handle;
			auto options = getOptions();
			options.listeners.push_back(a.errorListener);
			auto status = rocksdb::DB::Open(options, a.path, defaultCF, &handle, &db);
			if (!status.ok()) {
				logRocksDBError(status, "Open");
				a.done.sendError(statusToError(status));
			} else {
				TraceEvent(SevInfo, "RocksDB").detail("Path", a.path).detail("Method", "Open");
				// The current thread and main thread are same when the code runs in simulation.
				// blockUntilReady() is getting the thread into deadlock state, so avoiding the
				// metric logger in simulation.
				if (!g_network->isSimulated()) {
					onMainThread([&] {
						a.metrics =
						    rocksDBMetricLogger(options.statistics, db) && flowLockLogger(a.readLock, a.fetchLock);
						return Future<bool>(true);
					}).blockUntilReady();
				}
				a.done.send(Void());
			}
		}

		struct DeleteVisitor : public rocksdb::WriteBatch::Handler {
			VectorRef<KeyRangeRef>& deletes;
			Arena& arena;

			DeleteVisitor(VectorRef<KeyRangeRef>& deletes, Arena& arena) : deletes(deletes), arena(arena) {}

			rocksdb::Status DeleteRangeCF(uint32_t /*column_family_id*/,
			                              const rocksdb::Slice& begin,
			                              const rocksdb::Slice& end) override {
				KeyRangeRef kr(toStringRef(begin), toStringRef(end));
				deletes.push_back_deep(arena, kr);
				return rocksdb::Status::OK();
			}
		};

		struct CommitAction : TypedAction<Writer, CommitAction> {
			std::unique_ptr<rocksdb::WriteBatch> batchToCommit;
			ThreadReturnPromise<Void> done;
			double getTimeEstimate() const override { return SERVER_KNOBS->COMMIT_TIME_ESTIMATE; }
		};
		void action(CommitAction& a) {
			Standalone<VectorRef<KeyRangeRef>> deletes;
			DeleteVisitor dv(deletes, deletes.arena());
			ASSERT(a.batchToCommit->Iterate(&dv).ok());
			// If there are any range deletes, we should have added them to be deleted.
			ASSERT(!deletes.empty() || !a.batchToCommit->HasDeleteRange());
			rocksdb::WriteOptions options;
			options.sync = !SERVER_KNOBS->ROCKSDB_UNSAFE_AUTO_FSYNC;
			auto s = db->Write(options, a.batchToCommit.get());
			if (!s.ok()) {
				logRocksDBError(s, "Commit");
				a.done.sendError(statusToError(s));
			} else {
				a.done.send(Void());
				for (const auto& keyRange : deletes) {
					auto begin = toSlice(keyRange.begin);
					auto end = toSlice(keyRange.end);
					ASSERT(db->SuggestCompactRange(db->DefaultColumnFamily(), &begin, &end).ok());
				}
			}
		}

		struct CloseAction : TypedAction<Writer, CloseAction> {
			ThreadReturnPromise<Void> done;
			std::string path;
			bool deleteOnClose;
			CloseAction(std::string path, bool deleteOnClose) : path(path), deleteOnClose(deleteOnClose) {}
			double getTimeEstimate() const override { return SERVER_KNOBS->COMMIT_TIME_ESTIMATE; }
		};
		void action(CloseAction& a) {
			if (db == nullptr) {
				a.done.send(Void());
				return;
			}
			auto s = db->Close();
			if (!s.ok()) {
				logRocksDBError(s, "Close");
			}
			if (a.deleteOnClose) {
				std::vector<rocksdb::ColumnFamilyDescriptor> defaultCF = { rocksdb::ColumnFamilyDescriptor{
					"default", getCFOptions() } };
				s = rocksdb::DestroyDB(a.path, getOptions(), defaultCF);
				if (!s.ok()) {
					logRocksDBError(s, "Destroy");
				} else {
					TraceEvent(SevInfo, "RocksDB").detail("Path", a.path).detail("Method", "Destroy");
				}
			}
			TraceEvent(SevInfo, "RocksDB").detail("Path", a.path).detail("Method", "Close");
			a.done.send(Void());
		}
	};

	struct Reader : IThreadPoolReceiver {
		DB& db;
		double readValueTimeout;
		double readValuePrefixTimeout;
		double readRangeTimeout;

		explicit Reader(DB& db) : db(db) {
			if (g_network->isSimulated()) {
				// In simulation, increasing the read operation timeouts to 5 minutes, as some of the tests have
				// very high load and single read thread cannot process all the load within the timeouts.
				readValueTimeout = 5 * 60;
				readValuePrefixTimeout = 5 * 60;
				readRangeTimeout = 5 * 60;
			} else {
				readValueTimeout = SERVER_KNOBS->ROCKSDB_READ_VALUE_TIMEOUT;
				readValuePrefixTimeout = SERVER_KNOBS->ROCKSDB_READ_VALUE_PREFIX_TIMEOUT;
				readRangeTimeout = SERVER_KNOBS->ROCKSDB_READ_RANGE_TIMEOUT;
			}
		}

		void init() override {}

		struct ReadValueAction : TypedAction<Reader, ReadValueAction> {
			Key key;
			Optional<UID> debugID;
			double startTime;
			ThreadReturnPromise<Optional<Value>> result;
			ReadValueAction(KeyRef key, Optional<UID> debugID)
			  : key(key), debugID(debugID), startTime(timer_monotonic()) {}
			double getTimeEstimate() const override { return SERVER_KNOBS->READ_VALUE_TIME_ESTIMATE; }
		};
		void action(ReadValueAction& a) {
			Optional<TraceBatch> traceBatch;
			if (a.debugID.present()) {
				traceBatch = { TraceBatch{} };
				traceBatch.get().addEvent("GetValueDebug", a.debugID.get().first(), "Reader.Before");
			}
			if (timer_monotonic() - a.startTime > readValueTimeout) {
				TraceEvent(SevWarn, "RocksDBError")
				    .detail("Error", "Read value request timedout")
				    .detail("Method", "ReadValueAction")
				    .detail("Timeout value", readValueTimeout);
				a.result.sendError(transaction_too_old());
				return;
			}
			rocksdb::PinnableSlice value;
			auto options = getReadOptions();
			uint64_t deadlineMircos =
			    db->GetEnv()->NowMicros() + (readValueTimeout - (timer_monotonic() - a.startTime)) * 1000000;
			std::chrono::seconds deadlineSeconds(deadlineMircos / 1000000);
			options.deadline = std::chrono::duration_cast<std::chrono::microseconds>(deadlineSeconds);
			auto s = db->Get(options, db->DefaultColumnFamily(), toSlice(a.key), &value);
			if (a.debugID.present()) {
				traceBatch.get().addEvent("GetValueDebug", a.debugID.get().first(), "Reader.After");
				traceBatch.get().dump();
			}
			if (s.ok()) {
				a.result.send(Value(toStringRef(value)));
			} else if (s.IsNotFound()) {
				a.result.send(Optional<Value>());
			} else {
				TraceEvent(SevError, "RocksDBError").detail("Error", s.ToString()).detail("Method", "ReadValue");
				a.result.sendError(statusToError(s));
			}
		}

		struct ReadValuePrefixAction : TypedAction<Reader, ReadValuePrefixAction> {
			Key key;
			int maxLength;
			Optional<UID> debugID;
			double startTime;
			ThreadReturnPromise<Optional<Value>> result;
			ReadValuePrefixAction(Key key, int maxLength, Optional<UID> debugID)
			  : key(key), maxLength(maxLength), debugID(debugID), startTime(timer_monotonic()){};
			double getTimeEstimate() const override { return SERVER_KNOBS->READ_VALUE_TIME_ESTIMATE; }
		};
		void action(ReadValuePrefixAction& a) {
			Optional<TraceBatch> traceBatch;
			if (a.debugID.present()) {
				traceBatch = { TraceBatch{} };
				traceBatch.get().addEvent("GetValuePrefixDebug",
				                          a.debugID.get().first(),
				                          "Reader.Before"); //.detail("TaskID", g_network->getCurrentTask());
			}
			if (timer_monotonic() - a.startTime > readValuePrefixTimeout) {
				TraceEvent(SevWarn, "RocksDBError")
				    .detail("Error", "Read value prefix request timedout")
				    .detail("Method", "ReadValuePrefixAction")
				    .detail("Timeout value", readValuePrefixTimeout);
				a.result.sendError(transaction_too_old());
				return;
			}
			rocksdb::PinnableSlice value;
			auto options = getReadOptions();
			uint64_t deadlineMircos =
			    db->GetEnv()->NowMicros() + (readValuePrefixTimeout - (timer_monotonic() - a.startTime)) * 1000000;
			std::chrono::seconds deadlineSeconds(deadlineMircos / 1000000);
			options.deadline = std::chrono::duration_cast<std::chrono::microseconds>(deadlineSeconds);
			auto s = db->Get(options, db->DefaultColumnFamily(), toSlice(a.key), &value);
			if (a.debugID.present()) {
				traceBatch.get().addEvent("GetValuePrefixDebug",
				                          a.debugID.get().first(),
				                          "Reader.After"); //.detail("TaskID", g_network->getCurrentTask());
				traceBatch.get().dump();
			}
			if (s.ok()) {
				a.result.send(Value(StringRef(reinterpret_cast<const uint8_t*>(value.data()),
				                              std::min(value.size(), size_t(a.maxLength)))));
			} else if (s.IsNotFound()) {
				a.result.send(Optional<Value>());
			} else {
				logRocksDBError(s, "ReadValuePrefix");
				a.result.sendError(statusToError(s));
			}
		}

		struct ReadRangeAction : TypedAction<Reader, ReadRangeAction>, FastAllocated<ReadRangeAction> {
			KeyRange keys;
			int rowLimit, byteLimit;
			double startTime;
			ThreadReturnPromise<RangeResult> result;
			ReadRangeAction(KeyRange keys, int rowLimit, int byteLimit)
			  : keys(keys), rowLimit(rowLimit), byteLimit(byteLimit), startTime(timer_monotonic()) {}
			double getTimeEstimate() const override { return SERVER_KNOBS->READ_RANGE_TIME_ESTIMATE; }
		};
		void action(ReadRangeAction& a) {
			if (timer_monotonic() - a.startTime > readRangeTimeout) {
				TraceEvent(SevWarn, "RocksDBError")
				    .detail("Error", "Read range request timedout")
				    .detail("Method", "ReadRangeAction")
				    .detail("Timeout value", readRangeTimeout);
				a.result.sendError(transaction_too_old());
				return;
			}

			RangeResult result;
			if (a.rowLimit == 0 || a.byteLimit == 0) {
				a.result.send(result);
			}
			int accumulatedBytes = 0;
			rocksdb::Status s;
			auto options = getReadOptions();
			uint64_t deadlineMircos =
			    db->GetEnv()->NowMicros() + (readRangeTimeout - (timer_monotonic() - a.startTime)) * 1000000;
			std::chrono::seconds deadlineSeconds(deadlineMircos / 1000000);
			options.deadline = std::chrono::duration_cast<std::chrono::microseconds>(deadlineSeconds);
			// When using a prefix extractor, ensure that keys are returned in order even if they cross
			// a prefix boundary.
			options.auto_prefix_mode = (SERVER_KNOBS->ROCKSDB_PREFIX_LEN > 0);
			if (a.rowLimit >= 0) {
				auto endSlice = toSlice(a.keys.end);
				options.iterate_upper_bound = &endSlice;
				auto cursor = std::unique_ptr<rocksdb::Iterator>(db->NewIterator(options));
				cursor->Seek(toSlice(a.keys.begin));
				while (cursor->Valid() && toStringRef(cursor->key()) < a.keys.end) {
					KeyValueRef kv(toStringRef(cursor->key()), toStringRef(cursor->value()));
					accumulatedBytes += sizeof(KeyValueRef) + kv.expectedSize();
					result.push_back_deep(result.arena(), kv);
					// Calling `cursor->Next()` is potentially expensive, so short-circut here just in case.
					if (result.size() >= a.rowLimit || accumulatedBytes >= a.byteLimit) {
						break;
					}
					if (timer_monotonic() - a.startTime > readRangeTimeout) {
						TraceEvent(SevWarn, "RocksDBError")
						    .detail("Error", "Read range request timedout")
						    .detail("Method", "ReadRangeAction")
						    .detail("Timeout value", readRangeTimeout);
						a.result.sendError(transaction_too_old());
						return;
					}
					cursor->Next();
				}
				s = cursor->status();
			} else {
				auto beginSlice = toSlice(a.keys.begin);
				options.iterate_lower_bound = &beginSlice;
				auto cursor = std::unique_ptr<rocksdb::Iterator>(db->NewIterator(options));
				cursor->SeekForPrev(toSlice(a.keys.end));
				if (cursor->Valid() && toStringRef(cursor->key()) == a.keys.end) {
					cursor->Prev();
				}
				while (cursor->Valid() && toStringRef(cursor->key()) >= a.keys.begin) {
					KeyValueRef kv(toStringRef(cursor->key()), toStringRef(cursor->value()));
					accumulatedBytes += sizeof(KeyValueRef) + kv.expectedSize();
					result.push_back_deep(result.arena(), kv);
					// Calling `cursor->Prev()` is potentially expensive, so short-circut here just in case.
					if (result.size() >= -a.rowLimit || accumulatedBytes >= a.byteLimit) {
						break;
					}
					if (timer_monotonic() - a.startTime > readRangeTimeout) {
						TraceEvent(SevWarn, "RocksDBError")
						    .detail("Error", "Read range request timedout")
						    .detail("Method", "ReadRangeAction")
						    .detail("Timeout value", readRangeTimeout);
						a.result.sendError(transaction_too_old());
						return;
					}
					cursor->Prev();
				}
				s = cursor->status();
			}

			if (!s.ok()) {
				logRocksDBError(s, "ReadRange");
				a.result.sendError(statusToError(s));
				return;
			}
			result.more =
			    (result.size() == a.rowLimit) || (result.size() == -a.rowLimit) || (accumulatedBytes >= a.byteLimit);
			if (result.more) {
				result.readThrough = result[result.size() - 1].key;
			}
			a.result.send(result);
		}
	};

	DB db = nullptr;
	std::string path;
	UID id;
	Reference<IThreadPool> writeThread;
	Reference<IThreadPool> readThreads;
	std::shared_ptr<RocksDBErrorListener> errorListener;
	Future<Void> errorFuture;
	Promise<Void> closePromise;
	Future<Void> openFuture;
	std::unique_ptr<rocksdb::WriteBatch> writeBatch;
	Optional<Future<Void>> metrics;
	FlowLock readSemaphore;
	int numReadWaiters;
	FlowLock fetchSemaphore;
	int numFetchWaiters;

	struct Counters {
		CounterCollection cc;
		Counter immediateThrottle;
		Counter failedToAcquire;

		Counters()
		  : cc("RocksDBThrottle"), immediateThrottle("ImmediateThrottle", cc), failedToAcquire("failedToAcquire", cc) {}
	};

<<<<<<< HEAD
	explicit RocksDBKeyValueStore(const std::string& path, UID id)
	  : path(path), id(id), errorListener(std::make_shared<RocksDBErrorListener>()),
	    errorFuture(errorListener->getFuture()) {
=======
	Counters counters;

	explicit RocksDBKeyValueStore(const std::string& path, UID id)
	  : path(path), id(id), readSemaphore(SERVER_KNOBS->ROCKSDB_READ_QUEUE_SOFT_MAX),
	    fetchSemaphore(SERVER_KNOBS->ROCKSDB_FETCH_QUEUE_SOFT_MAX),
	    numReadWaiters(SERVER_KNOBS->ROCKSDB_READ_QUEUE_HARD_MAX - SERVER_KNOBS->ROCKSDB_READ_QUEUE_SOFT_MAX),
	    numFetchWaiters(SERVER_KNOBS->ROCKSDB_FETCH_QUEUE_HARD_MAX - SERVER_KNOBS->ROCKSDB_FETCH_QUEUE_SOFT_MAX) {
>>>>>>> 6dcc7f8e
		// In simluation, run the reader/writer threads as Coro threads (i.e. in the network thread. The storage engine
		// is still multi-threaded as background compaction threads are still present. Reads/writes to disk will also
		// block the network thread in a way that would be unacceptable in production but is a necessary evil here. When
		// performing the reads in background threads in simulation, the event loop thinks there is no work to do and
		// advances time faster than 1 sec/sec. By the time the blocking read actually finishes, simulation has advanced
		// time by more than 5 seconds, so every read fails with a transaction_too_old error. Doing blocking IO on the
		// main thread solves this issue. There are almost certainly better fixes, but my goal was to get a less
		// invasive change merged first and work on a more realistic version if/when we think that would provide
		// substantially more confidence in the correctness.
		// TODO: Adapt the simulation framework to not advance time quickly when background reads/writes are occurring.
		if (g_network->isSimulated()) {
			writeThread = CoroThreadPool::createThreadPool();
			readThreads = CoroThreadPool::createThreadPool();
		} else {
			writeThread = createGenericThreadPool();
			readThreads = createGenericThreadPool();
		}
		writeThread->addThread(new Writer(db, id), "fdb-rocksdb-wr");
		for (unsigned i = 0; i < SERVER_KNOBS->ROCKSDB_READ_PARALLELISM; ++i) {
			readThreads->addThread(new Reader(db), "fdb-rocksdb-re");
		}
	}

	Future<Void> getError() const override { return errorFuture; }

	ACTOR static void doClose(RocksDBKeyValueStore* self, bool deleteOnClose) {
		// The metrics future retains a reference to the DB, so stop it before we delete it.
		self->metrics.reset();

		wait(self->readThreads->stop());
		auto a = new Writer::CloseAction(self->path, deleteOnClose);
		auto f = a->done.getFuture();
		self->writeThread->post(a);
		wait(f);
		wait(self->writeThread->stop());
		if (self->closePromise.canBeSet())
			self->closePromise.send(Void());
		delete self;
	}

	Future<Void> onClosed() const override { return closePromise.getFuture(); }

	void dispose() override { doClose(this, true); }

	void close() override { doClose(this, false); }

	KeyValueStoreType getType() const override { return KeyValueStoreType(KeyValueStoreType::SSD_ROCKSDB_V1); }

	Future<Void> init() override {
		if (openFuture.isValid()) {
			return openFuture;
		}
<<<<<<< HEAD
		auto a = std::make_unique<Writer::OpenAction>(path, metrics, errorListener);
=======
		auto a = std::make_unique<Writer::OpenAction>(path, metrics, &readSemaphore, &fetchSemaphore);
>>>>>>> 6dcc7f8e
		openFuture = a->done.getFuture();
		writeThread->post(a.release());
		return openFuture;
	}

	void set(KeyValueRef kv, const Arena*) override {
		if (writeBatch == nullptr) {
			writeBatch.reset(new rocksdb::WriteBatch());
		}
		writeBatch->Put(toSlice(kv.key), toSlice(kv.value));
	}

	void clear(KeyRangeRef keyRange, const Arena*) override {
		if (writeBatch == nullptr) {
			writeBatch.reset(new rocksdb::WriteBatch());
		}

		writeBatch->DeleteRange(toSlice(keyRange.begin), toSlice(keyRange.end));
	}

	Future<Void> commit(bool) override {
		// If there is nothing to write, don't write.
		if (writeBatch == nullptr) {
			return Void();
		}
		auto a = new Writer::CommitAction();
		a->batchToCommit = std::move(writeBatch);
		auto res = a->done.getFuture();
		writeThread->post(a);
		return res;
	}

	void checkWaiters(const FlowLock& semaphore, int maxWaiters) {
		if (semaphore.waiters() > maxWaiters) {
			++counters.immediateThrottle;
			throw server_overloaded();
		}
	}

	// We don't throttle eager reads and reads to the FF keyspace because FDB struggles when those reads fail.
	// Thus far, they have been low enough volume to not cause an issue.
	static bool shouldThrottle(IKeyValueStore::ReadType type, KeyRef key) {
		return type != IKeyValueStore::ReadType::EAGER && !(key.startsWith(systemKeys.begin));
	}

	ACTOR template <class Action>
	static Future<Optional<Value>> read(Action* action, FlowLock* semaphore, IThreadPool* pool, Counter* counter) {
		state std::unique_ptr<Action> a(action);
		state Optional<Void> slot = wait(timeout(semaphore->take(), SERVER_KNOBS->ROCKSDB_READ_QUEUE_WAIT));
		if (!slot.present()) {
			++(*counter);
			throw server_overloaded();
		}

		state FlowLock::Releaser release(*semaphore);

		auto fut = a->result.getFuture();
		pool->post(a.release());
		Optional<Value> result = wait(fut);

		return result;
	}

	Future<Optional<Value>> readValue(KeyRef key, IKeyValueStore::ReadType type, Optional<UID> debugID) override {
		if (!shouldThrottle(type, key)) {
			auto a = new Reader::ReadValueAction(key, debugID);
			auto res = a->result.getFuture();
			readThreads->post(a);
			return res;
		}

		auto& semaphore = (type == IKeyValueStore::ReadType::FETCH) ? fetchSemaphore : readSemaphore;
		int maxWaiters = (type == IKeyValueStore::ReadType::FETCH) ? numFetchWaiters : numReadWaiters;

		checkWaiters(semaphore, maxWaiters);
		auto a = std::make_unique<Reader::ReadValueAction>(key, debugID);
		return read(a.release(), &semaphore, readThreads.getPtr(), &counters.failedToAcquire);
	}

	Future<Optional<Value>> readValuePrefix(KeyRef key,
	                                        int maxLength,
	                                        IKeyValueStore::ReadType type,
	                                        Optional<UID> debugID) override {
		if (!shouldThrottle(type, key)) {
			auto a = new Reader::ReadValuePrefixAction(key, maxLength, debugID);
			auto res = a->result.getFuture();
			readThreads->post(a);
			return res;
		}

		auto& semaphore = (type == IKeyValueStore::ReadType::FETCH) ? fetchSemaphore : readSemaphore;
		int maxWaiters = (type == IKeyValueStore::ReadType::FETCH) ? numFetchWaiters : numReadWaiters;

		checkWaiters(semaphore, maxWaiters);
		auto a = std::make_unique<Reader::ReadValuePrefixAction>(key, maxLength, debugID);
		return read(a.release(), &semaphore, readThreads.getPtr(), &counters.failedToAcquire);
	}

	ACTOR static Future<Standalone<RangeResultRef>> read(Reader::ReadRangeAction* action,
	                                                     FlowLock* semaphore,
	                                                     IThreadPool* pool,
	                                                     Counter* counter) {
		state std::unique_ptr<Reader::ReadRangeAction> a(action);
		state Optional<Void> slot = wait(timeout(semaphore->take(), SERVER_KNOBS->ROCKSDB_READ_QUEUE_WAIT));
		if (!slot.present()) {
			++(*counter);
			throw server_overloaded();
		}

		state FlowLock::Releaser release(*semaphore);

		auto fut = a->result.getFuture();
		pool->post(a.release());
		Standalone<RangeResultRef> result = wait(fut);

		return result;
	}

	Future<RangeResult> readRange(KeyRangeRef keys,
	                              int rowLimit,
	                              int byteLimit,
	                              IKeyValueStore::ReadType type) override {
		if (!shouldThrottle(type, keys.begin)) {
			auto a = new Reader::ReadRangeAction(keys, rowLimit, byteLimit);
			auto res = a->result.getFuture();
			readThreads->post(a);
			return res;
		}

		auto& semaphore = (type == IKeyValueStore::ReadType::FETCH) ? fetchSemaphore : readSemaphore;
		int maxWaiters = (type == IKeyValueStore::ReadType::FETCH) ? numFetchWaiters : numReadWaiters;

		checkWaiters(semaphore, maxWaiters);
		auto a = std::make_unique<Reader::ReadRangeAction>(keys, rowLimit, byteLimit);
		return read(a.release(), &semaphore, readThreads.getPtr(), &counters.failedToAcquire);
	}

	StorageBytes getStorageBytes() const override {
		uint64_t live = 0;
		ASSERT(db->GetIntProperty(rocksdb::DB::Properties::kLiveSstFilesSize, &live));

		int64_t free;
		int64_t total;
		g_network->getDiskBytes(path, free, total);

		return StorageBytes(free, total, live, free);
	}
};

} // namespace

#endif // SSD_ROCKSDB_EXPERIMENTAL

IKeyValueStore* keyValueStoreRocksDB(std::string const& path,
                                     UID logID,
                                     KeyValueStoreType storeType,
                                     bool checkChecksums,
                                     bool checkIntegrity) {
#ifdef SSD_ROCKSDB_EXPERIMENTAL
	return new RocksDBKeyValueStore(path, logID);
#else
	TraceEvent(SevError, "RocksDBEngineInitFailure").detail("Reason", "Built without RocksDB");
	ASSERT(false);
	return nullptr;
#endif // SSD_ROCKSDB_EXPERIMENTAL
}

#ifdef SSD_ROCKSDB_EXPERIMENTAL
#include "flow/UnitTest.h"

namespace {

TEST_CASE("noSim/fdbserver/KeyValueStoreRocksDB/Reopen") {
	state const std::string rocksDBTestDir = "rocksdb-kvstore-reopen-test-db";
	platform::eraseDirectoryRecursive(rocksDBTestDir);

	state IKeyValueStore* kvStore = new RocksDBKeyValueStore(rocksDBTestDir, deterministicRandom()->randomUniqueID());
	wait(kvStore->init());

	kvStore->set({ LiteralStringRef("foo"), LiteralStringRef("bar") });
	wait(kvStore->commit(false));

	Optional<Value> val = wait(kvStore->readValue(LiteralStringRef("foo")));
	ASSERT(Optional<Value>(LiteralStringRef("bar")) == val);

	Future<Void> closed = kvStore->onClosed();
	kvStore->close();
	wait(closed);

	kvStore = new RocksDBKeyValueStore(rocksDBTestDir, deterministicRandom()->randomUniqueID());
	wait(kvStore->init());
	// Confirm that `init()` is idempotent.
	wait(kvStore->init());

	Optional<Value> val = wait(kvStore->readValue(LiteralStringRef("foo")));
	ASSERT(Optional<Value>(LiteralStringRef("bar")) == val);

	Future<Void> closed = kvStore->onClosed();
	kvStore->close();
	wait(closed);

	platform::eraseDirectoryRecursive(rocksDBTestDir);
	return Void();
}

} // namespace

#endif // SSD_ROCKSDB_EXPERIMENTAL<|MERGE_RESOLUTION|>--- conflicted
+++ resolved
@@ -315,21 +315,16 @@
 			std::string path;
 			ThreadReturnPromise<Void> done;
 			Optional<Future<Void>>& metrics;
-<<<<<<< HEAD
+			const FlowLock* readLock;
+			const FlowLock* fetchLock;
 			std::shared_ptr<RocksDBErrorListener> errorListener;
 			OpenAction(std::string path,
 			           Optional<Future<Void>>& metrics,
+			           const FlowLock* readLock,
+			           const FlowLock* fetchLock,
 			           std::shared_ptr<RocksDBErrorListener> errorListener)
-			  : path(std::move(path)), metrics(metrics), errorListener(errorListener) {}
-=======
-			const FlowLock* readLock;
-			const FlowLock* fetchLock;
-			OpenAction(std::string path,
-			           Optional<Future<Void>>& metrics,
-			           const FlowLock* readLock,
-			           const FlowLock* fetchLock)
-			  : path(std::move(path)), metrics(metrics), readLock(readLock), fetchLock(fetchLock) {}
->>>>>>> 6dcc7f8e
+			  : path(std::move(path)), metrics(metrics), readLock(readLock), fetchLock(fetchLock),
+			    errorListener(errorListener) {}
 
 			double getTimeEstimate() const override { return SERVER_KNOBS->COMMIT_TIME_ESTIMATE; }
 		};
@@ -673,19 +668,14 @@
 		  : cc("RocksDBThrottle"), immediateThrottle("ImmediateThrottle", cc), failedToAcquire("failedToAcquire", cc) {}
 	};
 
-<<<<<<< HEAD
-	explicit RocksDBKeyValueStore(const std::string& path, UID id)
-	  : path(path), id(id), errorListener(std::make_shared<RocksDBErrorListener>()),
-	    errorFuture(errorListener->getFuture()) {
-=======
 	Counters counters;
 
 	explicit RocksDBKeyValueStore(const std::string& path, UID id)
 	  : path(path), id(id), readSemaphore(SERVER_KNOBS->ROCKSDB_READ_QUEUE_SOFT_MAX),
 	    fetchSemaphore(SERVER_KNOBS->ROCKSDB_FETCH_QUEUE_SOFT_MAX),
 	    numReadWaiters(SERVER_KNOBS->ROCKSDB_READ_QUEUE_HARD_MAX - SERVER_KNOBS->ROCKSDB_READ_QUEUE_SOFT_MAX),
-	    numFetchWaiters(SERVER_KNOBS->ROCKSDB_FETCH_QUEUE_HARD_MAX - SERVER_KNOBS->ROCKSDB_FETCH_QUEUE_SOFT_MAX) {
->>>>>>> 6dcc7f8e
+	    numFetchWaiters(SERVER_KNOBS->ROCKSDB_FETCH_QUEUE_HARD_MAX - SERVER_KNOBS->ROCKSDB_FETCH_QUEUE_SOFT_MAX),
+	    errorListener(std::make_shared<RocksDBErrorListener>()), errorFuture(errorListener->getFuture()) {
 		// In simluation, run the reader/writer threads as Coro threads (i.e. in the network thread. The storage engine
 		// is still multi-threaded as background compaction threads are still present. Reads/writes to disk will also
 		// block the network thread in a way that would be unacceptable in production but is a necessary evil here. When
@@ -738,11 +728,7 @@
 		if (openFuture.isValid()) {
 			return openFuture;
 		}
-<<<<<<< HEAD
-		auto a = std::make_unique<Writer::OpenAction>(path, metrics, errorListener);
-=======
-		auto a = std::make_unique<Writer::OpenAction>(path, metrics, &readSemaphore, &fetchSemaphore);
->>>>>>> 6dcc7f8e
+		auto a = std::make_unique<Writer::OpenAction>(path, metrics, &readSemaphore, &fetchSemaphore, errorListener);
 		openFuture = a->done.getFuture();
 		writeThread->post(a.release());
 		return openFuture;

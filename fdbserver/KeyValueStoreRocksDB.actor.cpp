--- conflicted
+++ resolved
@@ -15,16 +15,13 @@
 #include <rocksdb/statistics.h>
 #include <rocksdb/table.h>
 #include <rocksdb/utilities/table_properties_collectors.h>
-<<<<<<< HEAD
 #include <rocksdb/version.h>
-=======
 #include "fdbclient/SystemData.h"
 #include "fdbserver/CoroFlow.h"
 #include "flow/flow.h"
 #include "flow/IThreadPool.h"
 #include "flow/ThreadHelper.actor.h"
 #include "flow/Histogram.h"
->>>>>>> a7bfebdd
 
 #include <memory>
 #include <tuple>
@@ -440,7 +437,6 @@
 			if (!status.ok()) {
 				logRocksDBError(status, "Open");
 				a.done.sendError(statusToError(status));
-<<<<<<< HEAD
 				return;
 			}
 
@@ -462,22 +458,6 @@
 			if (!SERVER_KNOBS->ROCKSDB_ENABLE_SHARDING) {
 				a.shardMap->insert(allKeys, db);
 				TraceEvent(SevInfo, "RocksDB").detail("Method", "Open").detail("Info", "Open with single shard.");
-=======
-			} else {
-				TraceEvent(SevInfo, "RocksDB").detail("Path", a.path).detail("Method", "Open");
-				if (g_network->isSimulated()) {
-					// The current thread and main thread are same when the code runs in simulation.
-					// blockUntilReady() is getting the thread into deadlock state, so directly calling
-					// the metricsLogger.
-					a.metrics = rocksDBMetricLogger(options.statistics, db) && flowLockLogger(a.readLock, a.fetchLock);
-				} else {
-					onMainThread([&] {
-						a.metrics =
-						    rocksDBMetricLogger(options.statistics, db) && flowLockLogger(a.readLock, a.fetchLock);
-						return Future<bool>(true);
-					}).blockUntilReady();
-				}
->>>>>>> a7bfebdd
 				a.done.send(Void());
 			}
 
@@ -684,18 +664,9 @@
 				}
 			}
 		};
-<<<<<<< HEAD
-
-		rocksdb::Status doCommit(rocksdb::WriteBatch* batch, DB db) {
+
+		rocksdb::Status doCommit(rocksdb::WriteBatch* batch, DB db, bool sample) {
 			std::cout << "Committing in db " << db->GetName() << std::endl;
-=======
-		void action(CommitAction& a) {
-			double commitBeginTime;
-			if (a.getHistograms) {
-				commitBeginTime = timer_monotonic();
-				commitQueueWaitHistogram->sampleSeconds(commitBeginTime - a.startTime);
-			}
->>>>>>> a7bfebdd
 			Standalone<VectorRef<KeyRangeRef>> deletes;
 			DeleteVisitor dv(deletes, deletes.arena());
 			ASSERT(batch->Iterate(&dv).ok());
@@ -703,68 +674,60 @@
 			ASSERT(!deletes.empty() || !batch->HasDeleteRange());
 			rocksdb::WriteOptions options;
 			options.sync = !SERVER_KNOBS->ROCKSDB_UNSAFE_AUTO_FSYNC;
-<<<<<<< HEAD
+
+			double writeBeginTime = sample ? timer_monotonic() : 0;
 			auto s = db->Write(options, batch);
+			if (sample) {
+				writeHistogram->sampleSeconds(timer_monotonic() - writeBeginTime);
+			}
 			if (!s.ok()) {
 				logRocksDBError(s, "Commit");
 				return s;
 			}
 
+			double compactRangeBeginTime = sample ? timer_monotonic() : 0;
 			for (const auto& keyRange : deletes) {
 				auto begin = toSlice(keyRange.begin);
 				auto end = toSlice(keyRange.end);
 				ASSERT(db->SuggestCompactRange(db->DefaultColumnFamily(), &begin, &end).ok());
 			}
+			if (sample) {
+				deleteCompactRangeHistogram->sampleSeconds(timer_monotonic() - compactRangeBeginTime);
+			}
 			return s;
 		}
 
 		void action(CommitAction& a) {
+			double commitBeginTime;
+			if (a.getHistograms) {
+				commitBeginTime = timer_monotonic();
+				commitQueueWaitHistogram->sampleSeconds(commitBeginTime - a.startTime);
+			}
+
 			rocksdb::Status s;
 			for (auto& [db, batch] : *(a.shardedBatches)) {
-				s = doCommit(&batch, db);
+				s = doCommit(&batch, db, a.getHistograms);
 				// rollback or retry if commit failed.
 				if (!s.ok()) {
 					a.done.sendError(statusToError(s));
 					return;
-=======
-
-			double writeBeginTime = a.getHistograms ? timer_monotonic() : 0;
-			auto s = db->Write(options, a.batchToCommit.get());
-			if (a.getHistograms) {
-				writeHistogram->sampleSeconds(timer_monotonic() - writeBeginTime);
-			}
-
-			if (!s.ok()) {
-				logRocksDBError(s, "Commit");
-				a.done.sendError(statusToError(s));
-			} else {
-				a.done.send(Void());
-
-				double compactRangeBeginTime = a.getHistograms ? timer_monotonic() : 0;
-				for (const auto& keyRange : deletes) {
-					auto begin = toSlice(keyRange.begin);
-					auto end = toSlice(keyRange.end);
-					ASSERT(db->SuggestCompactRange(db->DefaultColumnFamily(), &begin, &end).ok());
->>>>>>> a7bfebdd
 				}
-				if (a.getHistograms) {
-					deleteCompactRangeHistogram->sampleSeconds(timer_monotonic() - compactRangeBeginTime);
-				}
-			}
+			}
+
 			if (a.getHistograms) {
 				double currTime = timer_monotonic();
 				commitActionHistogram->sampleSeconds(currTime - commitBeginTime);
 				commitLatencyHistogram->sampleSeconds(currTime - a.startTime);
 			}
+
 			// System mutation needs to be committed after all other mutations.
-			s = doCommit(a.systemMutationBatch.get(), db);
+			s = doCommit(a.systemMutationBatch.get(), db, a.getHistograms);
 			if (!s.ok()) {
 				a.done.sendError(statusToError(s));
 				return;
 			}
 
 			// TODO: Destroy all delete pending shards.
-
 			a.done.send(Void());
 		}
 
@@ -820,13 +783,6 @@
 		double readValueTimeout;
 		double readValuePrefixTimeout;
 		double readRangeTimeout;
-<<<<<<< HEAD
-		// KeyRangeMap<DB>* shardMap;
-
-		explicit Reader(DB& db) : Reader(db, nullptr) {}
-
-		Reader(DB& db, KeyRangeMap<DB>* shardMap) : db(db) {
-=======
 		Reference<Histogram> readRangeLatencyHistogram;
 		Reference<Histogram> readValueLatencyHistogram;
 		Reference<Histogram> readPrefixLatencyHistogram;
@@ -841,9 +797,10 @@
 		Reference<Histogram> readPrefixGetHistogram;
 
 		explicit Reader(DB& db)
-		  : db(db), readRangeLatencyHistogram(Histogram::getHistogram(ROCKSDBSTORAGE_HISTOGRAM_GROUP,
-		                                                              ROCKSDB_READRANGE_LATENCY_HISTOGRAM,
-		                                                              Histogram::Unit::microseconds)),
+		  : db(db),
+		    readRangeLatencyHistogram(Histogram::getHistogram(ROCKSDBSTORAGE_HISTOGRAM_GROUP,
+		                                                      ROCKSDB_READRANGE_LATENCY_HISTOGRAM,
+		                                                      Histogram::Unit::microseconds)),
 		    readValueLatencyHistogram(Histogram::getHistogram(ROCKSDBSTORAGE_HISTOGRAM_GROUP,
 		                                                      ROCKSDB_READVALUE_LATENCY_HISTOGRAM,
 		                                                      Histogram::Unit::microseconds)),
@@ -877,7 +834,6 @@
 		    readPrefixGetHistogram(Histogram::getHistogram(ROCKSDBSTORAGE_HISTOGRAM_GROUP,
 		                                                   ROCKSDB_READPREFIX_GET_HISTOGRAM,
 		                                                   Histogram::Unit::microseconds)) {
->>>>>>> a7bfebdd
 			if (g_network->isSimulated()) {
 				// In simulation, increasing the read operation timeouts to 5 minutes, as some of the tests have
 				// very high load and single read thread cannot process all the load within the timeouts.
@@ -900,30 +856,22 @@
 			double startTime;
 			bool getHistograms;
 			ThreadReturnPromise<Optional<Value>> result;
-<<<<<<< HEAD
 
 			ReadValueAction(KeyRef key, rocksdb::DB* instance, Optional<UID> debugID)
-			  : key(key), instance(instance), debugID(debugID), startTime(timer_monotonic()) {}
-
-=======
-			ReadValueAction(KeyRef key, Optional<UID> debugID)
-			  : key(key), debugID(debugID), startTime(timer_monotonic()),
+			  : key(key), instance(instance), debugID(debugID), startTime(timer_monotonic()),
 			    getHistograms(
 			        (deterministicRandom()->random01() < SERVER_KNOBS->ROCKSDB_HISTOGRAMS_SAMPLE_RATE) ? true : false) {
 			}
->>>>>>> a7bfebdd
+
 			double getTimeEstimate() const override { return SERVER_KNOBS->READ_VALUE_TIME_ESTIMATE; }
 		};
 
 		void action(ReadValueAction& a) {
-<<<<<<< HEAD
 			std::cout << "Reading key " << a.key.toString() << std::endl;
-=======
 			double readBeginTime = timer_monotonic();
 			if (a.getHistograms) {
 				readValueQueueWaitHistogram->sampleSeconds(readBeginTime - a.startTime);
 			}
->>>>>>> a7bfebdd
 			Optional<TraceBatch> traceBatch;
 			if (a.debugID.present()) {
 				traceBatch = { TraceBatch{} };
@@ -950,23 +898,16 @@
 			*/
 
 			uint64_t deadlineMircos =
-<<<<<<< HEAD
 			    a.instance->GetEnv()->NowMicros() + (readValueTimeout - (timer_monotonic() - a.startTime)) * 1000000;
 			std::chrono::seconds deadlineSeconds(deadlineMircos / 1000000);
 			options.deadline = std::chrono::duration_cast<std::chrono::microseconds>(deadlineSeconds);
+			double dbGetBeginTime = a.getHistograms ? timer_monotonic() : 0;
 			auto s = a.instance->Get(options, a.instance->DefaultColumnFamily(), toSlice(a.key), &value);
-=======
-			    db->GetEnv()->NowMicros() + (readValueTimeout - (readBeginTime - a.startTime)) * 1000000;
-			std::chrono::seconds deadlineSeconds(deadlineMircos / 1000000);
-			options.deadline = std::chrono::duration_cast<std::chrono::microseconds>(deadlineSeconds);
-
-			double dbGetBeginTime = a.getHistograms ? timer_monotonic() : 0;
-			auto s = db->Get(options, db->DefaultColumnFamily(), toSlice(a.key), &value);
+
 			if (a.getHistograms) {
 				readValueGetHistogram->sampleSeconds(timer_monotonic() - dbGetBeginTime);
 			}
 
->>>>>>> a7bfebdd
 			if (a.debugID.present()) {
 				traceBatch.get().addEvent("GetValueDebug", a.debugID.get().first(), "Reader.After");
 				traceBatch.get().dump();
@@ -995,16 +936,11 @@
 			double startTime;
 			bool getHistograms;
 			ThreadReturnPromise<Optional<Value>> result;
-<<<<<<< HEAD
 			ReadValuePrefixAction(Key key, int maxLength, rocksdb::DB* instance, Optional<UID> debugID)
-			  : key(key), maxLength(maxLength), instance(instance), debugID(debugID), startTime(timer_monotonic()){};
-=======
-			ReadValuePrefixAction(Key key, int maxLength, Optional<UID> debugID)
-			  : key(key), maxLength(maxLength), debugID(debugID), startTime(timer_monotonic()),
-			    getHistograms(
-			        (deterministicRandom()->random01() < SERVER_KNOBS->ROCKSDB_HISTOGRAMS_SAMPLE_RATE) ? true : false) {
-			}
->>>>>>> a7bfebdd
+			  : key(key), maxLength(maxLength), instance(instance), debugID(debugID), startTime(timer_monotonic()),
+			    getHistograms((deterministicRandom()->random01() < SERVER_KNOBS->ROCKSDB_HISTOGRAMS_SAMPLE_RATE)
+			                      ? true
+			                      : false){};
 			double getTimeEstimate() const override { return SERVER_KNOBS->READ_VALUE_TIME_ESTIMATE; }
 		};
 		void action(ReadValuePrefixAction& a) {
@@ -1030,26 +966,18 @@
 
 			rocksdb::PinnableSlice value;
 			auto options = getReadOptions();
-<<<<<<< HEAD
 			uint64_t deadlineMircos = a.instance->GetEnv()->NowMicros() +
 			                          (readValuePrefixTimeout - (timer_monotonic() - a.startTime)) * 1000000;
 			std::chrono::seconds deadlineSeconds(deadlineMircos / 1000000);
 			options.deadline = std::chrono::duration_cast<std::chrono::microseconds>(deadlineSeconds);
 
+			double dbGetBeginTime = a.getHistograms ? timer_monotonic() : 0;
 			auto s = a.instance->Get(options, db->DefaultColumnFamily(), toSlice(a.key), &value);
-=======
-			uint64_t deadlineMircos =
-			    db->GetEnv()->NowMicros() + (readValuePrefixTimeout - (readBeginTime - a.startTime)) * 1000000;
-			std::chrono::seconds deadlineSeconds(deadlineMircos / 1000000);
-			options.deadline = std::chrono::duration_cast<std::chrono::microseconds>(deadlineSeconds);
-
-			double dbGetBeginTime = a.getHistograms ? timer_monotonic() : 0;
-			auto s = db->Get(options, db->DefaultColumnFamily(), toSlice(a.key), &value);
+
 			if (a.getHistograms) {
 				readPrefixGetHistogram->sampleSeconds(timer_monotonic() - dbGetBeginTime);
 			}
 
->>>>>>> a7bfebdd
 			if (a.debugID.present()) {
 				traceBatch.get().addEvent("GetValuePrefixDebug",
 				                          a.debugID.get().first(),
@@ -1079,17 +1007,12 @@
 			double startTime;
 			bool getHistograms;
 			ThreadReturnPromise<RangeResult> result;
-<<<<<<< HEAD
 			ReadRangeAction(KeyRange keys, std::vector<rocksdb::DB*> instances, int rowLimit, int byteLimit)
 			  : keys(keys), instances(instances), rowLimit(rowLimit), byteLimit(byteLimit),
-			    startTime(timer_monotonic()) {}
-=======
-			ReadRangeAction(KeyRange keys, int rowLimit, int byteLimit)
-			  : keys(keys), rowLimit(rowLimit), byteLimit(byteLimit), startTime(timer_monotonic()),
+			    startTime(timer_monotonic()),
 			    getHistograms(
 			        (deterministicRandom()->random01() < SERVER_KNOBS->ROCKSDB_HISTOGRAMS_SAMPLE_RATE) ? true : false) {
 			}
->>>>>>> a7bfebdd
 			double getTimeEstimate() const override { return SERVER_KNOBS->READ_RANGE_TIME_ESTIMATE; }
 		};
 		void action(ReadRangeAction& a) {
@@ -1126,7 +1049,6 @@
 			// Enqueue Read(a, d), one shard could have applied ClearRange, Another may not.
 
 			int accumulatedBytes = 0;
-<<<<<<< HEAD
 			for (auto* instance : a.instances) {
 				auto bytesRead = readRangeInDb(instance, a.keys, rowLimit, byteLimit, &result);
 				if (bytesRead < 0) {
@@ -1136,78 +1058,6 @@
 				}
 				if (result.size() >= abs(a.rowLimit) || bytesRead >= byteLimit) {
 					break;
-=======
-			rocksdb::Status s;
-			auto options = getReadOptions();
-			uint64_t deadlineMircos =
-			    db->GetEnv()->NowMicros() + (readRangeTimeout - (readBeginTime - a.startTime)) * 1000000;
-			std::chrono::seconds deadlineSeconds(deadlineMircos / 1000000);
-			options.deadline = std::chrono::duration_cast<std::chrono::microseconds>(deadlineSeconds);
-			// When using a prefix extractor, ensure that keys are returned in order even if they cross
-			// a prefix boundary.
-			options.auto_prefix_mode = (SERVER_KNOBS->ROCKSDB_PREFIX_LEN > 0);
-			if (a.rowLimit >= 0) {
-				auto endSlice = toSlice(a.keys.end);
-				options.iterate_upper_bound = &endSlice;
-
-				double iterCreationBeginTime = a.getHistograms ? timer_monotonic() : 0;
-				auto cursor = std::unique_ptr<rocksdb::Iterator>(db->NewIterator(options));
-				if (a.getHistograms) {
-					readRangeNewIteratorHistogram->sampleSeconds(timer_monotonic() - iterCreationBeginTime);
-				}
-
-				cursor->Seek(toSlice(a.keys.begin));
-				while (cursor->Valid() && toStringRef(cursor->key()) < a.keys.end) {
-					KeyValueRef kv(toStringRef(cursor->key()), toStringRef(cursor->value()));
-					accumulatedBytes += sizeof(KeyValueRef) + kv.expectedSize();
-					result.push_back_deep(result.arena(), kv);
-					// Calling `cursor->Next()` is potentially expensive, so short-circut here just in case.
-					if (result.size() >= a.rowLimit || accumulatedBytes >= a.byteLimit) {
-						break;
-					}
-					if (timer_monotonic() - a.startTime > readRangeTimeout) {
-						TraceEvent(SevWarn, "RocksDBError")
-						    .detail("Error", "Read range request timedout")
-						    .detail("Method", "ReadRangeAction")
-						    .detail("Timeout value", readRangeTimeout);
-						a.result.sendError(transaction_too_old());
-						return;
-					}
-					cursor->Next();
-				}
-				s = cursor->status();
-			} else {
-				auto beginSlice = toSlice(a.keys.begin);
-				options.iterate_lower_bound = &beginSlice;
-
-				double iterCreationBeginTime = a.getHistograms ? timer_monotonic() : 0;
-				auto cursor = std::unique_ptr<rocksdb::Iterator>(db->NewIterator(options));
-				if (a.getHistograms) {
-					readRangeNewIteratorHistogram->sampleSeconds(timer_monotonic() - iterCreationBeginTime);
-				}
-
-				cursor->SeekForPrev(toSlice(a.keys.end));
-				if (cursor->Valid() && toStringRef(cursor->key()) == a.keys.end) {
-					cursor->Prev();
-				}
-				while (cursor->Valid() && toStringRef(cursor->key()) >= a.keys.begin) {
-					KeyValueRef kv(toStringRef(cursor->key()), toStringRef(cursor->value()));
-					accumulatedBytes += sizeof(KeyValueRef) + kv.expectedSize();
-					result.push_back_deep(result.arena(), kv);
-					// Calling `cursor->Prev()` is potentially expensive, so short-circut here just in case.
-					if (result.size() >= -a.rowLimit || accumulatedBytes >= a.byteLimit) {
-						break;
-					}
-					if (timer_monotonic() - a.startTime > readRangeTimeout) {
-						TraceEvent(SevWarn, "RocksDBError")
-						    .detail("Error", "Read range request timedout")
-						    .detail("Method", "ReadRangeAction")
-						    .detail("Timeout value", readRangeTimeout);
-						a.result.sendError(transaction_too_old());
-						return;
-					}
-					cursor->Prev();
->>>>>>> a7bfebdd
 				}
 				byteLimit -= bytesRead;
 			}
@@ -1297,8 +1147,8 @@
 			// Restore durable state if KVS is open. KVS will be re-initialized during rollback. To avoid the cost of
 			// opening and closing multiple rocksdb instances, we reconcile the shard map using persist shard mapping
 			// data.
-			auto a =
-			    std::make_unique<Writer::RestoreDurableStateAction>(path, dataPath, &shardMap, deletePendingShards.get());
+			auto a = std::make_unique<Writer::RestoreDurableStateAction>(
+			    path, dataPath, &shardMap, deletePendingShards.get());
 
 			Future<Void> future = a->done.getFuture();
 			writeThread->post(a.release());
@@ -1331,7 +1181,6 @@
 		}
 	}
 
-<<<<<<< HEAD
 	void clear(KeyRangeRef range, const Arena*) override {
 		if (writeBatches == nullptr) {
 			writeBatches.reset(new std::unordered_map<DB, rocksdb::WriteBatch>());
@@ -1345,16 +1194,19 @@
 				continue;
 
 			if (it.range() == defaultShardRange) {
-				systemMutationBatch->DeleteRange(toSlice(range.begin), toSlice(range.end));
+				if (range.singleKeyRange()) {
+					systemMutationBatch->Delete(toSlice(range.begin));
+				} else {
+					systemMutationBatch->DeleteRange(toSlice(range.begin), toSlice(range.end));
+				}
 			} else {
-				(*writeBatches)[it.value()].DeleteRange(toSlice(range.begin), toSlice(range.end));
-			}
-=======
-		if (keyRange.singleKeyRange()) {
-			writeBatch->Delete(toSlice(keyRange.begin));
-		} else {
-			writeBatch->DeleteRange(toSlice(keyRange.begin), toSlice(keyRange.end));
->>>>>>> a7bfebdd
+				if (range.singleKeyRange()) {
+
+					(*writeBatches)[it.value()].Delete(toSlice(range.begin));
+				} else {
+					(*writeBatches)[it.value()].DeleteRange(toSlice(range.begin), toSlice(range.end));
+				}
+			}
 		}
 	}
 
@@ -1651,19 +1503,13 @@
 
 namespace {
 
-<<<<<<< HEAD
 TEST_CASE("RocksDBKVS/SystemKeySpace") {
 	state const std::string rocksDBTestDir = "rocksdb-kvstore";
-=======
-TEST_CASE("noSim/fdbserver/KeyValueStoreRocksDB/RocksDBBasic") {
-	state const std::string rocksDBTestDir = "rocksdb-kvstore-basic-test-db";
->>>>>>> a7bfebdd
 	platform::eraseDirectoryRecursive(rocksDBTestDir);
 
 	state IKeyValueStore* kvStore = new RocksDBKeyValueStore(rocksDBTestDir, deterministicRandom()->randomUniqueID());
 	wait(kvStore->init());
 
-<<<<<<< HEAD
 	kvStore->set({ LiteralStringRef("\xff/foo"), LiteralStringRef("bxx") });
 	kvStore->set({ LiteralStringRef("\xff/bar"), LiteralStringRef("b") });
 	wait(kvStore->commit(false));
@@ -1821,58 +1667,6 @@
 }
 
 TEST_CASE("RocksDBKVS/Reopen") {
-=======
-	state StringRef foo = "foo"_sr;
-	state StringRef bar = "ibar"_sr;
-	kvStore->set({ foo, foo });
-	kvStore->set({ keyAfter(foo), keyAfter(foo) });
-	kvStore->set({ bar, bar });
-	kvStore->set({ keyAfter(bar), keyAfter(bar) });
-	wait(kvStore->commit(false));
-
-	{
-		Optional<Value> val = wait(kvStore->readValue(foo));
-		ASSERT(foo == val.get());
-	}
-
-	// Test single key deletion.
-	kvStore->clear(singleKeyRange(foo));
-	wait(kvStore->commit(false));
-
-	{
-		Optional<Value> val = wait(kvStore->readValue(foo));
-		ASSERT(!val.present());
-	}
-
-	{
-		Optional<Value> val = wait(kvStore->readValue(keyAfter(foo)));
-		ASSERT(keyAfter(foo) == val.get());
-	}
-
-	// Test range deletion.
-	kvStore->clear(KeyRangeRef(keyAfter(foo), keyAfter(bar)));
-	wait(kvStore->commit(false));
-
-	{
-		Optional<Value> val = wait(kvStore->readValue(bar));
-		ASSERT(!val.present());
-	}
-
-	{
-		Optional<Value> val = wait(kvStore->readValue(keyAfter(bar)));
-		ASSERT(keyAfter(bar) == val.get());
-	}
-
-	Future<Void> closed = kvStore->onClosed();
-	kvStore->close();
-	wait(closed);
-
-	platform::eraseDirectoryRecursive(rocksDBTestDir);
-	return Void();
-}
-
-TEST_CASE("noSim/fdbserver/KeyValueStoreRocksDB/RocksDBReopen") {
->>>>>>> a7bfebdd
 	state const std::string rocksDBTestDir = "rocksdb-kvstore-reopen-test-db";
 	platform::eraseDirectoryRecursive(rocksDBTestDir);
 

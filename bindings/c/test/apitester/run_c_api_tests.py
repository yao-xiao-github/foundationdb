--- conflicted
+++ resolved
@@ -54,14 +54,11 @@
            "--test-file", test_file]
     if args.external_client_library is not None:
         cmd += ["--external-client-library", args.external_client_library]
-<<<<<<< HEAD
     if args.tmp_dir is not None:
         cmd += ["--tmp-dir", args.tmp_dir]
-=======
-    
     if args.blob_granule_local_file_path is not None:
-        cmd += ["--blob-granule-local-file-path", args.blob_granule_local_file_path]
->>>>>>> caaf43da
+        cmd += ["--blob-granule-local-file-path",
+                args.blob_granule_local_file_path]
 
     get_logger().info('\nRunning tester \'%s\'...' % ' '.join(cmd))
     proc = Popen(cmd, stdout=sys.stdout, stderr=sys.stderr)
@@ -88,9 +85,11 @@
     get_logger().info('')
     return ret_code
 
+
 def run_tests(args):
     num_failed = 0
-    test_files = [f for f in os.listdir(args.test_dir) if os.path.isfile(os.path.join(args.test_dir, f)) and f.endswith(".toml")]
+    test_files = [f for f in os.listdir(args.test_dir) if os.path.isfile(
+        os.path.join(args.test_dir, f)) and f.endswith(".toml")]
 
     for test_file in test_files:
         get_logger().info('=========================================================')
@@ -118,13 +117,10 @@
                         help='The timeout in seconds for running each individual test. (default 300)')
     parser.add_argument('--logging-level', type=str, default='INFO',
                         choices=['ERROR', 'WARNING', 'INFO', 'DEBUG'], help='Specifies the level of detail in the tester output (default=\'INFO\').')
-<<<<<<< HEAD
     parser.add_argument('--tmp-dir', type=str, default=None,
                         help='The directory for storing temporary files (default: None)')
-=======
     parser.add_argument('--blob-granule-local-file-path', type=str, default=None,
                         help='Enable blob granule tests if set, value is path to local blob granule files')
->>>>>>> caaf43da
 
     return parser.parse_args(argv)
 

--- conflicted
+++ resolved
@@ -8,15 +8,11 @@
 Performance
 -----------
 
-<<<<<<< HEAD
-* Reduced tail commit latencies by improving commit pipelining on the proxies. `(PR #2589) <https://github.com/apple/foundationdb./pull/2589>`_.
-* Data distribution does a better job balancing data when disks are more than 70% full. `(PR #2722) <https://github.com/apple/foundationdb./pull/2722>`_.
-* Reverse range reads could read too much data from disk, resulting in poor performance relative to forward range reads. `(PR #2650) <https://github.com/apple/foundationdb./pull/2650>`_.
-* Switched from LibreSSL to OpenSSL to improve the speed of establishing connections. `(PR #2650) <https://github.com/apple/foundationdb./pull/2650>`_.
-* The cluster controller does a better job avoiding multiple recoveries when first recruited. `(PR #2698) <https://github.com/apple/foundationdb./pull/2698>`_.
-=======
+* Reduced tail commit latencies by improving commit pipelining on the proxies. `(PR #2589) <https://github.com/apple/foundationdb/pull/2589>`_.
+* Data distribution does a better job balancing data when disks are more than 70% full. `(PR #2722) <https://github.com/apple/foundationdb/pull/2722>`_.
 * Reverse range reads could read too much data from disk, resulting in poor performance relative to forward range reads. `(PR #2650) <https://github.com/apple/foundationdb/pull/2650>`_.
->>>>>>> a5cfc1b0
+* Switched from LibreSSL to OpenSSL to improve the speed of establishing connections. `(PR #2650) <https://github.com/apple/foundationdb/pull/2650>`_.
+* The cluster controller does a better job avoiding multiple recoveries when first recruited. `(PR #2698) <https://github.com/apple/foundationdb/pull/2698>`_.
 
 Fixes
 -----

#############
Release Notes
#############

6.2.0
=====

Features
--------
* Improved team collection for data distribution that builds a balanced number of teams per server and gurantees that each server has at least one team. `(PR #1785) <https://github.com/apple/foundationdb/pull/1785>`_.
* Added the option to have data distribution FetchKeys to run at a lower priority by setting the knob ``FETCH_KEYS_LOWER_PRIORITY`` `(PR #1791) <https://github.com/apple/foundationdb/pull/1791>`_.

* CMake is now our official build system. The Makefile based build system is deprecated.

* Added local ratekeeper, to throttle reads at a per-storage-process level. `(PR #1447) <https://github.com/apple/foundationdb/pull/1477>`_.

Performance
-----------

* Use CRC32 checksum for SQLite pages. `(PR #1582) <https://github.com/apple/foundationdb/pull/1582>`_.
* Added a 96-byte fast allocator, so storage queue nodes use less memory. `(PR #1336) <https://github.com/apple/foundationdb/pull/1336>`_.
* Handle large packets better. `(PR #1684) <https://github.com/apple/foundationdb/pull/1684>`_.

Fixes
-----

* Set the priority of redundant teams to remove as PRIORITY_TEAM_REDUNDANT, instead of PRIORITY_TEAM_UNHEALTHY. `(PR #1802) <https://github.com/apple/foundationdb/pull/1802>`_.
* During an upgrade, the multi-version client now persists database default options and transaction options that aren't reset on retry (e.g. transaction timeout). In order for these options to function correctly during an upgrade, a 6.2 or later client should be used as the primary client. `(PR #1767) <https://github.com/apple/foundationdb/pull/1767>`_.
* If a cluster is upgraded during an ``onError`` call, the cluster could return a ``cluster_version_changed`` error. `(PR #1734) <https://github.com/apple/foundationdb/pull/1734>`_.
* Do not set doBuildTeams in StorageServerTracker unless a storage server's interface changes, in order to avoid unnecessary work. `(PR #1779) <https://github.com/apple/foundationdb/pull/1779>`_.
* Data distribution will now pick a random destination when merging shards in the ``\xff`` keyspace. This avoids an issue with backup where the write-heavy mutation log shards could concentrate on a single process that has less data than everybody else. `(PR #1916) <https://github.com/apple/foundationdb/pull/1916>`_.

Status
------

* Added ``run_loop_busy`` to the ``processes`` section to record the fraction of time the run loop is busy. `(PR #1760) <https://github.com/apple/foundationdb/pull/1760>`_.
* Added ``cluster.page_cache`` section to status. In this section, added two new statistics ``storage_hit_rate`` and ``log_hit_rate`` that indicate the fraction of recent page reads that were served by cache. `(PR #1823) <https://github.com/apple/foundationdb/pull/1823>`_.
* Added transaction start counts by priority to ``cluster.workload.transactions``. The new counters are named ``started_immediate_priority``, ``started_default_priority``, and ``started_batch_priority``. `(PR #1836) <https://github.com/apple/foundationdb/pull/1836>`_.
* Remove ``cluster.datacenter_version_difference`` and replace it with ``cluster.datacenter_lag`` that has subfields ``versions`` and ``seconds``. `(PR #1800) <https://github.com/apple/foundationdb/pull/1800>`_.
* Added ``local_rate`` to the ``roles`` section to record the throttling rate of the local ratekeeper `(PR #1712) <http://github.com/apple/foundationdb/pull/1712>`_.
* ``fdbcli`` status now reports the configured zone count. The fault tolerance is now reported in terms of the number of zones unless machine IDs are being used as zone IDs. `(PR #1924) <https://github.com/apple/foundationdb/pull/1924>`_.

Bindings
--------

* Add a transaction size limit for both database option and transaction option. `(PR #1725) <https://github.com/apple/foundationdb/pull/1725>`_.
* Added a new API to get the approximated transaction size before commit, e.g., ``fdb_transaction_get_approximate_size`` in the C binding. `(PR #1756) <https://github.com/apple/foundationdb/pull/1756>`_.
* C: ``fdb_future_get_version`` has been renamed to ``fdb_future_get_int64``. `(PR #1756) <https://github.com/apple/foundationdb/pull/1756>`_.
* C: Applications linking to libfdb_c can now use ``pkg-config foundationdb-client`` or ``find_package(FoundationDB-Client ...)`` (for cmake) to get the proper flags for compiling and linking. `(PR #1636) <https://github.com/apple/foundationdb/pull/1636>`_.
* Go: The Go bindings now require Go version 1.11 or later.
* Go: Fix issue with finalizers running too early that could lead to undefined behavior. `(PR #1451) <https://github.com/apple/foundationdb/pull/1451>`_.
* Added transaction option to control the field length of keys and values in debug transaction logging in order to avoid truncation. `(PR #1844) <https://github.com/apple/foundationdb/pull/1844>`_.

Other Changes
-------------

* Clients will throw ``transaction_too_old`` when attempting to read if ``setVersion`` was called with a version smaller than the smallest read version obtained from the cluster. This is a protection against reading from the wrong cluster in multi-cluster scenarios. `(PR #1413) <https://github.com/apple/foundationdb/pull/1413>`_.
* Trace files are now ordered lexicographically. This means that the filename format for trace files did change. `(PR #1828) <https://github.com/apple/foundationdb/pull/1828>`_.
<<<<<<< HEAD
* Added two knobs ``LOAD_BALANCE_ZONE_ID_LOCALITY_ENABLED`` and ``LOAD_BALANCE_DC_ID_LOCALITY_ENABLED`` allowing locality-based decision-making to be toggled on/off during load balancing. `(PR #1820) <https://github.com/apple/foundationdb/pull/1820>`_.
=======
* Improved ``TransactionMetrics`` log events by adding a random UID to distinguish multiple open connections, a flag to identify internal vs. client connections, and logging of rates and roughness in addition to total count for several metrics. `(PR #1808) <https://github.com/apple/foundationdb/pull/1808>`_.
* FoundationDB can now be built with clang and libc++ on Linux `(PR #1666) <https://github.com/apple/foundationdb/pull/1666>`_.
* Added experimental framework to run C and Java clients in simulator `(PR #1678) <https://github.com/apple/foundationdb/pull/1678>`_.
* Added new network option for client buggify which will randomly throw expected exceptions in the client. Intended for client testing `(PR #1417) <https://github.com/apple/foundationdb/pull/1417>`_.
* Added ``--cache_memory`` parameter for ``fdbserver`` processes to control the amount of memory dedicated to caching pages read from disk. `(PR #1889) <https://github.com/apple/foundationdb/pull/1889>`_.
* Added ``MakoWorkload``, used as a benchmark to do performance testing of FDB. `(PR #1586) <https://github.com/apple/foundationdb/pull/1586>`_.
>>>>>>> 06fc8cb9

Earlier release notes
---------------------
* :doc:`6.1 (API Version 610) </old-release-notes/release-notes-610>`
* :doc:`6.0 (API Version 600) </old-release-notes/release-notes-600>`
* :doc:`5.2 (API Version 520) </old-release-notes/release-notes-520>`
* :doc:`5.1 (API Version 510) </old-release-notes/release-notes-510>`
* :doc:`5.0 (API Version 500) </old-release-notes/release-notes-500>`
* :doc:`4.6 (API Version 460) </old-release-notes/release-notes-460>`
* :doc:`4.5 (API Version 450) </old-release-notes/release-notes-450>`
* :doc:`4.4 (API Version 440) </old-release-notes/release-notes-440>`
* :doc:`4.3 (API Version 430) </old-release-notes/release-notes-430>`
* :doc:`4.2 (API Version 420) </old-release-notes/release-notes-420>`
* :doc:`4.1 (API Version 410) </old-release-notes/release-notes-410>`
* :doc:`4.0 (API Version 400) </old-release-notes/release-notes-400>`
* :doc:`3.0 (API Version 300) </old-release-notes/release-notes-300>`
* :doc:`2.0 (API Version 200) </old-release-notes/release-notes-200>`
* :doc:`1.0 (API Version 100) </old-release-notes/release-notes-100>`
* :doc:`Beta 3 (API Version 23) </old-release-notes/release-notes-023>`
* :doc:`Beta 2 (API Version 22) </old-release-notes/release-notes-022>`
* :doc:`Beta 1 (API Version 21) </old-release-notes/release-notes-021>`
* :doc:`Alpha 6 (API Version 16) </old-release-notes/release-notes-016>`
* :doc:`Alpha 5 (API Version 14) </old-release-notes/release-notes-014>`<|MERGE_RESOLUTION|>--- conflicted
+++ resolved
@@ -56,16 +56,13 @@
 
 * Clients will throw ``transaction_too_old`` when attempting to read if ``setVersion`` was called with a version smaller than the smallest read version obtained from the cluster. This is a protection against reading from the wrong cluster in multi-cluster scenarios. `(PR #1413) <https://github.com/apple/foundationdb/pull/1413>`_.
 * Trace files are now ordered lexicographically. This means that the filename format for trace files did change. `(PR #1828) <https://github.com/apple/foundationdb/pull/1828>`_.
-<<<<<<< HEAD
-* Added two knobs ``LOAD_BALANCE_ZONE_ID_LOCALITY_ENABLED`` and ``LOAD_BALANCE_DC_ID_LOCALITY_ENABLED`` allowing locality-based decision-making to be toggled on/off during load balancing. `(PR #1820) <https://github.com/apple/foundationdb/pull/1820>`_.
-=======
 * Improved ``TransactionMetrics`` log events by adding a random UID to distinguish multiple open connections, a flag to identify internal vs. client connections, and logging of rates and roughness in addition to total count for several metrics. `(PR #1808) <https://github.com/apple/foundationdb/pull/1808>`_.
 * FoundationDB can now be built with clang and libc++ on Linux `(PR #1666) <https://github.com/apple/foundationdb/pull/1666>`_.
 * Added experimental framework to run C and Java clients in simulator `(PR #1678) <https://github.com/apple/foundationdb/pull/1678>`_.
 * Added new network option for client buggify which will randomly throw expected exceptions in the client. Intended for client testing `(PR #1417) <https://github.com/apple/foundationdb/pull/1417>`_.
 * Added ``--cache_memory`` parameter for ``fdbserver`` processes to control the amount of memory dedicated to caching pages read from disk. `(PR #1889) <https://github.com/apple/foundationdb/pull/1889>`_.
 * Added ``MakoWorkload``, used as a benchmark to do performance testing of FDB. `(PR #1586) <https://github.com/apple/foundationdb/pull/1586>`_.
->>>>>>> 06fc8cb9
+* Added two knobs ``LOAD_BALANCE_ZONE_ID_LOCALITY_ENABLED`` and ``LOAD_BALANCE_DC_ID_LOCALITY_ENABLED`` allowing locality-based decision-making to be toggled on/off during load balancing. `(PR #1820) <https://github.com/apple/foundationdb/pull/1820>`_.
 
 Earlier release notes
 ---------------------

#!/usr/bin/env python3

import os
import shutil
import subprocess
import sys
import socket
from local_cluster import LocalCluster
from argparse import ArgumentParser, RawDescriptionHelpFormatter
from random import choice
from pathlib import Path

class TempCluster:
<<<<<<< HEAD
    def __init__(self, build_dir: str, process_number: int):
=======
    def __init__(self, build_dir: str,port: str = None):
>>>>>>> a6f57d18
        self.build_dir = Path(build_dir).resolve()
        assert self.build_dir.exists(), "{} does not exist".format(build_dir)
        assert self.build_dir.is_dir(), "{} is not a directory".format(build_dir)
        tmp_dir = self.build_dir.joinpath(
            'tmp',
            ''.join(choice(LocalCluster.valid_letters_for_secret) for i in range(16)))
        tmp_dir.mkdir(parents=True)
        self.cluster = LocalCluster(tmp_dir,
                                    self.build_dir.joinpath('bin', 'fdbserver'),
                                    self.build_dir.joinpath('bin', 'fdbmonitor'),
                                    self.build_dir.joinpath('bin', 'fdbcli'),
<<<<<<< HEAD
                                    process_number)
=======
                                    port = port)
>>>>>>> a6f57d18
        self.log = self.cluster.log
        self.etc = self.cluster.etc
        self.data = self.cluster.data
        self.tmp_dir = tmp_dir

    def __enter__(self):
        self.cluster.__enter__()
        self.cluster.create_database()
        return self

    def __exit__(self, xc_type, exc_value, traceback):
        self.cluster.__exit__(xc_type, exc_value, traceback)
        shutil.rmtree(self.tmp_dir)

    def close(self):
        self.cluster.__exit__(None,None,None)
        shutil.rmtree(self.tmp_dir)


if __name__ == '__main__':
    parser = ArgumentParser(formatter_class=RawDescriptionHelpFormatter,
                            description="""
    This script automatically configures a temporary local cluster on the machine
    and then calls a command while this cluster is running. As soon as the command
    returns, the configured cluster is killed and all generated data is deleted.
    This is useful for testing: if a test needs access to a fresh fdb cluster, one
    can simply pass the test command to this script.

    The command to run after the cluster started. Before the command is executed,
    the following arguments will be preprocessed:
    - All occurrences of @CLUSTER_FILE@ will be replaced with the path to the generated cluster file.
    - All occurrences of @DATA_DIR@ will be replaced with the path to the data directory.
    - All occurrences of @LOG_DIR@ will be replaced with the path to the log directory.
    - All occurrences of @ETC_DIR@ will be replaced with the path to the configuration directory.

    The environment variable FDB_CLUSTER_FILE is set to the generated cluster for the command if it is not set already.
    """)
    parser.add_argument('--build-dir', '-b', metavar='BUILD_DIRECTORY', help='FDB build directory', required=True)
    parser.add_argument('cmd', metavar="COMMAND", nargs="+", help="The command to run")
    parser.add_argument('--process-number', '-p', help="Number of fdb processes running", type=int, default=1)
    args = parser.parse_args()
    errcode = 1
    with TempCluster(args.build_dir, args.process_number) as cluster:
        print("log-dir: {}".format(cluster.log))
        print("etc-dir: {}".format(cluster.etc))
        print("data-dir: {}".format(cluster.data))
        print("cluster-file: {}".format(cluster.etc.joinpath('fdb.cluster')))
        cmd_args = []
        for cmd in args.cmd:
            if cmd == '@CLUSTER_FILE@':
                cmd_args.append(str(cluster.etc.joinpath('fdb.cluster')))
            elif cmd == '@DATA_DIR@':
                cmd_args.append(str(cluster.data))
            elif cmd == '@LOG_DIR@':
                cmd_args.append(str(cluster.log))
            elif cmd == '@ETC_DIR@':
                cmd_args.append(str(cluster.etc))
            else:
                cmd_args.append(cmd)
        env = dict(**os.environ)
        env['FDB_CLUSTER_FILE'] = env.get('FDB_CLUSTER_FILE', cluster.etc.joinpath('fdb.cluster'))
        errcode = subprocess.run(cmd_args, stdout=sys.stdout, stderr=sys.stderr, env=env).returncode
    sys.exit(errcode)<|MERGE_RESOLUTION|>--- conflicted
+++ resolved
@@ -11,11 +11,7 @@
 from pathlib import Path
 
 class TempCluster:
-<<<<<<< HEAD
-    def __init__(self, build_dir: str, process_number: int):
-=======
-    def __init__(self, build_dir: str,port: str = None):
->>>>>>> a6f57d18
+    def __init__(self, build_dir: str, process_number: int, port: str = None):
         self.build_dir = Path(build_dir).resolve()
         assert self.build_dir.exists(), "{} does not exist".format(build_dir)
         assert self.build_dir.is_dir(), "{} is not a directory".format(build_dir)
@@ -27,11 +23,8 @@
                                     self.build_dir.joinpath('bin', 'fdbserver'),
                                     self.build_dir.joinpath('bin', 'fdbmonitor'),
                                     self.build_dir.joinpath('bin', 'fdbcli'),
-<<<<<<< HEAD
-                                    process_number)
-=======
+                                    process_number,
                                     port = port)
->>>>>>> a6f57d18
         self.log = self.cluster.log
         self.etc = self.cluster.etc
         self.data = self.cluster.data

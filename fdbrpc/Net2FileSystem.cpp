/*
 * Net2FileSystem.cpp
 *
 * This source file is part of the FoundationDB open source project
 *
 * Copyright 2013-2018 Apple Inc. and the FoundationDB project authors
 *
 * Licensed under the Apache License, Version 2.0 (the "License");
 * you may not use this file except in compliance with the License.
 * You may obtain a copy of the License at
 *
 *     http://www.apache.org/licenses/LICENSE-2.0
 *
 * Unless required by applicable law or agreed to in writing, software
 * distributed under the License is distributed on an "AS IS" BASIS,
 * WITHOUT WARRANTIES OR CONDITIONS OF ANY KIND, either express or implied.
 * See the License for the specific language governing permissions and
 * limitations under the License.
 */

#include "fdbrpc/Net2FileSystem.h"

// Define boost::asio::io_service
#include <algorithm>
#define BOOST_SYSTEM_NO_LIB
#define BOOST_DATE_TIME_NO_LIB
#define BOOST_REGEX_NO_LIB
#include <boost/asio.hpp>
#include <boost/bind.hpp>

#define FILESYSTEM_IMPL 1

#include "fdbrpc/AsyncFileCached.actor.h"
#include "fdbrpc/AsyncFileEIO.actor.h"
#if (!defined(TLS_DISABLED) && !defined(_WIN32))
#include "fdbrpc/AsyncFileEncrypted.h"
#endif
#include "fdbrpc/AsyncFileWinASIO.actor.h"
#include "fdbrpc/AsyncFileKAIO.actor.h"
#include "flow/AsioReactor.h"
#include "flow/Platform.h"
#include "fdbrpc/AsyncFileWriteChecker.h"

// Opens a file for asynchronous I/O
Future<Reference<class IAsyncFile>> Net2FileSystem::open(const std::string& filename, int64_t flags, int64_t mode) {
#ifdef __linux__
	if (checkFileSystem) {
		dev_t fileDeviceId = getDeviceId(filename);
		if (fileDeviceId != this->fileSystemDeviceId) {
			TraceEvent(SevError, "DeviceIdMismatched")
			    .detail("FileSystemDeviceId", this->fileSystemDeviceId)
			    .detail("FileDeviceId", fileDeviceId);
			throw io_error();
		}
	}
#endif

	if ((flags & IAsyncFile::OPEN_EXCLUSIVE))
		ASSERT(flags & IAsyncFile::OPEN_CREATE);
	if (!(flags & IAsyncFile::OPEN_UNCACHED))
		return AsyncFileCached::open(filename, flags, mode);

	Future<Reference<IAsyncFile>> f;
#ifdef __linux__
	// In the vast majority of cases, we wish to use Kernel AIO. However, some systems
	// don’t properly support kernel async I/O without O_DIRECT or AIO at all. In such
	// cases, DISABLE_POSIX_KERNEL_AIO knob can be enabled to fallback to EIO instead
	// of Kernel AIO. And EIO_USE_ODIRECT can be used to turn on or off O_DIRECT within
	// EIO.
	if ((flags & IAsyncFile::OPEN_UNBUFFERED) && !(flags & IAsyncFile::OPEN_NO_AIO) &&
	    !FLOW_KNOBS->DISABLE_POSIX_KERNEL_AIO)
		f = AsyncFileKAIO::open(filename, flags, mode, nullptr);
	else
#endif
<<<<<<< HEAD
	f = Net2AsyncFile::open(filename, flags, mode, static_cast<boost::asio::io_service*> ((void*) g_network->global(INetwork::enASIOService)));
	if(FLOW_KNOBS->PAGE_WRITE_CHECKSUM_HISTORY > 0)
		f = map(f, [](Reference<IAsyncFile> r) { return Reference<IAsyncFile>(new AsyncFileWriteChecker(r)); });
#if (!defined(TLS_DISABLED) && !defined(_WIN32))
	if (flags & IAsyncFile::OPEN_ENCRYPTED)
		f = map(f, [flags](Reference<IAsyncFile> r) {
			return Reference<IAsyncFile>(new AsyncFileEncrypted(r, flags & IAsyncFile::OPEN_READWRITE));
		});
#endif
=======
		f = Net2AsyncFile::open(
		    filename,
		    flags,
		    mode,
		    static_cast<boost::asio::io_service*>((void*)g_network->global(INetwork::enASIOService)));
	if (FLOW_KNOBS->PAGE_WRITE_CHECKSUM_HISTORY > 0)
		f = map(f, [=](Reference<IAsyncFile> r) { return Reference<IAsyncFile>(new AsyncFileWriteChecker(r)); });
>>>>>>> 55466746
	return f;
}

// Deletes the given file.  If mustBeDurable, returns only when the file is guaranteed to be deleted even after a power
// failure.
Future<Void> Net2FileSystem::deleteFile(const std::string& filename, bool mustBeDurable) {
	return Net2AsyncFile::deleteFile(filename, mustBeDurable);
}

Future<std::time_t> Net2FileSystem::lastWriteTime(const std::string& filename) {
	return Net2AsyncFile::lastWriteTime(filename);
}

void Net2FileSystem::newFileSystem(double ioTimeout, const std::string& fileSystemPath) {
	g_network->setGlobal(INetwork::enFileSystem, (flowGlobalType) new Net2FileSystem(ioTimeout, fileSystemPath));
}

Net2FileSystem::Net2FileSystem(double ioTimeout, const std::string& fileSystemPath) {
	Net2AsyncFile::init();
#ifdef __linux__
	if (!FLOW_KNOBS->DISABLE_POSIX_KERNEL_AIO)
		AsyncFileKAIO::init(Reference<IEventFD>(N2::ASIOReactor::getEventFD()), ioTimeout);

	if (fileSystemPath.empty()) {
		checkFileSystem = false;
	} else {
		checkFileSystem = true;

		try {
			this->fileSystemDeviceId = getDeviceId(fileSystemPath);
			if (fileSystemPath != "/") {
				dev_t fileSystemParentDeviceId = getDeviceId(parentDirectory(fileSystemPath));
				if (this->fileSystemDeviceId == fileSystemParentDeviceId) {
					criticalError(FDB_EXIT_ERROR,
					              "FileSystemError",
					              format("`%s' is not a mount point", fileSystemPath.c_str()).c_str());
				}
			}
		} catch (Error&) {
			criticalError(FDB_EXIT_ERROR,
			              "FileSystemError",
			              format("Could not get device id from `%s'", fileSystemPath.c_str()).c_str());
		}
	}
#endif
}

Future<Void> Net2FileSystem::renameFile(const std::string& from, const std::string& to) {
	return Net2AsyncFile::renameFile(from, to);
}

void Net2FileSystem::stop() {
	Net2AsyncFile::stop();
}<|MERGE_RESOLUTION|>--- conflicted
+++ resolved
@@ -72,17 +72,6 @@
 		f = AsyncFileKAIO::open(filename, flags, mode, nullptr);
 	else
 #endif
-<<<<<<< HEAD
-	f = Net2AsyncFile::open(filename, flags, mode, static_cast<boost::asio::io_service*> ((void*) g_network->global(INetwork::enASIOService)));
-	if(FLOW_KNOBS->PAGE_WRITE_CHECKSUM_HISTORY > 0)
-		f = map(f, [](Reference<IAsyncFile> r) { return Reference<IAsyncFile>(new AsyncFileWriteChecker(r)); });
-#if (!defined(TLS_DISABLED) && !defined(_WIN32))
-	if (flags & IAsyncFile::OPEN_ENCRYPTED)
-		f = map(f, [flags](Reference<IAsyncFile> r) {
-			return Reference<IAsyncFile>(new AsyncFileEncrypted(r, flags & IAsyncFile::OPEN_READWRITE));
-		});
-#endif
-=======
 		f = Net2AsyncFile::open(
 		    filename,
 		    flags,
@@ -90,7 +79,12 @@
 		    static_cast<boost::asio::io_service*>((void*)g_network->global(INetwork::enASIOService)));
 	if (FLOW_KNOBS->PAGE_WRITE_CHECKSUM_HISTORY > 0)
 		f = map(f, [=](Reference<IAsyncFile> r) { return Reference<IAsyncFile>(new AsyncFileWriteChecker(r)); });
->>>>>>> 55466746
+#if (!defined(TLS_DISABLED) && !defined(_WIN32))
+	if (flags & IAsyncFile::OPEN_ENCRYPTED)
+		f = map(f, [flags](Reference<IAsyncFile> r) {
+			return Reference<IAsyncFile>(new AsyncFileEncrypted(r, flags & IAsyncFile::OPEN_READWRITE));
+		});
+#endif
 	return f;
 }
 

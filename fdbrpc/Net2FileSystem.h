/*
 * Net2FileSystem.h
 *
 * This source file is part of the FoundationDB open source project
 *
 * Copyright 2013-2018 Apple Inc. and the FoundationDB project authors
 *
 * Licensed under the Apache License, Version 2.0 (the "License");
 * you may not use this file except in compliance with the License.
 * You may obtain a copy of the License at
 *
 *     http://www.apache.org/licenses/LICENSE-2.0
 *
 * Unless required by applicable law or agreed to in writing, software
 * distributed under the License is distributed on an "AS IS" BASIS,
 * WITHOUT WARRANTIES OR CONDITIONS OF ANY KIND, either express or implied.
 * See the License for the specific language governing permissions and
 * limitations under the License.
 */

#ifndef FLOW_NET2FILESYSTEM_H
#define FLOW_NET2FILESYSTEM_H
#include <string>
#pragma once

#include "fdbrpc/IAsyncFile.h"

class Net2FileSystem final : public IAsyncFileSystem {
public:
	// Opens a file for asynchronous I/O
<<<<<<< HEAD
	Future<Reference<class IAsyncFile>> open(const std::string& filename, int64_t flags, int64_t mode) override;

	// Deletes the given file.  If mustBeDurable, returns only when the file is guaranteed to be deleted even after a power failure.
	Future<Void> deleteFile(const std::string& filename, bool mustBeDurable) override;

	// Returns the time of the last modification of the file.
	Future<std::time_t> lastWriteTime(const std::string& filename) override;
=======
	Future< Reference<class IAsyncFile> > open( std::string filename, int64_t flags, int64_t mode ) override;

	// Deletes the given file.  If mustBeDurable, returns only when the file is guaranteed to be deleted even after a power failure.
	Future< Void > deleteFile( std::string filename, bool mustBeDurable ) override;

	Future<Void> renameFile(std::string const& from, std::string const& to) override;

	// Returns the time of the last modification of the file.
	Future< std::time_t > lastWriteTime( std::string filename ) override;
>>>>>>> 9645f489

	//void init();
	static void stop();

	Net2FileSystem(double ioTimeout = 0.0, const std::string& fileSystemPath = "");

	~Net2FileSystem() override {}

	static void newFileSystem(double ioTimeout = 0.0, const std::string& fileSystemPath = "");

#ifdef __linux__
	dev_t fileSystemDeviceId;
	bool checkFileSystem;
#endif
};

#endif<|MERGE_RESOLUTION|>--- conflicted
+++ resolved
@@ -28,25 +28,15 @@
 class Net2FileSystem final : public IAsyncFileSystem {
 public:
 	// Opens a file for asynchronous I/O
-<<<<<<< HEAD
 	Future<Reference<class IAsyncFile>> open(const std::string& filename, int64_t flags, int64_t mode) override;
 
-	// Deletes the given file.  If mustBeDurable, returns only when the file is guaranteed to be deleted even after a power failure.
+	// Deletes the given file. If mustBeDurable, returns only when the file is guaranteed to be deleted even after a power failure.
 	Future<Void> deleteFile(const std::string& filename, bool mustBeDurable) override;
 
 	// Returns the time of the last modification of the file.
 	Future<std::time_t> lastWriteTime(const std::string& filename) override;
-=======
-	Future< Reference<class IAsyncFile> > open( std::string filename, int64_t flags, int64_t mode ) override;
-
-	// Deletes the given file.  If mustBeDurable, returns only when the file is guaranteed to be deleted even after a power failure.
-	Future< Void > deleteFile( std::string filename, bool mustBeDurable ) override;
 
 	Future<Void> renameFile(std::string const& from, std::string const& to) override;
-
-	// Returns the time of the last modification of the file.
-	Future< std::time_t > lastWriteTime( std::string filename ) override;
->>>>>>> 9645f489
 
 	//void init();
 	static void stop();
